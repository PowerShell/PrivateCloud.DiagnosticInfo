<###################################################
 #                                                 #
 #  Copyright (c) Microsoft. All rights reserved.  #
 #                                                 #
 ##################################################>

$Module = 'PrivateCloud.DiagnosticInfo'
	
<############################################################
#  Common helper functions/modules for main/child sessions  #
############################################################>

$CommonFuncBlock = {

    # FailoverClusters is Server-only. We allow the module to run (Show) on client.
    # DcbQos is only present if the Data-Center-Bridging feature is present (for RoCE)
    # Hyper-V may be ommitted in SOFS-only configurations
    #
    # Handling of import failures in Start-Job initialization blocks is special - we
    # cannot control failure to load errors there, and need to use GM to check; neither
    # -ErrorAction nor try/catch control propagation of the errors.

    if (Get-Module -ListAvailable FailoverClusters) {
        Import-Module FailoverClusters
    }

    if (Get-Module -ListAvailable DcbQos) {
        Import-Module DcbQos
    }

    if (Get-Module -ListAvailable Hyper-V) {
        Import-Module Hyper-V
    }

    Import-Module CimCmdlets
    Import-Module NetAdapter
    Import-Module NetQos
    Import-Module SmbShare
    Import-Module SmbWitness
    Import-Module Storage

    #
    # Shows error, cancels script
    #
    function Show-Error(
        [string] $Message,
        [System.Management.Automation.ErrorRecord] $e = $null
        )
    {
        $Message = "$(get-date -format 's') : $Message - cmdlet was cancelled"
        if ($e) {
            Write-Error $Message
            throw $e
        } else {
            Write-Error $Message -ErrorAction Stop
        }
    }

    #
    # Shows warning, script continues
    #
    function Show-Warning(
        [string] $Message
        )
    {
        Write-Warning "$(get-date -format 's') : $Message"
    }

    #
    # Show arbitrary normal status message, with optional color coding
    #
    function Show-Update(
        [string] $Message,
        [System.ConsoleColor] $ForegroundColor = [System.ConsoleColor]::White
        )
    {
        Write-Host -ForegroundColor $ForegroundColor "$(get-date -format 's') : $Message"
    }

    # Wrapper for Import-Clixml which provides for basic feedback on missing/not-gathered elements
    function Import-ClixmlIf(
        [string] $Path,
        [string] $MessageIf = $null
    )
    {
        if (Test-Path $path) {
            Import-Clixml $path
        } else {
            $m = "$Path not present"
            if ($MessageIf) {
                $m = "$MessageIf : " + $m
            }
            Show-Warning $m
            $null
        }
    }

    function Show-JobRuntime(
        [object[]] $jobs,
        [hashtable] $namehash,
        [switch] $IncludeDone = $true,
        [switch] $IncludeRunning = $true
        )
    {
        # accumulate status lines as we go
        $job_running = @()
        $job_done = @()

        $jobs | sort Name,Location |% {

            $this = $_

            # crack parents to children
            # map children to names through the input namehash
            switch ($_.GetType().Name) {

                'PSRemotingJob' {
                    $jobname = $this.Name
                    $j = $this.ChildJobs | sort Location
                }

                'PSRemotingChildJob' {
                    if ($namehash.ContainsKey($this.Id)) {
                        $jobname = $namehash[$this.Id]
                    } else {
                        $jobname = "<n/a>"
                    }
                    $j = $this
                }

                default { throw "unexpected job type $_" }
            }

            if ($IncludeDone) {
                $j |? State -ne Running |% {
                    $job_done += "$($_.State): $($jobname) [$($_.Name) $($_.Location)]: $(($_.PSEndTime - $_.PSBeginTime).ToString("m'm's\.f's'")) : Start $($_.PSBeginTime.ToString('s')) - Stop $($_.PSEndTime.ToString('s'))"
                }
            }

            if ($IncludeRunning) {
                $t = get-date
                $j |? State -eq Running |% {
                    $job_running += "Running: $($jobname) [$($_.Name) $($_.Location)]: $(($t - $_.PSBeginTime).ToString("m'm's\.f's'")) : Start $($_.PSBeginTime.ToString('s'))"
                }
            }
        }

        if ($job_running.Count) {
            $job_running |% { Show-Update $_ }
        }

        if ($job_done.Count) {
            $job_done |% { Show-Update $_ }
        }
    }

    function Show-WaitChildJob(
        [object[]] $jobs,
        [int] $tick = 5
        )
    {
        # remember parent job names of all children for output
        # ids are session global, monotonically increasing integers
        $jhash = @{}
        $jobs |% {
            $j = $_
            $j.ChildJobs |% {
                $jhash[$_.Id] = $j.Name
            }
        }

        $tout_c = $tick
        $ttick = get-date

        # set up trackers. Note that jwait will slice to all child jobs on all input jobs.
        $jdone = @()
        $jwait = $jobs.ChildJobs
        $jtimeout = $false

        do {

            $jdone_c = $jwait | wait-job -any -timeout $tout_c
            $td = (get-date) - $ttick

            if ($jdone_c) {

                # write-host -ForegroundColor Red "done"
                Show-JobRuntime $jdone_c $jhash
                $tout_c = [int] ($tick - $td.TotalSeconds)
                if ($tout_c -lt 1) { $tout_c = 1 }
                # write-host -ForegroundColor Yellow "waiting additional $tout_c s (tout $tout and so-far $($td.TotalSeconds))"

                $jdone += $jdone_c
                $jwait = $jwait |? { $_ -notin $jdone_c }

            } else {

                $jtimeout = $true

                # write-host -ForegroundColor Yellow "timeout tick"
                write-host ("-"*20)
                $ttick = get-date
                $tout_c = $tick

                # exclude jobs which may be racing to done, we'll get them in the next tick
                Show-JobRuntime $jwait $jhash -IncludeDone:$false
            }

        } while ($jwait)

        # consume parent waits, which should be complete (all children complete)
        $null = Wait-Job $jobs

        # only do a total summary if we hit a timeout and did a running summary

        if ($jtimeout) {
            write-host "Job Summary" -ForegroundColor Green
            Show-JobRuntime $jobs
        }
    }

    #
    #  Convert an absolute local path to the equivalent remote path via SMB admin shares
    #  ex: c:\foo\bar & scratch -> \\scratch\C$\foo\bar
    #

    function Get-AdminSharePathFromLocal(
        [string] $node,
        [string] $local
        )
    {
        "\\"+$node+"\"+$local[0]+"$\"+$local.Substring(3,$local.Length-3)
    }

    #
    #  Common function to construct path to per-node data directory
    #

    function Get-NodePath(
        [string] $Path,
        [string] $node
        )
    {
        Join-Path $Path "Node_$node"
    }

    #
    # Count number of elements in an array, including checks for $null or single object
    #
    function NCount {
        Param ([object] $Item)
        if ($null -eq $Item) {
            $Result = 0
        } else {
            if ($Item.GetType().BaseType.Name -eq "Array") {
                $Result = ($Item).Count
            } else {
                $Result = 1
            }
        }
        return $Result
    }

    function Get-SddcCapturedEvents (
        [string] $Path,
        [int] $Hours
    )
    {
        # Calculate number of milliseconds and prepare the WEvtUtil parameter to filter based on date/time
        $QTime = $null
		$ExcludeBigEvtx = $true
		
        if ($Hours -ne -1) {
            $MSecs = $Hours * 60 * 60 * 1000
            $QTime = "*[System[TimeCreated[timediff(@SystemTime) <= "+$MSecs+"]]]"
        }

        # Exclude verbose/lower value channels
        # The FailoverClustering Diagnostics are reflected in the cluster logs, already gathered (and large)
        # StorageSpaces Performance is very expensive to export and not usually needed
        $LogToExclude = 'Microsoft-Windows-FailoverClustering/Diagnostic',
                        'Microsoft-Windows-FailoverClustering/DiagnosticVerbose',
                        'Microsoft-Windows-FailoverClustering-Client/Diagnostic',
						'Microsoft-Windows-StorageReplica/Performance',
                        'Microsoft-Windows-StorageSpaces-Driver/Performance'
		
		$GetWinEventDumpFilePath = Join-Path $Path "getwinevent.json"
		$GetWinEventDumpXmlPath  = Join-Path $Path "getwinevent.xml"
		
		Get-WinEvent -ListLog * -Force > $GetWinEventDumpFilePath
		Get-WinEvent -ListLog * -Force | Export-Clixml $GetWinEventDumpXmlPath
		
		Write-Output $GetWinEventDumpFilePath
		Write-Output $GetWinEventDumpXmlPath
		
		if ($ExcludeBigEvtx) {
				$LogToExclude += 'Security',
								 'Microsoft-Windows-SystemDataArchiver/Diagnostic',
								 'Microsoft-Windows-Health/Diagnostic'
		}

        Get-WinEvent -ListLog * -Force -ErrorAction Ignore -WarningAction Ignore |? { $LogToExclude -notcontains $_.LogName } |% {

            $EventFile = Join-Path $Path ($_.LogName.Replace("/","-")+".EVTX")

            # analytical/debug channels can not be captured live
            # if any are encountered (not normal), disable them temporarily for export
            $directChannel = $false
            if ($_.LogType -in @('Analytical','Debug') -and $_.IsEnabled) {
                $directChannel = $true
                wevtutil sl /e:false $_.LogName
            }

            # Export log file using, filtered to given history limit if specified
            if ($QTime) {
                wevtutil epl $_.LogName $EventFile /q:$QTime /ow:true
            } else {
                wevtutil epl $_.LogName $EventFile /ow:true
            }

            if ($directChannel -eq $true) {
                echo y | wevtutil sl /e:true $_.LogName | out-null
            }
			
			if ($directChannel -eq $true -or 
				$_.RecordCount -ne 0) {

				# Create locale metadata for off-system rendering
				wevtutil al $EventFile /l:$PSCulture

				# Emit filename for capture
				Write-Output $EventFile
			}
        }

        # work around temp file leak re: archive-log/wevtsvc
        # conservatively estimate that any file older than <right now>
        # after sleeping a few seconds must be stale, so we do not stomp other
        # tools using the same functionality.
        $t = Get-Date
        sleep 5
        dir $env:WINDIR\ServiceProfiles\LocalService\AppData\Local\Temp |? {
            ($_.Name -like 'MSG*.tmp' -or
             $_.Name -like 'EVT*.tmp' -or
             $_.Name -like 'PUB*.tmp') -and
            $_.CreateTime -lt $t
        } | del -Force -ErrorAction SilentlyContinue
    }

    # wrapper for common date format for file naming
    function Format-SddcDateTime(
        [datetime] $d
        )
    {
        $d.ToString('yyyyMMdd-HHmm')
    }

    # helper for testing/emitting feedback on module presence
    # use this on icm to remote nodes
    # this will be obsolete if/when we can integrate with add-node
    function Test-SddcModulePresence
    {
        # note that we can't pull from the global
        $Module = 'PrivateCloud.DiagnosticInfo'
        $m = Get-Module $Module

        if (-not $m) {
            Write-Warning "Node $($env:COMPUTERNAME) does not have the $Module module installed for Sddc Diagnostic Archive. Please 'Install-SddcDiagnosticModule -Node $($env:COMPUTERNAME)' to address."
            $false
        } else {
            $true
        }
    }

    # function for constructing filter xpath queries for event channels
    # event: list of event ids
    # timebase: time base for timedelta query (default: current system time)
    # timedeltams: time in ms relatve to base to filter event timestamps to (older than base)
    # data: table of k=v the event(s) must match
    #
    # events are OR'd
    # time is AND'd
    # dataand is AND'd
    # dataor is dataand AND dataor OR'd (e.g. (a and b and c) and (d or e or f)
    function Get-FilterXpath
    {
        [CmdletBinding(PositionalBinding=$false)]
        param (
            [int[]] $Event = @(),

            [datetime] $TimeBase,

            [ValidateScript({$_ -gt 0})]
            [int] $TimeDeltaMs = -1,

            [hashtable] $DataAnd = @{},
            [hashtable] $DataOr = @{}
            )

        # first build out the system property clauses
        $systemclauses = @()

        # build the event id clause
        if ($Event.Count) {
            $c = $Event |% { "EventID = $_" }
            # bracket eventids iff there are multiple
            if ($Event.Count -gt 1) {
                $systemclauses += "(" + ($c -join " or ") + ")"
            } else {
                $systemclauses += $c
            }
        }

        # build the time delta clause
        # based - two argument, relative to $TimeBase
        # unbase - one argument, relative to instantaneous system time
        if ($TimeDeltaMs -gt 0) {
            if ($TimeBase) {
                $t = $TimeBase.ToUniversalTime().ToString('s')
                $systemclauses += "(TimeCreated[timediff(@SystemTime,'$($t)') <= $($TimeDeltaMs)])"
            } else {
                $systemclauses += "(TimeCreated[timediff(@SystemTime) <= $($TimeDeltaMs)])"
            }
        }

        # system property clauses and together
        $systemclause = "System[" + ($systemclauses -join " and ") + "]"

        # now build data clauses
        $cAnd = @($DataAnd.Keys | sort |% {
            "Data[@Name = '" + $_ + "'] " + $DataAnd[$_]
        }) -join " and "

        $cOr = @($DataOr.Keys | sort |% {
            "Data[@Name = '" + $_ + "'] " + $DataOr[$_]
        }) -join " or "

        # both and'd, one or the other, or neither
        if ($cAnd.Length -and $cOr.Length) {
            $dataclause = "EventData[$cAnd and ($cOr)]"
        } elseif ($cAnd.Length -or $cOr.Length) {
            $dataclause = "EventData[$($cAnd + $cOr)]"
        } else {
            $dataclause = $null
        }

        # and join system+data with and
        if ($dataclause) {
            $xpath = "*[$systemclause and $dataclause]"
        } else {
            $xpath = "*[$systemclause]"
        }

        $xpath
    }

    # Makes a custom object out of an input stream of colon seperated k/v data
    # ex:
    #    creationTime: 2018-06-25T20:07:47.030Z
    #    lastAccessTime: 2018-06-25T20:07:47.030Z
    #    lastWriteTime: 2018-06-25T19:53:58.000Z
    #    fileSize: 1118208
    #    attributes: 32
    #    numberOfLogRecords: 523
    #    oldestRecordNumber: 1
    #
    # -> object with named members. Any member name ending in Time is pre-cast to [datetime].
    function Parse-SemicolonKVData
    {
        BEGIN { $o = new-object psobject }
        PROCESS {
            # split at the first semi
            $null = $_ -match '^([^:]+)\s*:\s*(.*)$'
            $k = $matches[1]
            $v = $matches[2]
            if ($k -like '*time') {
                $o | Add-Member -NotePropertyName $matches[1] -NotePropertyValue ([datetime]$matches[2])
            } else {
                $o | Add-Member -NotePropertyName $matches[1] -NotePropertyValue $matches[2]
            }

        }
        END { $o }
    }

    # count the number of events in a given event log which match a given xpath query
    #
    # powershell's event pipeline is very slow for bulk counting when there may be many
    # events (or simply many event channels that our caller needs to sift through)
    # use wevtutil queries to a temporary file and then count it using its gli facility
    function Count-EventLog
    {
        param(
            [string] $path,
            [string] $xpath
            )

        $f = New-TemporaryFile

        try {

            wevtutil epl /lf:true $path $f /q:$xpath /ow:true
            $gli = wevtutil gli /lf:true $f | Parse-SemicolonKVData
            $gli.numberOfLogRecords

        } finally {
            del -Force $f
        }
    }

    function Get-EventDataHash
    {

        param(
            [System.Diagnostics.Eventing.Reader.EventLogRecord] $event
        )

        # must cast through the XML representation of the event to get named properties
        # insert text into hash and return
        $xh = @{}
        $x = ([xml]$event.ToXml()).Event.EventData.Data
        $x |% {
            $xh[$_.Name] = $_.'#text'
        }
        $xh
    }
}

# do a basic compression on the common function block, removing
#    comment-only lines
#    whitespace-only lines
#    leading whitespace
# this is observed to reduce it by about 50% in character count
# the string transform of the block is used in session passing (job -InitializationScript) and
# cannot exceed about 14KiB in size
$CommonFunc = [scriptblock]::Create($(
    ((([string]$CommonFuncBlock) -split "`n") |? { $_ -notmatch '^\s*#' } |? { $_ -notmatch '^\s*$' }) -replace '^\s+','' -join "`n"
))

# evaluate into the main session
# without a direct assist like start-job -initialization script, passing into
# other contexts converts to string, which we must undo with [scriptblock]::Create()
. $CommonFunc

<####################################################
#  Common helper functions for main session only    #
####################################################>

#
# This tests whether a path is a valid prefix name for a new file (e.g., $path + .ZIP)
# A ref is provided so it can be rewritten to an absolute path if specified in drive or
# directory relative forms - .NET callouts have cwd = WINDIR, which confuses things v.
# normal expectations
#

function Test-PrefixFilePath(
    [ref] $path
    )
{
    $p = $path.Value
    $elements = @($p -split '\\')

    # we need to tear off the last element and test the parent. before doing that,
    # need to check that we have enough path to use in the first place.
    # also check to see if we have simple cases of a usable single name

    # the last split element cannot be empty (e.g., bad: some\path\, good: some\path)
    # a single element is OK as long as it isn't a driveletter (e.g., bad: C:, good: foo)
    # unc is OK as long as we see at least 5 post-split elements (e.g., bad: \\foo, \\foo\bar, good: \\foo\bar\baz)

    $lastempty = $elements[-1] -notmatch '\S'
    $islocabs = $elements[0].Length -and $elements[0][1] -eq ':'
    $isunc = $p -like '\\*'

    if ($lastempty -or
        ($islocabs -and $elements.Count -eq 1) -or
        ($isunc -and $elements.Count -lt 5)) {
        return $false
    }

    # if not local absolute or unc, it is local relative
    # force this to local absolute by
    #    1. prepending the <driveletter>: component of the cwd if it is drive-relative absolute, starting with \
    #    2. prepending the entire cwd otherwise
    #
    # in these cases we must return the updated path to the caller

    if (-not ($islocabs -or $isunc)) {

        # local drive relative (test needed)
        if ($p[0] -eq '\') {

            # prepend the drive letter
            $p = Join-Path ((Get-Location).Path.SubString(0,2)) $p

            # drive relative single element (no test needed, return immediately) (e.g., \foo, NOT \foo\bar)
            if ($elements.Count -eq 2) {

                $path.Value = $p
                return $true
            }

            # ... must be multi-element (test needed)
            # resplit for the prefix test (e.g., got foo\bar, must set up so we test c:\the\cwd\foo)
            $elements = @($p -split '\\')

        } else {

            # prepend cwd
            $p = Join-Path (Get-Location).Path $p

            # local single element (no test needed, return immediately)
            if ($elements.Count -eq 1) {

                $path.Value = $p
                return $true
            }

            # ... must be local relative multi-element (test needed)
            # resplit ...
            $elements = @($path.Value -split '\\')
        }
    }

    # rejoin without the tail and test
    $tp = $elements[0..($elements.Count-2)] -join '\'

    # return potentially updated path, but only modify on success
    if (Test-Path $tp) {
        $path.Value = $p
        $true
    } else {
        $false
    }
}

function Check-ExtractZip(
    [string] $Path
    )
{
    if ($Path.ToUpper().EndsWith(".ZIP")) {

        $ExtractToPath = $Path.Substring(0, $Path.Length - 4)

        # Already done?
        $f = gi $ExtractToPath -ErrorAction SilentlyContinue
        if ($f) {
            return $f.FullName
        }

        Show-Update "Extracting $Path -> $ExtractToPath"

        try 
        { 
            Add-Type -Assembly System.IO.Compression.FileSystem
            [System.IO.Compression.ZipFile]::ExtractToDirectory($Path, $ExtractToPath) 
        }
        catch 
        {
            Show-Error("Can't extract results as Zip file from '$Path' to '$ExtractToPath'")
        }

        return $ExtractToPath
    }

    return $Path
}

#
# Utility wrapper for copyout jobs which allows seperating ones which
# delete temporary/gathered content and ones which gather persistent
# content (like archive logs)
#

function Start-CopyJob(
    [string] $Path,
    [switch] $Delete,
    [object[]] $j
    )
{
    $j |% {

        $parent = $_
        $parent.ChildJobs |% {

            $logs = Receive-Job $_

            # avoid the job if not needed, no content
            if (@($logs).Count) {

                # create/use a specific job destination if present
                # ex: "foo" -> \node_xxx\foo\<rest> v. the default \node_xxx\<rest>
                $Destination = (Get-NodePath $Path $_.Location)
                if (Get-Member -InputObject $_ -Name Destination) {
                    $Destination = Join-Path $Destination $_.Destination
                    if (-not (Test-Path $Destination)) {
                        $null = md $Destination -Force -ErrorAction Continue
                    }
                }

                start-job -Name "Copy $($parent.Name) $($_.Location)" -ArgumentList $logs,$Destination,$Delete {

                    param($logs,$Destination,$Delete)

                    $logs |% {
                        # allow errors to propagte for triage
                        Copy-Item -Recurse $_ $Destination -Force -ErrorAction Continue
                        if ($Delete) {
                            Remove-Item -Recurse $_ -Force -ErrorAction Continue
                        }
                    }
                }
            }
        }
    }
}

#
# Utility wrapper for invoking commands by opening sessions
# for each of the cluster nodes and preserving the session
# to be deleted after use.
#

function Invoke-SddcCommonCommand (
    [string[]] $ClusterNodes = @(),
    [string] $JobName,
    [scriptblock] $InitBlock,
    [scriptblock] $ScriptBlock,
    # If session configuration name is $null, it connect to default powershell
    [string] $SessionConfigurationName,
    [Object[]] $ArgumentList
    )
{
	$Job        = @()
	$Sessions   = @()
	$SessionIds = @()

	if ($ClusterNodes.Count -eq 0)
	{
		$Sessions = New-PSSession -Cn localhost -EnableNetworkAccess -ConfigurationName $SessionConfigurationName
	}
	else
	{
		$Sessions = New-PSSession -ComputerName $ClusterNodes -ConfigurationName $SessionConfigurationName
	}

    Invoke-Command -Session $Sessions $InitBlock
    $Job = Invoke-Command -Session $Sessions -AsJob -JobName $JobName -ScriptBlock $ScriptBlock -ArgumentList $ArgumentList
    $SessionIds = $Sessions.Id

	$Job | Add-Member -NotePropertyName ActiveSessions -NotePropertyValue $SessionIds

	return $Job
}

#
# Goes over a list of nodes and finds the first one that can access the cluster
# if none of them can access the cluster it returns nothing
#

function Get-ClusterAccessNode(
	$Nodes
)
{
	for ($i = 0; $i -lt $Nodes.count; $i++)
	{
		$Cluster = Get-Cluster $Nodes[$i].Name -ErrorAction SilentlyContinue
		if ($Cluster -ne $null)
		{
			return $Nodes[$i].Name
		}
	}
}

#
# Makes a list of cluster nodes or equivalent property-containing objects (Name/State)
# Optionally filtered for if they are physically responding v. cluster visible state.
#

function Get-NodeList(
    [string] $Cluster,
    [string[]] $Nodes = @(),
    [switch] $Filter
)
{
    $NodesToPing = @()
	$SuccesfullyPingedNodes = @()
	$NodesToReturn = @()

    if ($Nodes.Count) {
        $NodesToPing += $Nodes |% { New-Object -TypeName PSObject -Property @{ "Name" = $_; "State" = "Down"; "Type" = "ManuallySpecifiedMachine" }}
    }


	# Now try to contact the cluster - first via name then by every name from $Nodes.Count above if that fails, until we succesfully contact cluster
	# Add any nodes missing from $NodesToPing / Replace objects in the list with their real objects
	$ClusterNodes = $null

	if ($Cluster -ne "" -and $Cluster -ne $null)
	{
		$ClusterNodes = Get-ClusterNode -Cluster $Cluster -ErrorAction SilentlyContinue
	}

	$NodeIdx = 0;
	while ($ClusterNodes -eq $null -and $NodeIdx -lt $NodesToPing.Count)
	{
		# we failed to get it, iterate through the nodes
		$ClusterNodes = Get-ClusterNode -Cluster $NodesToPing[$NodeIdx].Name -ErrorAction SilentlyContinue

		$NodeIdx++
	}

	if ($ClusterNodes -ne $null)
	{
		if ($Nodes.Count)
		{
			# Replace their objects if found, add to list otherwise
			for ($i = 0; $i -lt $ClusterNodes.Count; $i++)
			{
				$found = $false

				for ($j = 0; $j -lt $NodesToPing.Count; $j++)
				{
					if ($NodesToPing[$j].Name -eq $ClusterNodes[$i].Name)
					{
						$NodesToPing[$j] = $ClusterNodes[$i]
						$found = $true
						break
					}
				}

				if ($found -ne $true)
				{
					$NodesToPing += @($ClusterNodes[$i])
				}
			}
		}
		else
		{
			$NodesToPing = @($ClusterNodes)
		}
	}


	# Try to ping the nodes

	if ($NodesToPing.Count) {

		$PingResults = @()
		# Test-NetConnection is ~3s. Parallelize for the sake of larger clusters/lists of nodes.
		$j = $NodesToPing |% {

			Start-Job -ArgumentList $_ {
				param( $Node )
				if (Test-Connection -ComputerName $Node.Name -Quiet) {
					$Node
				}
			}
		}

		$null = Wait-Job $j
		$PingResults += $j | Receive-Job
		$j | Remove-Job

		# For any notes that are "fake objects" (Type=Machine instead of Type=Node) mark them up
		# Copy from NodesToPing to SuccesfullyPingedNodes if they're contained in PingResults
		# Doing this because the job mutates the object
		for ($i = 0; $i -lt $PingResults.Count; $i++)
		{
			for ($j = 0; $j -lt $NodesToPing.Count; $j++)
			{
				if ($NodesToPing[$j].Name -eq $PingResults[$i].Name)
				{
					$SuccesfullyPingedNodes += @($NodesToPing[$j])
				}
			}
		}

	}

    if ($Filter) {
		$NodesToReturn = $SuccesfullyPingedNodes
    } else {
        # unfiltered, return all
        $NodesToReturn = $NodesToPing
    }


    return $NodesToReturn
}

<##################################################
#  End Helper functions                           #
##################################################>

<#
.SYNOPSIS
    Get state and diagnostic information for all Software-Defined DataCenter (SDDC) features in a Windows Server 2016 cluster.

.DESCRIPTION
    Get state and diagnostic information for all Software-Defined DataCenter (SDDC) features in a Windows Server 2016 cluster.
    Run from one of the nodes of the cluster or specify a cluster name, or specify a set of nodes directly. Results are saved
    to a ZIP archive for later review and analysis.

.LINK
    To provide feedback and contribute visit https://github.com/PowerShell/PrivateCloud.Health

.EXAMPLE
    Get-SddcDiagnosticInfo

    Targets the cluster the local computer is a member of.
    Uses the default temporary working folder at $env:USERPROFILE\HealthTest
    Saves the zipped results at $env:USERPROFILE\HealthTest-<cluster>-<date>.ZIP

.EXAMPLE
    Get-SddcDiagnosticInfo -WriteToPath C:\Test

    Uses the specified folder as the temporary working folder. This does not change the location of
    the zipped results.

.EXAMPLE
    Get-SddcDiagnosticInfo -ClusterName Cluster1

    Targets the specified cluster, Cluster1.

.EXAMPLE
    Get-SddcDiagnosticInfo -ReadFromPath C:\Test.ZIP

    Display the summary health report from the capture located in the given ZIP. The content is
    unzipped to a directory (minus the .ZIP extension) and remains after the summary health report
    is shown.

    In this example, C:\Test would be created from C:\Test.ZIP. If the .ZIP path is specified and
    the unzipped directory is present, the directory will be reused without re-unzipping the
    content.

    EQUIVALENT: Show-SddcDiagnosticReport -Report Summary -Path <ZIP or Directory>

    The file 0_CloudHealthSummary.log in the capture contains the summary report at the time the
    capture was taken. Running the report again is a re-analysis of the content, which may reflect
    new triage if PrivateCloud.DiagnosticInfo has been updated in the interim.

.EXAMPLE
    Get-SddcDiagnosticInfo -ReadFromPath C:\Test

    Display the summary health report from the capture located in the given directory, which should
    be an unzipped capture.

.PARAMETER ReadFromPath
Path to read content from for summary health report generation.

.PARAMETER TemporaryPath
Temporary path to stage capture content to, prior to ZIP creation.

.PARAMETER ClusterName
Cluster to capture content from.

.PARAMETER Nodelist
List of nodes to capture content from.

.PARAMETER HoursOfEvents
For sources which support it, limit log and event data to the prior number of hours. By default
all available data is captured (-1).

.PARAMETER DaysOfArchive
Limit the number of days of Sddc Diagnostic Archive captured. Only applicable if Sddc Diagnostic
Archive is active in the target cluster. By default 8 days are captured.

Specify -1 to capture the complete archive - NOTE: this may be very large.
Specify 0 to disable capture of the archive.

.PARAMETER ZipPrefix
Path for the resulting ZIP file: -<cluster>-<timestamp>.ZIP will be appended.

.PARAMETER MonitoringMode
Run in a limited monitoring mode (deprecated)

.PARAMETER ExpectedNodes
Specify the expected number of nodes. A summary warning will be issued if a different number is
present.

.PARAMETER ExpectedNetworks
Specify the expected number of networks. A summary warning will be issued if a different number is
present.

.PARAMETER ExpectedVolumes
Specify the expected number of volumes. A summary warning will be issued if a different number is
present.

.PARAMETER ExpectedDedupVolumes
Specify the expected number of dedeuplicated volumes. A summary warning will be issued if a
different number is present.

.PARAMETER ExpectedPhysicalDisks
Specify the expected number of physical disks. A summary warning will be issued if a different
number is present.

.PARAMETER ExpectedPools
Specify the expected number of storage pools. A summary warning will be issued if a different
number is present.

.PARAMETER ExpectedEnclosures
Specify the expected number of storage enclosures. A summary warning will be issued if a different
number is present.

.PARAMETER ProcessCounter
Process the performance counters into a summary report (deprecated)

.PARAMETER PerfSamples
Specify the number of performance counter samples to capture (in seconds, 1/s).

.PARAMETER IncludeAssociations
Include additional object association information (deprecated)

.PARAMETER IncludeDumps
Include minidumps and live kernel report dumps.

.PARAMETER IncludeGetNetView
Include content from the Get-NetView (NetDiagnosticInfo module) command, if present.

.PARAMETER IncludeHealthReport
Include an additional health report (deprecated)

.PARAMETER IncludeClusterPerformanceHistory
Include an Cluster Performance History report

.PARAMETER PerformanceHistoryTimeFrame
If Cluster Performance History is collected what is the time frame of collection.

.PARAMETER IncludeLiveDump
Include a live dump of the target systems

.PARAMETER IncludeStorDiag
Include a storage diagnostic log of the target systems

.PARAMETER IncludeProcessDump
Include the process dump of the default process and processlists, if present.

.PARAMETER ProcessLists
Include the process dump for these processlists (comma seperated), if present.

.PARAMETER IncludePerformance
Include a performance counter capture.

.PARAMETER IncludeReliabilityCounters
Include Storage Reliability counters. This may incur a short but observable latency cost on the
physical disks due to varying overhead in their internal handling of SMART queries.

.PARAMETER SessionConfigurationName
SessionConfigurationName to connect to other nodes in cluster.
Null if default configuration is to be used.

#>

function Get-SddcDiagnosticInfo
{
    # aliases usage in this module is idiomatic, only using defaults
    [Diagnostics.CodeAnalysis.SuppressMessageAttribute("PSAvoidUsingCmdletAliases", "")]

    #
    # Parameter sets:
    #    Read - backcompat alias for Show Summary report
    #    Write(C|N) - capture with -Cluster or -Nodelist
    #    M - monitoring mode
    #

    [CmdletBinding(DefaultParameterSetName="WriteC")]
    [OutputType([String])]

    param(
        [parameter(ParameterSetName="WriteC", Position=0, Mandatory=$false)]
        [parameter(ParameterSetName="WriteN", Position=0, Mandatory=$false)]
        [alias("WriteToPath")]
        [ValidateNotNullOrEmpty()]
        [string] $TemporaryPath = $($env:userprofile + "\HealthTest\"),

        [parameter(ParameterSetName="M", Position=1, Mandatory=$false)]
        [parameter(ParameterSetName="WriteC", Position=1, Mandatory=$false)]
        [string] $ClusterName = ".",

        [parameter(ParameterSetName="WriteN", Position=1, Mandatory=$true)]
        [ValidateNotNullOrEmpty()]
        [string[]] $Nodelist = @(),

        [parameter(ParameterSetName="Read", Mandatory=$true)]
        [ValidateNotNullOrEmpty()]
        [string] $ReadFromPath = "",

        [parameter(ParameterSetName="WriteC", Mandatory=$false)]
        [parameter(ParameterSetName="WriteN", Mandatory=$false)]
        [ValidateNotNullOrEmpty()]
        [bool] $IncludePerformance = $true,

        [parameter(ParameterSetName="WriteC", Mandatory=$false)]
        [parameter(ParameterSetName="WriteN", Mandatory=$false)]
        [ValidateRange(1,3600)]
        [int] $PerfSamples = 30,

        [parameter(ParameterSetName="WriteC", Mandatory=$false)]
        [parameter(ParameterSetName="WriteN", Mandatory=$false)]
        [switch] $ProcessCounter,

        [parameter(ParameterSetName="M", Mandatory=$true)]
        [switch] $MonitoringMode,

        [parameter(ParameterSetName="WriteC", Mandatory=$false)]
        [parameter(ParameterSetName="WriteN", Mandatory=$false)]
        [ValidateNotNullOrEmpty()]
        [int] $HoursOfEvents = -1,

        [parameter(ParameterSetName="WriteC", Mandatory=$false)]
        [parameter(ParameterSetName="WriteN", Mandatory=$false)]
        [ValidateRange(-1,365)]
        [int] $DaysOfArchive = 8,

        [parameter(ParameterSetName="WriteC", Position=2, Mandatory=$false)]
        [parameter(ParameterSetName="WriteN", Position=2, Mandatory=$false)]
        [ValidateNotNullOrEmpty()]
        [string] $ZipPrefix = $($env:userprofile + "\HealthTest"),

        [parameter(ParameterSetName="WriteC", Mandatory=$false)]
        [parameter(ParameterSetName="WriteN", Mandatory=$false)]
        [ValidateRange(1,1000)]
        [int] $ExpectedNodes,

        [parameter(ParameterSetName="WriteC", Mandatory=$false)]
        [parameter(ParameterSetName="WriteN", Mandatory=$false)]
        [ValidateRange(1,1000)]
        [int] $ExpectedNetworks,

        [parameter(ParameterSetName="WriteC", Mandatory=$false)]
        [parameter(ParameterSetName="WriteN", Mandatory=$false)]
        [ValidateRange(0,1000)]
        [int] $ExpectedVolumes,

        [parameter(ParameterSetName="WriteC", Mandatory=$false)]
        [parameter(ParameterSetName="WriteN", Mandatory=$false)]
        [ValidateRange(0,1000)]
        [int] $ExpectedDedupVolumes,

        [parameter(ParameterSetName="WriteC", Mandatory=$false)]
        [parameter(ParameterSetName="WriteN", Mandatory=$false)]
        [ValidateRange(1,10000)]
        [int] $ExpectedPhysicalDisks,

        [parameter(ParameterSetName="WriteC", Mandatory=$false)]
        [parameter(ParameterSetName="WriteN", Mandatory=$false)]
        [ValidateRange(1,1000)]
        [int] $ExpectedPools,

        [parameter(ParameterSetName="WriteC", Mandatory=$false)]
        [parameter(ParameterSetName="WriteN", Mandatory=$false)]
        [ValidateRange(1,10000)]
        [int] $ExpectedEnclosures,

        [parameter(ParameterSetName="WriteC", Mandatory=$false)]
        [parameter(ParameterSetName="WriteN", Mandatory=$false)]
        [switch] $IncludeAssociations,

        [parameter(ParameterSetName="WriteC", Mandatory=$false)]
        [parameter(ParameterSetName="WriteN", Mandatory=$false)]
        [switch] $IncludeDumps,

        [parameter(ParameterSetName="WriteC", Mandatory=$false)]
        [parameter(ParameterSetName="WriteN", Mandatory=$false)]
        [switch] $IncludeGetNetView,
	
		[parameter(ParameterSetName="WriteC", Mandatory=$false)]
        [parameter(ParameterSetName="WriteN", Mandatory=$false)]
        [switch] $SkipVM,

        [parameter(ParameterSetName="WriteC", Mandatory=$false)]
        [parameter(ParameterSetName="WriteN", Mandatory=$false)]
        [switch] $IncludeHealthReport,

        [parameter(ParameterSetName="WriteC", Mandatory=$false)]
        [parameter(ParameterSetName="WriteN", Mandatory=$false)]
        [switch] $IncludeClusterPerformanceHistory,

        [parameter(ParameterSetName="WriteC", Mandatory=$false)]
        [parameter(ParameterSetName="WriteN", Mandatory=$false)]
        [ValidateSet('LastHour','LastDay','LastWeek','LastMonth','LastYear')]
        [string] $PerformanceHistoryTimeFrame = "LastDay",

        [parameter(ParameterSetName="WriteC", Mandatory=$false)]
        [parameter(ParameterSetName="WriteN", Mandatory=$false)]
        [switch] $IncludeLiveDump,
		
		[parameter(ParameterSetName="WriteC", Mandatory=$false)]
        [parameter(ParameterSetName="WriteN", Mandatory=$false)]
        [switch] $IncludeStorDiag,

		[parameter(ParameterSetName="WriteC", Mandatory=$false)]
        [parameter(ParameterSetName="WriteN", Mandatory=$false)]
        [switch] $IncludeProcessDump,

		[parameter(ParameterSetName="WriteC", Mandatory=$false)]
		[parameter(ParameterSetName="WriteN", Mandatory=$false)]
        [string] $Processlists = "",

        [parameter(ParameterSetName="WriteC", Mandatory=$false)]
        [parameter(ParameterSetName="WriteN", Mandatory=$false)]
        [switch] $IncludeReliabilityCounters,

        [parameter(ParameterSetName="WriteC", Mandatory=$false)]
        [parameter(ParameterSetName="WriteN", Mandatory=$false)]
        [string] $SessionConfigurationName = $null
        )

    #
    # Set strict mode to check typos on variable and property names
    #

    Set-StrictMode -Version Latest

    function VolumeToPath {
        Param ([String] $Volume)
        if ($null -eq $Associations) { Show-Error("No device associations present.") }
        $Result = ""
        $Associations |% {
            if ($_.VolumeID -eq $Volume) { $Result = $_.CSVPath }
             }
        return $Result
    }

    function VolumeToCSV {
        Param ([String] $Volume)
        if ($null -eq $Associations) { Show-Error("No device associations present.") }
        $Result = ""
        $Associations |% {
            if ($_.VolumeID -eq $Volume) { $Result = $_.CSVVolume }
        }
        return $Result
    }

    function VolumeToVD {
        Param ([String] $Volume)
        if ($null -eq $Associations) { Show-Error("No device associations present.") }
        $Result = ""
        $Associations |% {
            if ($_.VolumeID -eq $Volume) { $Result = $_.FriendlyName }
        }
        return $Result
    }

    function VolumeToShare {
        Param ([String] $Volume)
        if ($null -eq $Associations) { Show-Error("No device associations present.") }
        $Result = ""
        $Associations |% {
            if ($_.VolumeID -eq $Volume) { $Result = $_.ShareName }
        }
        return $Result
    }

    function VolumeToResiliency {
        Param ([String] $Volume)
        if ($null -eq $Associations) { Show-Error("No device associations present.") }
        $Result = ""
        $Associations |% {
            if ($_.VolumeID -eq $Volume) {
                $Result = $_.VDResiliency+","+$_.VDCopies
                if ($_.VDEAware) {
                    $Result += ",E"
                } else {
                    $Result += ",NE"
                }
            }
        }
        return $Result
    }

    function VolumeToColumns {
        Param ([String] $Volume)
        if ($null -eq $Associations) { Show-Error("No device associations present.") }
        $Result = ""
        $Associations |% {
            if ($_.VolumeID -eq $Volume) { $Result = $_.VDColumns }
        }
        return $Result
    }

    function CSVToShare {
        Param ([String] $Volume)
        if ($null -eq $Associations) { Show-Error("No device associations present.") }
        $Result = ""
        $Associations |% {
            if ($_.CSVVolume -eq $Volume) { $Result = $_.ShareName }
        }
        return $Result
    }

    function VolumeToPool {
        Param ([String] $Volume)
        if ($null -eq $Associations) { Show-Error("No device associations present.") }
        $Result = ""
        $Associations |% {
            if ($_.VolumeId -eq $Volume) { $Result = $_.PoolName }
        }
        return $Result
    }

    function CSVToVD {
        Param ([String] $Volume)
        if ($null -eq $Associations) { Show-Error("No device associations present.") }
        $Result = ""
        $Associations |% {
            if ($_.CSVVolume -eq $Volume) { $Result = $_.FriendlyName }
        }
        return $Result
    }

    function CSVToPool {
        Param ([String] $Volume)
        if ($null -eq $Associations) { Show-Error("No device associations present.") }
        $Result = ""
        $Associations |% {
            if ($_.CSVVolume -eq $Volume) { $Result = $_.PoolName }
        }
        return $Result
    }

    function CSVToNode {
        Param ([String] $Volume)
        if ($null -eq $Associations) { Show-Error("No device associations present.") }
        $Result = ""
        $Associations |% {
            if ($_.CSVVolume -eq $Volume) { $Result = $_.CSVNode }
        }
        return $Result
    }

    function VolumeToCSVName {
        Param ([String] $Volume)
        if ($null -eq $Associations) { Show-Error("No device associations present.") }
        $Result = ""
        $Associations |% {
            if ($_.VolumeId -eq $Volume) { $Result = $_.CSVName }
        }
        return $Result
    }

    function CSVStatus {
        Param ([String] $Volume)
        if ($null -eq $Associations) { Show-Error("No device associations present.") }
        $Result = ""
        $Associations |% {
            if ($_.VolumeId -eq $Volume) { $Result = $_.CSVStatus.Value }
        }
        return $Result
    }

    function PoolOperationalStatus {
        Param ([String] $Volume)
        if ($null -eq $Associations) { Show-Error("No device associations present.") }
        $Result = ""
        $Associations |% {
            if ($_.VolumeId -eq $Volume) { $Result = $_.PoolOpStatus }
        }
        return $Result
    }

    function PoolHealthStatus {
        Param ([String] $Volume)
        if ($null -eq $Associations) { Show-Error("No device associations present.") }
        $Result = ""
        $Associations |% {
            if ($_.VolumeId -eq $Volume) { $Result = $_.PoolHealthStatus }
        }
        return $Result
    }

    function PoolHealthyPDs {
        Param ([String] $PoolName)
        $healthyPDs = ""
        if ($PoolName) {
            $totalPDs = (Get-StoragePool -FriendlyName $PoolName -CimSession $ClusterName -ErrorAction SilentlyContinue | Get-PhysicalDisk).Count
            $healthyPDs = (Get-StoragePool -FriendlyName $PoolName -CimSession $ClusterName -ErrorAction SilentlyContinue | Get-PhysicalDisk |? HealthStatus -eq "Healthy" ).Count
        }
        else {
            Show-Error("No storage pool specified")
        }
        return "$totalPDs/$healthyPDs"
    }

    function VDOperationalStatus {
        Param ([String] $Volume)
        if ($null -eq $Associations) { Show-Error("No device associations present.") }
        $Result = ""
        $Associations |% {
            if ($_.VolumeId -eq $Volume) { $Result = $_.OperationalStatus }
        }
        return $Result
    }

    function VDHealthStatus {
        Param ([String] $Volume)
        if ($null -eq $Associations) { Show-Error("No device associations present.") }
        $Result = ""
        $Associations |% {
            if ($_.VolumeId -eq $Volume) { $Result = $_.HealthStatus }
        }
        return $Result
    }

    #
    # Veriyfing basic prerequisites on script node.
    #

    $OS = Get-CimInstance -ClassName Win32_OperatingSystem
    $S2DEnabled = $false

    if ([uint64]$OS.BuildNumber -lt 14393) {
        Show-Error("Wrong OS Version - Need at least Windows Server 2016. You are running - $($OS.Name) BuildNumber $($OS.BuildNumber)")
    }

    if (-not (Get-Command -Module FailoverClusters)) {
        Show-Error("Cluster PowerShell not available. Download the Windows Failover Clustering RSAT tools.")
    }

    function StartMonitoring {
        Show-Update "Entered continuous monitoring mode. Storage Infrastucture information will be refreshed every 3-6 minutes" -ForegroundColor Yellow
        Show-Update "Press Ctrl + C to stop monitoring" -ForegroundColor Yellow

        try { $ClusterName = (Get-Cluster -Name $ClusterName).Name }
        catch { Show-Error("Cluster could not be contacted. `nError="+$_.Exception.Message) }

        $NodeList = Get-NodeList -Cluster $ClusterName -Filter

        $AccessNode = Get-ClusterAccessNode @($NodeList)

        if ($AccessNode -ne $null)
        {
            $AccessNode = $AccessNode + "." + (Get-Cluster -Name $AccessNode).Domain
        }

        try { $Volumes = Get-Volume -CimSession $AccessNode  }
        catch { Show-Error("Unable to get Volumes. `nError="+$_.Exception.Message) }

        $AssocJob = Start-Job -ArgumentList $AccessNode,$ClusterName {

            param($AccessNode,$ClusterName)

            $SmbShares = Get-SmbShare -CimSession $AccessNode
            $Associations = Get-VirtualDisk -CimSession $AccessNode |% {

                $o = $_ | Select-Object FriendlyName, CSVName, CSVNode, CSVPath, CSVVolume,
                ShareName, SharePath, VolumeID, PoolName, VDResiliency, VDCopies, VDColumns, VDEAware

                $AssocCSV = $_ | Get-ClusterSharedVolume -Cluster $ClusterName

                if ($AssocCSV) {
                    $o.CSVName = $AssocCSV.Name
                    $o.CSVNode = $AssocCSV.OwnerNode.Name
                    $o.CSVPath = $AssocCSV.SharedVolumeInfo.FriendlyVolumeName
                    if ($o.CSVPath.Length -ne 0) {
                        $o.CSVVolume = $o.CSVPath.Split("\")[2]
                    }
                    $AssocLike = $o.CSVPath+"\*"
                    $AssocShares = $SmbShares |? Path -like $AssocLike
                    $AssocShare = $AssocShares | Select-Object -First 1
                    if ($AssocShare) {
                        $o.ShareName = $AssocShare.Name
                        $o.SharePath = $AssocShare.Path
                        $o.VolumeID = $AssocShare.Volume
                        if ($AssocShares.Count -gt 1) { $o.ShareName += "*" }
                    }
                }

                Write-Output $o
            }

            $AssocPool = Get-StoragePool -CimSession $AccessNode -ErrorAction SilentlyContinue
            $AssocPool |% {
                $AssocPName = $_.FriendlyName
                Get-StoragePool -CimSession $AccessNode -FriendlyName $AssocPName |
                Get-VirtualDisk -CimSession $AccessNode |% {
                    $AssocVD = $_
                    $Associations |% {
                        if ($_.FriendlyName -eq $AssocVD.FriendlyName) {
                            $_.PoolName = $AssocPName
                            $_.VDResiliency = $AssocVD.ResiliencySettingName
                            $_.VDCopies = $AssocVD.NumberofDataCopies
                            $_.VDColumns = $AssocVD.NumberofColumns
                            $_.VDEAware = $AssocVD.IsEnclosureAware
                        }
                    }
                }
            }

            Write-Output $Associations
        }

        $Associations = $AssocJob | Wait-Job | Receive-Job
        $AssocJob | Remove-Job

        [System.Console]::Clear()

        $Volumes |? FileSystem -eq CSVFS | Sort-Object SizeRemaining |
        Format-Table -AutoSize @{Expression={$poolName = VolumeToPool($_.Path); "[$(PoolOperationalStatus($_.Path))/$(PoolHealthStatus($_.Path))] " + $poolName};Label="[OpStatus/Health] Pool"},
        @{Expression={(PoolHealthyPDs(VolumeToPool($_.Path)))};Label="HealthyPhysicalDisks"; Align="Center"},
        @{Expression={$vd = VolumeToVD($_.Path);  "[$(VDOperationalStatus($_.Path))/$(VDHealthStatus($_.Path))] "+$vd};Label="[OpStatus/Health] VirtualDisk"},
        @{Expression={$csvVolume = VolumeToCSV($_.Path); "[" + $_.HealthStatus + "] " + $csvVolume};Label="[Health] CSV Volume"},
        @{Expression={$csvName = VolumeToCSVName($_.Path); $csvStatus = CSVStatus($_.Path);  " [$csvStatus] " + $csvName};Label="[Status] CSV Name"},
        @{Expression={CSVToNode(VolumeToCSV($_.Path))};Label="Volume Owner"},
        @{Expression={VolumeToShare($_.Path)};Label="Share Name"},
        @{Expression={$VolResiliency = VolumeToResiliency($_.Path); $volColumns = VolumeToColumns($_.Path); "$VolResiliency,$volColumns" +"Col" };Label="Volume Configuration"},
        @{Expression={"{0:N2}" -f ($_.Size/1GB)};Label="Total Size";Width=11;Align="Right"},
        @{Expression={"{0:N2}" -f ($_.SizeRemaining/$_.Size*100)};Label="Avail%";Width=11;Align="Right"}

        StartMonitoring
    }

    if ($MonitoringMode) {
        StartMonitoring
    }

    #
    # Verify zip location
    #

    if (-not (Test-PrefixFilePath ([ref] $ZipPrefix))) {
        Write-Error "$ZipPrefix is not a valid prefix for ZIP: $ZipPrefix.ZIP must be creatable"
        return
    }

    #
    # Veriyfing path
    #

    if ($ReadFromPath -ne "") {
        $Path = $ReadFromPath
        $Read = $true
    } else {
        $Path = $TemporaryPath
        $Read = $false
    }

    if ($Read) {
        $Path = Check-ExtractZip $Path
    } else {
        Remove-Item -Path $Path -ErrorAction SilentlyContinue -Recurse | Out-Null
        md -ErrorAction SilentlyContinue $Path | Out-Null
    }

    $PathObject = Get-Item $Path
    if ($null -eq $PathObject) { Show-Error ("Path not found: $Path") }
    $Path     = $PathObject.FullName

    # Note: this should be unnecessary as soon as we have the discipline of Join-Path flushed through
    if (-not $Path.EndsWith("\")) { $Path = $Path + "\" }

    ###
    # Now handle read case
    #
    # Generate Summary report based on content. Note this may be an update beyond the version
    # at the time of the gather stored in 0_CloudHealthSummary.log.
    ###

    if ($Read) {
        Show-SddcDiagnosticReport -Report Summary -ReportLevel Full $Path
        return
    }

    ###
    # From here on, this is ONLY the gather/write case (once extraction complete)
    ###

    # Start Transcript
    $transcriptFile = Join-Path $Path "0_CloudHealthGatherTranscript.log"
    try {
        Start-Transcript -Path $transcriptFile -Force
    } catch {
        # show error and rethrow to terminate
        Show-Error "Unable to start transcript at $transcriptFile" $_
        throw $_
    }

    try {

        Show-Update "Temporary write path : $Path"

        #
        # Handle parameters to archive/pass into the summary report generator.
        # XXX note expectedpools with S2D -> 1. Should we force/set?
        #

        $Parameters = "" | Select-Object TodayDate, ExpectedNodes, ExpectedNetworks, ExpectedVolumes,
        ExpectedPhysicalDisks, ExpectedPools, ExpectedEnclosures, ExpectedDedupVolumes, HoursOfEvents, Version
        $TodayDate = Get-Date
        $Parameters.TodayDate = $TodayDate
        $Parameters.ExpectedNodes = $ExpectedNodes
        $Parameters.ExpectedNetworks = $ExpectedNetworks
        $Parameters.ExpectedVolumes = $ExpectedVolumes
        $Parameters.ExpectedDedupVolumes = $ExpectedDedupVolumes
        $Parameters.ExpectedPhysicalDisks = $ExpectedPhysicalDisks
        $Parameters.ExpectedPools = $ExpectedPools
        $Parameters.ExpectedEnclosures = $ExpectedEnclosures
        $Parameters.HoursOfEvents = $HoursOfEvents
        $Parameters.Version = (Get-Module $Module).Version.ToString()
        $Parameters | Export-Clixml ($Path + "GetParameters.XML")

        Show-Update "$Module v $($Parameters.Version)"

        #
        # Phase 1
        #

        Show-Update "<<< Phase 1 - Data Gather >>>`n" -ForegroundColor Cyan

        #
        # Cluster Nodes
        # Note: get unfiltered list for reporting, then filter for continued use during gather
        # (i.e., only contact responsive nodes)
        #

        try { $ClusterNodes = Get-NodeList -Cluster $ClusterName -Nodes $Nodelist }
        catch { Show-Error "Unable to get Cluster Nodes for reporting" $_ }
        $ClusterNodes | Export-Clixml ($Path + "GetClusterNode.XML")

        try { $ClusterNodes = Get-NodeList -Cluster $ClusterName -Nodes $Nodelist -Filter }
        catch { Show-Error "Unable to get filtered Cluster Nodes for gathering" $_ }

        # use a filtered node as the access node
        $AccessNode = Get-ClusterAccessNode @($ClusterNodes)

        #
        # Get-Cluster
        #

        try {
            # discover name if called with default dot form and/or node list
            if ($ClusterName -eq ".") {
                foreach ($cn in $ClusterNodes)
                {
                    $Cluster = Get-Cluster -Name $cn.Name -ErrorAction SilentlyContinue
                    if ($Cluster -ne $null) { break }
                }
            } else {
                $Cluster = Get-Cluster -Name $ClusterName
            }
        }
        catch { Show-Error("Cluster could not be contacted. `nError="+$_.Exception.Message) }

        if ($Cluster -ne $null)
        {
            $Cluster | Export-Clixml ($Path + "GetCluster.XML")
            $ClusterName = $Cluster.Name + "." + $Cluster.Domain
            $S2DEnabled = $Cluster.S2DEnabled
            $ClusterDomain = $Cluster.Domain

            Write-Host "Cluster name               : $ClusterName"
        }
        else
        {
            # We can only get here if -Nodelist was used, but cluster service isn't running
            Show-Warning "Cluster service was not running on any node, some information will be unavailable"
            $ClusterName = ''
            $ClusterDomain = ''

            Write-Host "Cluster name               : Unavailable, Cluster is not online on any node"
        }
		Write-Host ("Accessible Node List	   : " + [string]::Join(", ",$ClusterNodes.name))
        Write-Host "Access node                : $AccessNode`n"

        # Create node-specific directories for content

        $ClusterNodes.Name |% {
            md (Get-NodePath $Path $_) | Out-Null
        }

        #
        # Verify deduplication prerequisites on access node.
        #

        $DedupEnabled = $true
        if ($(Invoke-Command -ComputerName $AccessNode -ConfigurationName $SessionConfigurationName {(-not (Get-Command -Module Deduplication))} )) {
            $DedupEnabled = $false
        }

        ####
        # Begin paralellized captures.
        # Start accumulating static jobs which self-contain their gather.
        # These are pulled in close to the end. Consider how to regularize this down the line.
        ####
        $JobStatic = @()
        $JobCopyOut = @()
        $JobCopyOutNoDelete = @()

        # capture Sddc Diagnostic Archive if requested and active on the target cluster
        if ($Cluster -and
            (Get-ClusteredScheduledTask -Cluster $Cluster -TaskName SddcDiagnosticArchive)) {

            if ($DaysOfArchive -gt 0) {

                Show-Update "Start gather of Sddc Diagnostic Archives ..."

                $JobStatic += Start-Job -Name 'Sddc Diagnostic Archive Report' {

                    Import-Module $using:Module -ErrorAction SilentlyContinue

                    # capture state of the job regardless of archive capture
                    $o = (Join-Path $using:Path SddcDiagnosticArchiveJob.txt)
                    Show-SddcDiagnosticArchiveJob -Cluster $using:Cluster > $o

                    # use confirm to capture the version validation warnings for replay - note that
                    # we self-document the version producing the report, so we only need to look for/capture
                    # warnings to highlight variance
                    $o = (Join-Path $using:Path SddcDiagnosticArchiveJobWarn.txt)
                    $null = Confirm-SddcDiagnosticModule -Cluster $using:Cluster 3> $o
                }

                $j = Invoke-SddcCommonCommand -ClusterNodes $ClusterNodes.Name -JobName SddcDiagnosticArchive -SessionConfigurationName $SessionConfigurationName -InitBlock $CommonFunc {

                    Import-Module $using:Module -ErrorAction SilentlyContinue

                    if (Test-SddcModulePresence) {

                        $Path = $null
                        Get-SddcDiagnosticArchiveJobParameters -Path ([ref] $Path)

                        # emit
                        & {
                            # filter archive?
                            if ($using:DaysOfArchive -ne -1) {

                                # get archive in increasing order of time (our timestamp is lexically sortable)
                                $Archive = dir $Path\*.ZIP | sort -Descending
                                if ($Archive.Count -gt $using:DaysOfArchive) {
                                    $Archive = $Archive[0..$($using:DaysOfArchive - 1)]
                                }

                                $Archive.FullName
                                (dir $Path\*.log).FullName

                            } else {

                                # get entire archive
                                # note: we use the wildcard so that we copy the content of the directory
                                # to the appropriate destination. the path itself is configurable.
                                # see comment below.
                                Join-Path (gi $Path).FullName "*"
                            }
                        } |% {

                            Get-AdminSharePathFromLocal $env:COMPUTERNAME $_
                        }
                    }
                }

                # since the archive directory is configurable, we always need to specify the
                # destination within the capture - it may be \some\dir\foo, but we want it to be
                # node_xxx\SddcDiagnosticArchive in the capture.
                #
                # we add a member to the jobs to indicate this. also rename them to indicate the
                # activity in these jobs, so we report runtime in a more useful way.
                $j.ChildJobs |% {
                    $_ | Add-Member -NotePropertyName Destination -NotePropertyValue SddcDiagnosticArchive
                }

                # and add to the copyout-nodelete set
                # we do not want to scrub away the archive, unlike content we generate on the target node
                # and then do want to delete after capture.
                $JobCopyOutNoDelete += $j
            }
        }

        if ($AccessNode) {

            Show-Update "Start gather of cluster configuration ..."

            $JobStatic += start-job -Name ClusterGroup {
                try {
                    $o = Get-ClusterGroup -Cluster $using:AccessNode
                    $o | Export-Clixml ($using:Path + "GetClusterGroup.XML")
                }
                catch { Show-Warning("Unable to get Cluster Groups. `nError="+$_.Exception.Message) }
            }

            $JobStatic += start-job -Name ClusterNetwork {
                try {
                    $o = Get-ClusterNetwork -Cluster $using:AccessNode
                    $o | Export-Clixml ($using:Path + "GetClusterNetwork.XML")
                }
                catch { Show-Warning("Could not get Cluster Nodes. `nError="+$_.Exception.Message) }
            }

            $JobStatic += start-job -Name ClusterResource {
                try {
                    $o = Get-ClusterResource -Cluster $using:AccessNode
                    $o | Export-Clixml ($using:Path + "GetClusterResource.XML")
                }
                catch { Show-Warning("Unable to get Cluster Resources.  `nError="+$_.Exception.Message) }

            }

            $JobStatic += start-job -Name ClusterResourceParameter {
                try {
                    $o = Get-ClusterResource -Cluster $using:AccessNode | Get-ClusterParameter
                    $o | Export-Clixml ($using:Path + "GetClusterResourceParameters.XML")
                }
                catch { Show-Warning("Unable to get Cluster Resource Parameters.  `nError="+$_.Exception.Message) }
            }

            $JobStatic += start-job -Name ClusterSharedVolume {
                try {
                    $o = Get-ClusterSharedVolume -Cluster $using:AccessNode
                    $o | Export-Clixml ($using:Path + "GetClusterSharedVolume.XML")
                }
                catch { Show-Warning("Unable to get Cluster Shared Volumes.  `nError="+$_.Exception.Message) }

            }
        } else {
            Show-Update "... Skip gather of cluster configuration since cluster is not available"
        }

        if ($IncludeClusterPerformanceHistory) {

            Show-Update "Starting ClusterPerformanceHistory log collection ..."

            $JobStatic += start-job -Name ClusterPerformanceHistory {
                try {
                    Get-Clusterlog -ExportClusterPerformanceHistory -Destination $using:Path -PerformanceHistoryTimeFrame $using:PerformanceHistoryTimeFrame -Node $using:ClusterNodes.Name
                }
                catch { Show-Warning("Could not get ClusterPerformanceHistory. `nError="+$_.Exception.Message) }
            }
        }

        Show-Update "Start gather of driver information ..."

        $ClusterNodes.Name |% {

            $node = $_

            $JobStatic += start-job -Name "Driver Information: $node" {
                try { $o = Get-CimInstance -ClassName Win32_PnPSignedDriver -ComputerName $using:node }
                catch { Show-Error("Unable to get Drivers on $using:node. `nError="+$_.Exception.Message) }
                $o | Export-Clixml (Join-Path (Join-Path $using:Path "Node_$using:node") "GetDrivers.XML")
            }
        }

        # consider using this as the generic copyout job set
        # these are gathers which are not remotable, which we run remote and copy back results for
        # keep control of which gathers are fast and therefore for which serialization is not a major issue
        # however, dividing these into distinct jobs helps when triaging hangs or sources of error - its a tradeoff

        Show-Update "Start gather of verifier ..."

        $JobCopyOut += Invoke-SddcCommonCommand -ClusterNodes $($ClusterNodes).Name -JobName Verifier -SessionConfigurationName $SessionConfigurationName -InitBlock $CommonFunc {

            # Verifier

            $LocalFile = Join-Path $env:temp "verifier-query.txt"
            verifier /query > $LocalFile
            Write-Output (Get-AdminSharePathFromLocal $env:COMPUTERNAME $LocalFile)

            $LocalFile = Join-Path $env:temp "verifier-querysettings.txt"
            verifier /querysettings > $LocalFile
            Write-Output (Get-AdminSharePathFromLocal $env:COMPUTERNAME $LocalFile)
        }

        Show-Update "Start gather of filesystem filter status ..."

        $JobCopyOut += Invoke-SddcCommonCommand -ClusterNodes $($ClusterNodes).Name -JobName 'Filesystem Filter Manager' -SessionConfigurationName $SessionConfigurationName -InitBlock $CommonFunc {

            # Filter Manager

            $LocalFile = Join-Path $env:temp "fltmc.txt"
            fltmc > $LocalFile
            Write-Output (Get-AdminSharePathFromLocal $env:COMPUTERNAME $LocalFile)

            $LocalFile = Join-Path $env:temp "fltmc-instances.txt"
            fltmc instances > $LocalFile
            Write-Output (Get-AdminSharePathFromLocal $env:COMPUTERNAME $LocalFile)
        }
		
		$JobCopyOutNoDelete += Invoke-SddcCommonCommand -ClusterNodes $($ClusterNodes).Name -JobName 'Copy WER ReportArchive' -SessionConfigurationName $SessionConfigurationName -InitBlock $CommonFunc {

			# ReportArchive copy (one-shot, we'll recursively copy)

            Write-Output (Get-AdminSharePathFromLocal $env:COMPUTERNAME $env:ProgramData\Microsoft\Windows\WER\ReportArchive)
        }
		
		if ($IncludeDumps -eq $true) {
			
			$JobCopyOutNoDelete += Invoke-SddcCommonCommand -ClusterNodes $($ClusterNodes).Name -JobName 'Copy ReportQueue' -SessionConfigurationName $SessionConfigurationName -InitBlock $CommonFunc {

				# ReportQueue copy (one-shot, we'll recursively copy)

				Write-Output (Get-AdminSharePathFromLocal $env:COMPUTERNAME $env:ProgramData\Microsoft\Windows\WER\ReportQueue)
			}
		}

        if ($IncludeProcessDump) {

            $JobCopyOut += Invoke-SddcCommonCommand -ClusterNodes $($ClusterNodes).Name -JobName ProcessDumps -SessionConfigurationName $SessionConfigurationName -InitBlock $CommonFunc -ArgumentList $ProcessLists {

                Param($ProcessLists)

                $NodePath = $env:Temp
                $Node = $env:COMPUTERNAME

                #Default dump processes.
                $DumpProcesses = @("vmms", "vmcompute", "vmwp", "rhs", "clussvc")

                #Appending user passed process lists.
                if ($ProcessLists -ne $null) {
                    $DumpProcesses += $ProcessLists.split(",")
                }


                $DumpFileFolder = Join-Path -Path $NodePath -ChildPath 'ProcessDumps'

                if (Test-Path -Path $DumpFileFolder) {
                    Remove-Item -Path $DumpFileFolder -Recurse -Force
                }

                $null = New-Item -Path $DumpFileFolder -ItemType Directory
                $WER = [PSObject].Assembly.GetType('System.Management.Automation.WindowsErrorReporting')
                $NativeMethods = $WER.GetNestedType('NativeMethods', 'NonPublic')
                $MiniDump = $NativeMethods.GetMethod('MiniDumpWriteDump', ([Reflection.BindingFlags]'NonPublic, Static'))
                $MiniDumpWithFullMemory = [UInt32] 2
                $ProcessList = @{}

                foreach ($ProcessName in $DumpProcesses) {

                    $ProcessIds = Get-Process -Name $ProcessName -ErrorAction SilentlyContinue | Select-Object -ExpandProperty Id

                    if (-not $ProcessIds) {
                        Show-Warning "Could not generate minidump for process $ProcessName"
                        continue;
                    }

                    foreach ($ProcessId in $ProcessIds) {

                        #Already collected.
                        if ($ProcessList[$ProcessId]) {
                            continue;
                        }

                        $ProcessList.Add($ProcessId, $ProcessName)

                        $Process = Get-Process -Id $ProcessId
                        $ProcessId = $Process.Id
                        $ProcessHandle = $Process.Handle
                        $DumpFileName = "$($ProcessName)_$($ProcessId).dmp"

                        $DumpFilePath = Join-Path $DumpFileFolder $DumpFileName

                        $DumpFile = New-Object IO.FileStream($DumpFilePath, [IO.FileMode]::Create)

                        $Result = $MiniDump.Invoke($null, @($ProcessHandle,        #hProcess
                                                            $ProcessId,                #ProcessId
                                                            $DumpFile.SafeFileHandle,  #hFile
                                                            $MiniDumpWithFullMemory    #DumpType
                                                            [IntPtr]::Zero,            #ExceptionParam
                                                            [IntPtr]::Zero,            #UserStreamParam
                                                            [IntPtr]::Zero))           #CallbackParam

                        $DumpFile.Close()

                        if(-not $Result) {
                            Show-Warning "Failed to write dump file for process $psname with PID $ProcessId."
                            Remove-Item $DumpFilePath
                        } else {
                            Write-Output (Get-AdminSharePathFromLocal $Node $DumpFilePath)
                        }
                    }
                }
            }
        }

        if ($IncludeGetNetView) {

            Show-Update "Start gather of Get-NetView ..."

            $JobCopyOut += Invoke-SddcCommonCommand -ArgumentList $SkipVm -ClusterNodes $($ClusterNodes).Name -JobName 'GetNetView' -SessionConfigurationName $SessionConfigurationName -InitBlock $CommonFunc {

				Param($SkipVM)
				
                $NodePath = $env:Temp

                # create a directory to capture GNV

                $gnvDir = Join-Path $NodePath 'GetNetView'
                Remove-Item -Recurse -Force $gnvDir -ErrorAction SilentlyContinue
                $null = md $gnvDir -Force -ErrorAction SilentlyContinue

                # run inside a child session so we can sink output to the transcript
                # we must pass the GNV dir since $using is statically evaluated in the
                # outermost scope and $gnvDir is inside the Invoke call.

                $j = Start-Job -ArgumentList $gnvDir,$SkipVM {

                    param($gnvDir,$SkipVM)

                    # start gather transcript to the GNV directory

                    $transcriptFile = Join-Path $gnvDir "0_GetNetViewGatherTranscript.log"
                    Start-Transcript -Path $transcriptFile -Force

                    if (Get-Command Get-NetView -ErrorAction SilentlyContinue) {
						if ($SkipVM) {
							Get-NetView -OutputDirectory $gnvDir -SkipLogs -SkipVM
						} else {
							Get-NetView -OutputDirectory $gnvDir -SkipLogs
						}
                    } else {
                        Write-Host "Get-NetView command not available"
                    }

                    Stop-Transcript
                }

                # do not receive job - sunk to transcript for offline analysis
                # gnv produces a very large quantity of host output
                $null = $j | Wait-Job
                $j | Remove-Job

                # wipe all non-file content (gnv produces zip + uncompressed dir, don't need the dir)
                dir $gnvDir -Directory |% {
                    Remove-Item -Recurse -Force $_.FullName
                }

                # gather all remaining content (will be the zip + transcript) in GNV directory
                Write-Output (Get-AdminSharePathFromLocal $env:COMPUTERNAME $gnvDir)
            }
        }

        # Events, cmd, reports, et.al.
        Show-Update "Start gather of system info, cluster/health logs, reports and dump files ..."

        $JobStatic += Start-Job -Name ClusterLogs {
            $null = Get-ClusterLog -Node $using:ClusterNodes.Name -Destination $using:Path -UseLocalTime
        }

        if ($S2DEnabled) {
            $JobStatic += Start-Job -Name ClusterHealthLogs {
                $null = Get-ClusterLog -Node $using:ClusterNodes.Name -Destination $using:Path -Health -UseLocalTime
            }
        }

        $JobStatic += $ClusterNodes.Name |% {

            $NodeName = $_

            Invoke-SddcCommonCommand -JobName "System Info: $NodeName" -InitBlock $CommonFunc -SessionConfigurationName $SessionConfigurationName -ScriptBlock {

                $Node = "$using:NodeName"
                if ($using:ClusterDomain.Length) {
                    $Node += ".$using:ClusterDomain"
                }

                $LocalNodeDir = Get-NodePath $using:Path $using:NodeName

                # Text-only conventional commands
                #
                # Gather SYSTEMINFO.EXE output for a given node
			$SysInfoOut=(Join-Path (Get-NodePath $using:Path $using:NodeName) "SystemInfo.TXT")
			Start-Process -FilePath "$env:comspec" -ArgumentList "/c SystemInfo.exe /S $using:NodeName > $SysInfoOut" -WindowStyle Hidden -Wait
		
                # Cmdlets to drop in TXT and XML forms
                #
                # cmd is of the form "cmd arbitraryConstantArgs -argForComputerOrSessionSpecification"
                # will be trimmed to "cmd" for logging
                # _A_ token will be replaced with the chosen cluster access node
                # _C_ token will be replaced with node fqdn for cimsession/computername callouts
                # _N_ token will be replaced with node non-fqdn
                $CmdsToLog = 'Get-HotFix -ComputerName _C_',
                                'Get-NetAdapter -CimSession _C_',
                                'Get-NetAdapterAdvancedProperty -CimSession _C_',
                                'Get-NetAdapterBinding -CimSession _C_',
                                'Get-NetAdapterChecksumOffload -CimSession _C_',
                                'Get-NetAdapterIPsecOffload -CimSession _C_',
                                'Get-NetAdapterLso -CimSession _C_',
                                'Get-NetAdapterPacketDirect -CimSession _C_',
                                'Get-NetAdapterRdma -CimSession _C_',
                                'Get-NetAdapterRsc -CimSession _C_',
                                'Get-NetAdapterRss -CimSession _C_',
                                'Get-NetAdapterVmq -CimSession _C_',
                                'Get-NetIPv4Protocol -CimSession _C_',
                                'Get-NetIPv6Protocol -CimSession _C_',
                                'Get-NetIpAddress -CimSession _C_',
                                'Get-NetLbfoTeam -CimSession _C_',
                                'Get-NetLbfoTeamMember -CimSession _C_',
                                'Get-NetLbfoTeamNic -CimSession _C_',
                                'Get-NetOffloadGlobalSetting -CimSession _C_',
                                'Get-NetPrefixPolicy -CimSession _C_',
                                'Get-NetQosPolicy -CimSession _C_',
                                'Get-NetRoute -CimSession _C_',
<<<<<<< HEAD
				'Get-Disk -CimSession _C_',
=======
                                'Get-Disk -CimSession _C_',
>>>>>>> 87989f53
                                'Get-NetTcpConnection -CimSession _C_',
                                'Get-NetTcpSetting -CimSession _C_',
                                'Get-ScheduledTask -CimSession _C_ | Get-ScheduledTaskInfo -CimSession _C_',
                                'Get-SmbServerNetworkInterface -CimSession _C_',
                                'Get-StorageFaultDomain -CimSession _A_ -Type StorageScaleUnit |? FriendlyName -eq _N_ | Get-StorageFaultDomain -CimSession _A_',
				'Get-NetFirewallProfile -CimSession _C_',
				'Get-NetFirewallRule -CimSession _C_',
				'Get-NetConnectionProfile -CimSession _C_',
				'Get-SmbMultichannelConnection -CimSession _C_ -SmbInstance SBL',
				'Get-SmbClientConfiguration -CimSession _C_',
				'Get-SmbServerConfiguration -CimSession _C_',
				'Invoke-Command -ComputerName _C_ {Get-ComputerInfo}',
				'Invoke-Command -ComputerName _C_ {Get-ItemProperty -Path HKLM:\SYSTEM\CurrentControlSet\Services\spacePort\Parameters}'
				

                # These commands are specific to optional modules, add only if present
                #   - DcbQos: RoCE environments primarily
                #   - Hyper-V: may be ommitted in SOFS-only cases
                if (Get-Module DcbQos -ErrorAction SilentlyContinue) {
                    $CmdsToLog += 'Get-NetQosDcbxSetting -CimSession _C_',
                                    'Get-NetQosFlowControl -CimSession _C_',
                                    'Get-NetQosTrafficClass -CimSession _C_'
                }

                if (Get-Module Hyper-V -ErrorAction SilentlyContinue) {
                    $CmdsToLog += 'Get-VM -CimSession _C_ -ErrorAction SilentlyContinue',
                                    'Get-VMNetworkAdapter -All -CimSession _C_ -ErrorAction SilentlyContinue',
                                    'Get-VMSwitch -CimSession _C_ -ErrorAction SilentlyContinue',
				    'Get-VMSwitchTeam -CimSession _C_ -SwitchName ((Get-VMSwitch -CimSession _C_ | Where-Object {$_.EmbeddedTeamingEnabled -eq $true}).Name) -ErrorAction SilentlyContinue',
				    'Get-VMHost -CimSession _C_ -ErrorAction SilentlyContinue',
                                    'Get-VMNetworkAdapterVlan -CimSession _C_ -ManagementOS -ErrorAction SilentlyContinue',
                                    'Get-VMNetworkAdapterTeamMapping -CimSession _C_ -ManagementOS -ErrorAction SilentlyContinue'
                }

                foreach ($cmd in $CmdsToLog) {
                    # truncate cmd string to the cmd itself
                    	$LocalFile = (Join-Path $LocalNodeDir ([regex]::match(($cmd.split() | Where-Object {$_ -imatch 'Get-'}),'Get-[a-zA-Z0-9]*').value -replace "-",""))
                    try {

                        $cmdex = $cmd -replace '_C_',$using:NodeName -replace '_N_',$using:NodeName -replace '_A_',$using:AccessNode
                        $out = Invoke-Expression $cmdex

                        # capture as txt and xml for quick analysis according to taste
                        $out | ft -AutoSize | Out-File -Width 9999 -Encoding ascii -FilePath "$LocalFile.txt"
                        $out | Export-Clixml -Path "$LocalFile.xml"

                    } catch {
                        Show-Warning "'$cmdex' failed for node $Node ($($_.Exception.Message))"
                    }
                }

                $NodeSystemRootPath = Invoke-Command -ComputerName $using:NodeName -ConfigurationName $using:SessionConfigurationName { $env:SystemRoot }

                # Avoid to use 'Join-Path' because the drive of path may not exist on the local machine.
                if ($using:IncludeDumps -eq $true) {

                    $NodeMinidumpsPath = Invoke-Command -ComputerName $using:NodeName -ConfigurationName $using:SessionConfigurationName { (Get-ItemProperty -Path 'HKLM:\SYSTEM\CurrentControlSet\Control\CrashControl').MinidumpDir } -ErrorAction SilentlyContinue
                    $NodeLiveKernelReportsPath = Invoke-Command -ComputerName $using:NodeName -ConfigurationName $using:SessionConfigurationName { (Get-ItemProperty -Path 'HKLM:\SYSTEM\CurrentControlSet\Control\CrashControl\LiveKernelReports').LiveKernelReportsPath } -ErrorAction SilentlyContinue
                    ##
                    # Minidumps
                    ##

                    try {
                        # Use the registry key value if it exists.
                        if ($NodeMinidumpsPath) {
                            $RPath = (Get-AdminSharePathFromLocal $using:NodeName "$NodeMinidumpsPath\*.dmp")
                        }
                        else {
                            $RPath = (Get-AdminSharePathFromLocal $using:NodeName "$NodeSystemRootPath\Minidump\*.dmp")
                        }

                        $DmpFiles = Get-ChildItem -Path $RPath -Recurse -ErrorAction SilentlyContinue
                    }
                    catch { $DmpFiles = ""; Show-Warning "Unable to get minidump files for node $using:NodeName" }

                    $DmpFiles |% {
                        try { Copy-Item $_.FullName $LocalNodeDir }
                        catch { Show-Warning("Could not copy minidump file $_.FullName") }
                    }

                    ##
                    # Live Kernel Reports
                    ##

                    try {
                        # Use the registry key value if it exists.
                        if ($NodeLiveKernelReportsPath) {
                            $RPath = (Get-AdminSharePathFromLocal $using:NodeName "$NodeLiveKernelReportsPath\*.dmp")
                        }
                        else {
                            $RPath = (Get-AdminSharePathFromLocal $using:NodeName "$NodeSystemRootPath\LiveKernelReports\*.dmp")
                        }

                        $DmpFiles = Get-ChildItem -Path $RPath -Recurse -ErrorAction SilentlyContinue
                    }
                    catch { $DmpFiles = ""; Show-Warning "Unable to get LiveKernelReports files for node $using:NodeName" }

                    $DmpFiles |% {
                        try { Copy-Item $_.FullName $LocalNodeDir }
                        catch { Show-Warning "Could not copy LiveKernelReports file $($_.FullName)" }
                    }
                }

                try {
                    $RPath = (Get-AdminSharePathFromLocal $using:NodeName "$NodeSystemRootPath\Cluster\Reports\*.*")
                    $RepFiles = Get-ChildItem -Path $RPath -Recurse -ErrorAction SilentlyContinue }
                catch { $RepFiles = ""; Show-Warning "Unable to get reports for node $using:NodeName" }

                $LocalReportDir = Join-Path $LocalNodeDir "ClusterReports"
                md $LocalReportDir | Out-Null

                # Copy logs from the Report directory; exclude cluster/health logs which we're getting seperately
                $RepFiles |% {
                    if (($_.Name -notlike "Cluster.log") -and ($_.Name -notlike "ClusterHealth.log")) {
                        try { Copy-Item $_.FullName $LocalReportDir }
                        catch { Show-Warning "Could not copy report file $($_.FullName)" }
                    }
                }
            }
        }

        Show-Update "Starting export diagnostic log and live dump ..."

        $JobCopyOut += Invoke-SddcCommonCommand -ArgumentList $IncludeLiveDump,$IncludeStorDiag -ClusterNodes $AccessNode -SessionConfigurationName $SessionConfigurationName -InitBlock $CommonFunc -JobName StorageDiagnosticInfoAndLiveDump {

            Param($IncludeLiveDump,$IncludeStorDiag)

            $Node = $env:COMPUTERNAME
            $NodePath = $env:Temp

            $destinationPath = Join-Path -Path $NodePath -ChildPath 'StorageDiagnosticDump'

            if (Test-Path -Path $destinationPath) {
                Remove-Item -Path $destinationPath -Recurse -Force
            }

            $clusterSubsystem = (Get-StorageSubSystem |? Model -eq 'Clustered Windows Storage').FriendlyName

            if ($IncludeLiveDump) {
                Get-StorageDiagnosticInfo -StorageSubSystemFriendlyName $clusterSubsystem -IncludeLiveDump -DestinationPath $destinationPath
            
                # Copy storage diagnostic and live dump information (one-shot, we'll recursively copy)
                Write-Output (Get-AdminSharePathFromLocal $Node $destinationPath)
            }
			elseif ($IncludeStorDiag) {
                Get-StorageDiagnosticInfo -StorageSubSystemFriendlyName $clusterSubsystem -DestinationPath $destinationPath
            
                # Copy storage diagnostic and live dump information (one-shot, we'll recursively copy)
                Write-Output (Get-AdminSharePathFromLocal $Node $destinationPath)
            }
        }

        Show-Update "Starting export of events ..."

        $JobCopyOut += Invoke-SddcCommonCommand -ArgumentList $HoursOfEvents -ClusterNodes $($ClusterNodes).Name -SessionConfigurationName $SessionConfigurationName -InitBlock $CommonFunc -JobName Events {

            Param([int] $Hours)

            $Node = $env:COMPUTERNAME
            $NodePath = $env:Temp

            Get-SddcCapturedEvents $NodePath $Hours |% {

                Write-Output (Get-AdminSharePathFromLocal $Node $_)
            }

            # Also export locale metadata for off-system rendering (one-shot, we'll recursively copy)
            Write-Output (Get-AdminSharePathFromLocal $Node (Join-Path $NodePath "LocaleMetaData"))
        }

        if ($IncludeAssociations -and $ClusterName.Length) {

            # This is used at Phase 2 and is run asynchronously since
            # it can take some time to gather for large numbers of devices.

            # Gather nodes view of storage and build all the associations

            $SNVJob = Start-Job -Name 'StorageNodePhysicalDiskView' -ArgumentList $ClusterName {
            param ($ClusterName)
                $clusterCimSession = New-CimSession -ComputerName $ClusterName
                $snvInstances = Get-CimInstance -Namespace root\Microsoft\Windows\Storage -ClassName MSFT_StorageNodeToPhysicalDisk -CimSession $clusterCimSession
                $allPhysicalDisks  = Get-PhysicalDisk -CimSession $clusterCimSession
                $SNV = @()

                Foreach ($phyDisk in $snvInstances) {
                    $SNVObject = New-Object -TypeName System.Object
                    $pdIndex = $phyDisk.PhysicalDiskObjectId.IndexOf("PD:")
                    $pdLength = $phyDisk.PhysicalDiskObjectId.Length
                    $pdID = $phyDisk.PhysicalDiskObjectId.Substring($pdIndex+3, $pdLength-($pdIndex+4))
                    $PDUID = ($allPhysicalDisks |? ObjectID -Match $pdID).UniqueID
                    $pd = $allPhysicalDisks |? UniqueID -eq $PDUID
                    $nodeIndex = $phyDisk.StorageNodeObjectId.IndexOf("SN:")
                    $nodeLength = $phyDisk.StorageNodeObjectId.Length
                    $storageNodeName = $phyDisk.StorageNodeObjectId.Substring($nodeIndex+3, $nodeLength-($nodeIndex+4))
                    $poolName = ($pd | Get-StoragePool -CimSession $clusterCimSession -ErrorAction SilentlyContinue |? IsPrimordial -eq $false).FriendlyName
                    if (-not $poolName) {
                        continue
                    }

                    $SNVObject | Add-Member -Type NoteProperty -Name PhysicalDiskUID -Value $PDUID
                    $SNVObject | Add-Member -Type NoteProperty -Name StorageNode -Value $storageNodeName
                    $SNVObject | Add-Member -Type NoteProperty -Name StoragePool -Value $poolName
                    $SNVObject | Add-Member -Type NoteProperty -Name MPIOPolicy -Value $phyDisk.LoadBalancePolicy
                    $SNVObject | Add-Member -Type NoteProperty -Name MPIOState -Value $phyDisk.IsMPIOEnabled
                    $SNVObject | Add-Member -Type NoteProperty -Name StorageEnclosure -Value $pd.PhysicalLocation
                    $SNVObject | Add-Member -Type NoteProperty -Name PathID -Value $phyDisk.PathID
                    $SNVObject | Add-Member -Type NoteProperty -Name PathState -Value $phyDisk.PathState

                    $SNV += $SNVObject
                }
                Write-Output $SNV
            }

            # Gather association between pool, virtualdisk, volume, share.

            $AssocJob = Start-Job -Name 'StorageComponentAssociations' -ArgumentList $AccessNode,$ClusterName {
                param($AccessNode,$ClusterName)

                $SmbShares = Get-SmbShare -CimSession $AccessNode
                $Associations = Get-VirtualDisk -CimSession $AccessNode |% {

                    $o = $_ | Select-Object FriendlyName, OperationalStatus, HealthStatus, CSVName, CSVStatus, CSVNode, CSVPath, CSVVolume,
                    ShareName, SharePath, VolumeID, PoolName, PoolOpStatus, PoolHealthStatus, VDResiliency, VDCopies, VDColumns, VDEAware

                    $AssocCSV = $_ | Get-ClusterSharedVolume -Cluster $ClusterName

                    if ($AssocCSV) {
                        $o.CSVName = $AssocCSV.Name
                        $o.CSVStatus = $AssocCSV.State
                        $o.CSVNode = $AssocCSV.OwnerNode.Name
                        $o.CSVPath = $AssocCSV.SharedVolumeInfo.FriendlyVolumeName
                        if ($o.CSVPath.Length -ne 0) {
                            $o.CSVVolume = $o.CSVPath.Split("\")[2]
                        }
                        $AssocLike = $o.CSVPath+"\*"
                        $AssocShares = $SmbShares |? Path -like $AssocLike
                        $AssocShare = $AssocShares | Select-Object -First 1
                        if ($AssocShare) {
                            $o.ShareName = $AssocShare.Name
                            $o.SharePath = $AssocShare.Path
                            $o.VolumeID = $AssocShare.Volume
                            if ($AssocShares.Count -gt 1) { $o.ShareName += "*" }
                        }
                    }

                    Write-Output $o
                }

                $AssocPool = Get-StoragePool -CimSession $AccessNode -ErrorAction SilentlyContinue
                $AssocPool |% {
                    $AssocPName = $_.FriendlyName
                    $AssocPOpStatus = $_.OperationalStatus
                    $AssocPHStatus = $_.HealthStatus
                    Get-StoragePool -CimSession $AccessNode -FriendlyName $AssocPName |
                    Get-VirtualDisk -CimSession $AccessNode |% {
                        $AssocVD = $_
                        $Associations |% {
                            if ($_.FriendlyName -eq $AssocVD.FriendlyName) {
                                $_.PoolName = $AssocPName
                                $_.PoolOpStatus = $AssocPOpStatus
                                $_.PoolHealthStatus = $AssocPHStatus
                                $_.VDResiliency = $AssocVD.ResiliencySettingName
                                $_.VDCopies = $AssocVD.NumberofDataCopies
                                $_.VDColumns = $AssocVD.NumberofColumns
                                $_.VDEAware = $AssocVD.IsEnclosureAware
                            }
                        }
                    }
                }

                Write-Output $Associations
            }
        }

        #
        # SMB share health/status
        #

        Show-Update "SMB Shares"

        try { $SmbShares = Get-SmbShare -CimSession $AccessNode }
        catch { Show-Error("Unable to get SMB Shares. `nError="+$_.Exception.Message) }

        # XXX only sharepath and health are added in, why are we selecting down to just these four as opposed to add-member?
        $ShareStatus = $SmbShares |? ContinuouslyAvailable | Select-Object ScopeName, Name, SharePath, Health
        $Count1 = 0
        $Total1 = NCount($ShareStatus)

        if ($Total1 -gt 0)
        {
            $ShareStatus |% {
                $Progress = $Count1 / $Total1 * 100
                $Count1++
                Write-Progress -Activity "Testing file share access" -PercentComplete $Progress

                if ($ClusterDomain -ne "")
                {
                    $_.SharePath = "\\" + $_.ScopeName + "." + $ClusterDomain + "\" + $_.Name
                }
                else
                {
                    $_.SharePath = "\\" + $_.ScopeName + "\" + $_.Name
                }
                try { if (Test-Path -Path $_.SharePath  -ErrorAction SilentlyContinue) {
                            $_.Health = "Accessible"
                        } else {
                            $_.Health = "Inaccessible"
                    }
                }
                catch { $_.Health = "Accessible: "+$_.Exception.Message }
            }
            Write-Progress -Activity "Testing file share access" -Completed
        }

        $ShareStatus | Export-Clixml ($Path + "ShareStatus.XML")

        Show-Update "SMB Share Open Files"

        try {
            $o = Get-SmbOpenFile -CimSession $AccessNode
            $o | Export-Clixml ($Path + "GetSmbOpenFile.XML") }
        catch { Show-Error("Unable to get Open Files. `nError="+$_.Exception.Message) }

        Show-Update "SMB Share Witness"

        try {
            $o = Get-SmbWitnessClient -CimSession $AccessNode
            $o | Export-Clixml ($Path + "GetSmbWitness.XML") }
        catch { Show-Error("Unable to get Open Files. `nError="+$_.Exception.Message) }

        Show-Update "Clustered Subsystem"

        # NOTE: $Subsystem is reused several times below
        try {
            $Subsystem = Get-StorageSubsystem Cluster* -CimSession $AccessNode
            $Subsystem | Export-Clixml ($Path + "GetStorageSubsystem.XML")
        }
        catch { Show-Warning("Unable to get Clustered Subsystem.`nError="+$_.Exception.Message) }

        # Automatic triage is dependent on the cluster (Health Resource), avoid spurious
        # errors if not available
        if ($Subsystem.HealthStatus -notlike "Healthy" -and $ClusterName.Length) {
            Show-Update "Triage for Clustered Subsystem (HealthStatus = $($Subsystem.HealthStatus))"
            try {
				$cmdlet = Get-Command Get-HealthFault -ErrorAction SilentlyContinue
				if ($null -ne $cmdlet -and $cmdlet.Source -eq 'FailoverClusters') {
					Get-HealthFault  -CimSession $AccessNode |
						Export-Clixml (Join-Path $Path "HeathFault.XML")
				} else {
					$Subsystem | Debug-StorageSubsystem -CimSession $AccessNode |
						Export-Clixml (Join-Path $Path "DebugStorageSubsystem.XML")
				}
            }
            catch { Show-Error "Unable to get Get-HealthFault or Debug-StorageSubsystem for unhealthy StorageSubsystem.`nError=" $_ }
        }

        Show-Update "Volumes & Virtual Disks"

        # Volume status

        try {
            $Volumes = Get-Volume -CimSession $AccessNode -StorageSubSystem $Subsystem
            $Volumes | Export-Clixml ($Path + "GetVolume.XML") }
        catch { Show-Error("Unable to get Volumes. `nError="+$_.Exception.Message) }


        # Virtual disk health
        # Used in S2D-specific gather below

        try {
            $VirtualDisk = Get-VirtualDisk -CimSession $AccessNode -StorageSubSystem $Subsystem
            $VirtualDisk | Export-Clixml ($Path + "GetVirtualDisk.XML")
        }
        catch { Show-Warning("Unable to get Virtual Disks.`nError="+$_.Exception.Message) }

        # Deduplicated volume health
        # XXX the counts/healthy likely not needed once phase 2 shifted into summary report

        if ($DedupEnabled)
        {
            Show-Update "Dedup Volume Status"

            try {
                $DedupVolumes = Invoke-Command -ComputerName $AccessNode -ConfigurationName $SessionConfigurationName { Get-DedupStatus }
                $DedupVolumes | Export-Clixml ($Path + "GetDedupVolume.XML") }
            catch { Show-Error("Unable to get Dedup Volumes.`nError="+$_.Exception.Message) }

            $DedupTotal = NCount($DedupVolumes)
            $DedupHealthy = NCount($DedupVolumes |? LastOptimizationResult -eq 0 )

        } else {

            $DedupVolumes = @()
            $DedupTotal = 0
            $DedupHealthy = 0
        }

        Show-Update "Storage Pool & Tiers"
        
	# Storage Node information

        try {
            Get-StorageNode -CimSession $AccessNode |
                Export-Clixml ($Path + "GetStorageNode.XML") }
        catch { Show-Warning("Unable to get Storage Nodes. `nError="+$_.Exception.Message) }
	
        # Storage tier information

        try {
            Get-StorageTier -CimSession $AccessNode |
                Export-Clixml ($Path + "GetStorageTier.XML") }
        catch { Show-Warning("Unable to get Storage Tiers. `nError="+$_.Exception.Message) }

        # Storage pool health

        try {
            $StoragePools = @(Get-StoragePool -IsPrimordial $False -CimSession $AccessNode -StorageSubSystem $Subsystem -ErrorAction SilentlyContinue)
            $StoragePools | Export-Clixml ($Path + "GetStoragePool.XML") }
        catch { Show-Error("Unable to get Storage Pools. `nError="+$_.Exception.Message) }

        Show-Update "Storage Jobs"

        try {
            # cannot subsystem scope Get-StorageJob at this time
            icm $AccessNode -ConfigurationName $SessionConfigurationName { Get-StorageJob } |
                Export-Clixml ($Path + "GetStorageJob.XML") }
        catch { Show-Warning("Unable to get Storage Jobs. `nError="+$_.Exception.Message) }

        Show-Update "Clustered PhysicalDisks and SNV"

        # Physical disk health

        try {
            $PhysicalDisks = Get-PhysicalDisk -CimSession $AccessNode -StorageSubSystem $Subsystem
            $PhysicalDisks | Export-Clixml ($Path + "GetPhysicalDisk.XML") }
        catch { Show-Error("Unable to get Physical Disks. `nError="+$_.Exception.Message) }

        try {
            $PhysicalDiskSNV = Get-PhysicalDisk -CimSession $AccessNode -StorageSubSystem $Subsystem | Get-PhysicalDiskSNV -CimSession $AccessNode |
                Export-Clixml ($Path + "GetPhysicalDiskSNV.XML") }
        catch { Show-Error("Unable to get Physical Disk Storage Node View. `nError="+$_.Exception.Message) }

        # Reliability counters
        # These may cause a latency burst on some devices due to device-specific requirements for lifting/generating
        # the SMART data which underlies them. Decline to do this by default.

        if ($IncludeReliabilityCounters -eq $true) {

            Show-Update "Storage Reliability Counters"

            try {
                $PhysicalDisks | Get-StorageReliabilityCounter -CimSession $AccessNode |
                    Export-Clixml ($Path + "GetReliabilityCounter.XML") }
            catch { Show-Error("Unable to get Storage Reliability Counters. `nError="+$_.Exception.Message) }

        }

        # Storage enclosure health

        Show-Update "Storage Enclosures"

        try {
            Get-StorageEnclosure -CimSession $AccessNode -StorageSubSystem $Subsystem |
                Export-Clixml ($Path + "GetStorageEnclosure.XML") }
        catch { Show-Error("Unable to get Enclosures. `nError="+$_.Exception.Message) }

        # Undo changes as this is failing in AzureStack environment.
        # SDDC cim objects

        #Show-Update "SDDC Cim Objects"

        #foreach($objType in @("Drive","Server","Volume","Cluster","VirtualMachine","VirtualSwitch"))
        #{
        #    try {
        #        $className = "SDDC_"+$objType;
        #        Get-CimInstance -Namespace "root\SDDC\Management" -ClassName $className  | Export-Clixml ($Path + "GetSddc"+$objType+".XML");
        #    }
        #    catch { Show-Warning("Unable to get SDDC "+$objType+". `nError="+$_.Exception.Message) }
        #}

        #
        # Generate SBL Connectivity report based on input clusport information
        #

        if ($S2DEnabled) {

            Show-Update "Pooled Disks"

            try {
                if ($StoragePools.Count -eq 1) {
                    $StoragePools | Get-PhysicalDisk -CimSession $AccessNode |
                        Export-Clixml (Join-Path $Path ("GetPhysicalDisk_Pool.xml"))
                }
            } catch {
                Show-Error "Not able to query pooled disks" $_
            }

            Show-Update "Storage Scale Units"

            try {
                $Subsystem | Get-StorageFaultDomain -CimSession $AccessNode -Type StorageScaleUnit |
                    Export-Clixml (Join-Path $Path ("GetStorageFaultDomain_SSU.xml"))
            } catch {
                Show-Error "Not able to query Storage Scale Units" $_
            }

            Show-Update "S2D Connectivity"

            try {
                $JobStatic += $ClusterNodes |% {
                    $node = $_.Name
                    start-job -Name "S2D Connectivity: $node" {
                        Get-CimInstance -Namespace root\wmi -ClassName ClusPortDeviceInformation -ComputerName $using:node |
                            Export-Clixml (Join-Path (Join-Path $using:Path "Node_$using:node") "ClusPort.xml")
                        Get-CimInstance -Namespace root\wmi -ClassName ClusBfltDeviceInformation -ComputerName $using:node |
                            Export-Clixml (Join-Path (Join-Path $using:Path "Node_$using:node") "ClusBflt.xml")
                    }
                }
            } catch {
                Show-Warning "Gathering S2D connectivity failed"
            }
        }

        ####
        # Now receive the jobs requiring remote copyout
        ####

        if ($JobCopyOut.Count -or $JobCopyOutNoDelete.Count) {

            Show-Update "Completing jobs with remote copyout ..." -ForegroundColor Green
            Show-WaitChildJob ($JobCopyOut + $JobCopyOutNoDelete) 120
            Show-Update "Starting remote copyout ..."

            # keep parallelizing on receive at the individual node/child job level
            $JobCopy = @()
            if ($JobCopyOut.Count) { $JobCopy += Start-CopyJob $Path -Delete $JobCopyOut }
            if ($JobCopyOutNoDelete.Count) { $JobCopy += Start-CopyJob $Path $JobCopyOutNoDelete }
            Show-WaitChildJob $JobCopy 30

            # receive any copyout errors for logging/triage
            Receive-Job $JobCopy
            Remove-Job ($JobCopyOut + $JobCopyOutNoDelete)
            Remove-Job $JobCopy

            if (Get-Member -InputObject $JobCopyOut ActiveSessions)
            {
                 Remove-PSSession -Id $JobCopyOut.ActiveSessions
            }
        }

        Show-Update "All remote copyout complete" -ForegroundColor Green

        ####
        # Now receive the static jobs
        ####

        Show-Update "Completing background gathers ..." -ForegroundColor Green
        Show-WaitChildJob $JobStatic 30
        Receive-Job $JobStatic
        Remove-Job $JobStatic

        if (Get-Member -InputObject $JobStatic ActiveSessions)
        {
                Remove-PSSession -Id $JobStatic.ActiveSessions
        }

        # wipe variables to catch reuse
        Remove-Variable JobCopyOut
        Remove-Variable JobStatic

        #
        # Phase 2 Prep
        #
        Show-Update "<<< Phase 2 - Pool, Physical Disk and Volume Details >>>" -ForegroundColor Cyan

        if ($IncludeAssociations) {

            if ($Read) {
                $Associations = Import-ClixmlIf ($Path + "GetAssociations.XML")
                $SNVView = Import-ClixmlIf ($Path + "GetStorageNodeView.XML")
            } else {
                "`nCollecting device associations..."
                try {
                    $Associations = $AssocJob | Wait-Job | Receive-Job
                    $AssocJob | Remove-Job
                    if ($null -eq $Associations) {
                        Show-Warning "Unable to get object associations"
                    }
                    $Associations | Export-Clixml ($Path + "GetAssociations.XML")

                    "`nCollecting storage view associations..."
                    $SNVView = $SNVJob | Wait-Job | Receive-Job
                    $SNVJob | Remove-Job
                    if ($null -eq $SNVView) {
                        Show-Warning "Unable to get nodes storage view associations"
                    }
                    $SNVView | Export-Clixml ($Path + "GetStorageNodeView.XML")
                } catch {
                    Show-Warning "Not able to query associations.."
                }
            }
        }

        #
        # Phase 2
        #

        if ($IncludeHealthReport) {
            "`n[Health Report]"
            "`nVolumes with status, total size and available size, sorted by Available Size"
            "Notes: Sizes shown in gigabytes (GB). * means multiple shares on that volume"

            $Volumes |? FileSystem -eq CSVFS | Sort-Object SizeRemaining |
            Format-Table -AutoSize @{Expression={$poolName = VolumeToPool($_.Path); "[$(PoolOperationalStatus($_.Path))/$(PoolHealthStatus($_.Path))] " + $poolName};Label="[OpStatus/Health] Pool"},
            @{Expression={(PoolHealthyPDs(VolumeToPool($_.Path)))};Label="HealthyPhysicalDisks"; Align="Center"},
            @{Expression={$vd = VolumeToVD($_.Path);  "[$(VDOperationalStatus($_.Path))/$(VDHealthStatus($_.Path))] "+$vd};Label="[OpStatus/Health] VirtualDisk"},
            @{Expression={$csvVolume = VolumeToCSV($_.Path); "[" + $_.HealthStatus + "] " + $csvVolume};Label="[Health] CSV Volume"},
            @{Expression={$csvName = VolumeToCSVName($_.Path); $csvStatus = CSVStatus($_.Path);  " [$csvStatus] " + $csvName};Label="[Status] CSV Name"},
            @{Expression={CSVToNode(VolumeToCSV($_.Path))};Label="Volume Owner"},
            @{Expression={VolumeToShare($_.Path)};Label="Share Name"},
            @{Expression={$VolResiliency = VolumeToResiliency($_.Path); $volColumns = VolumeToColumns($_.Path); "$VolResiliency,$volColumns" +"Col" };Label="Volume Configuration"},
            @{Expression={"{0:N2}" -f ($_.Size/1GB)};Label="Total Size";Width=11;Align="Right"},
            @{Expression={"{0:N2}" -f ($_.SizeRemaining/$_.Size*100)};Label="Avail%";Width=11;Align="Right"}

            if ($DedupEnabled -and ($DedupTotal -gt 0))
            {
                "Dedup Volumes with status, total size and available size, sorted by Savings %"
                "Notes: Sizes shown in gigabytes (GB). * means multiple shares on that volume"

                $DedupVolumes | Sort-Object SavingsRate -Descending |
                Format-Table -AutoSize @{Expression={$poolName = VolumeToPool($_.VolumeId); "[$(PoolOperationalStatus($_.VolumeId))/$(PoolHealthStatus($_.VolumeId))] " + $poolName};Label="[OpStatus/Health] Pool"},
                @{Expression={(PoolHealthyPDs(VolumeToPool($_.VolumeId)))};Label="HealthyPhysicalDisks"; Align="Center"},
                @{Expression={$vd = VolumeToVD($_.VolumeId);  "[$(VDOperationalStatus($_.VolumeId))/$(VDHealthStatus($_.VolumeId))] "+$vd};Label="[OpStatus/Health] VirtualDisk"},
                @{Expression={VolumeToCSV($_.VolumeId)};Label="Volume "},
                @{Expression={VolumeToShare($_.VolumeId)};Label="Share"},
                @{Expression={"{0:N2}" -f ($_.Capacity/1GB)};Label="Capacity";Width=11;Align="Left"},
                @{Expression={"{0:N2}" -f ($_.UnoptimizedSize/1GB)};Label="Before";Width=11;Align="Right"},
                @{Expression={"{0:N2}" -f ($_.UsedSpace/1GB)};Label="After";Width=11;Align="Right"},
                @{Expression={"{0:N2}" -f ($_.SavingsRate)};Label="Savings%";Width=11;Align="Right"},
                @{Expression={"{0:N2}" -f ($_.FreeSpace/1GB)};Label="Free";Width=11;Align="Right"},
                @{Expression={"{0:N2}" -f ($_.FreeSpace/$_.Capacity*100)};Label="Free%";Width=11;Align="Right"},
                @{Expression={"{0:N0}" -f ($_.InPolicyFilesCount)};Label="Files";Width=11;Align="Right"}
            }

            if ($SNVView) {
                "`n[Storage Node view]"
                $SNVView | sort StorageNode,StorageEnclosure | Format-Table -AutoSize @{Expression = {$_.StorageNode}; Label = "StorageNode"; Align = "Left"},
                @{Expression = {$_.StoragePool}; Label = "StoragePool"; Align = "Left"},
                @{Expression = {$_.MPIOPolicy}; Label = "MPIOPolicy"; Align = "Left"},
                @{Expression = {$_.MPIOState}; Label = "MPIOState"; Align = "Left"},
                @{Expression = {$_.PathID}; Label = "PathID"; Align = "Left"},
                @{Expression = {$_.PathState}; Label = "PathState"; Align = "Left"},
                @{Expression = {$_.PhysicalDiskUID}; Label = "PhysicalDiskUID"; Align = "Left"},
                @{Expression = {$_.StorageEnclosure}; Label = "StorageEnclosureLocation"; Align = "Left"}
            }

            "`n[Capacity Report]"
            "Physical disks by Enclosure, Media Type and Health Status, with total and unallocated space"
            "Note: Sizes shown in gigabytes (GB)"

            $PDStatus = $PhysicalDisks |? EnclosureNumber -ne $null |
            Sort-Object EnclosureNumber, MediaType, HealthStatus |
            Group-Object EnclosureNumber, MediaType, HealthStatus |
            Select-Object Count, TotalSize, Unalloc,
            @{Expression={$_.Name.Split(",")[0].Trim().TrimEnd()}; Label="Enc"},
            @{Expression={$_.Name.Split(",")[1].Trim().TrimEnd()}; Label="Media"},
            @{Expression={$_.Name.Split(",")[2].Trim().TrimEnd()}; Label="Health"}

            $PDStatus |% {
                $Current = $_
                $TotalSize = 0
                $Unalloc = 0
                $PDCurrent = $PhysicalDisks |? { ($_.EnclosureNumber -eq $Current.Enc) -and ($_.MediaType -eq $Current.Media) -and ($_.HealthStatus -eq $Current.Health) }
                $PDCurrent |% {
                    $Unalloc += $_.Size - $_.AllocatedSize
                    $TotalSize +=$_.Size
                }

                $Current.Unalloc = $Unalloc
                $Current.TotalSize = $TotalSize
            }

            $PDStatus | Format-Table -AutoSize Enc, Media, Health, Count,
            @{Expression={"{0:N2}" -f ($_.TotalSize/$_.Count/1GB)};Label="Avg Size";Width=11;Align="Right"},
            @{Expression={"{0:N2}" -f ($_.TotalSize/1GB)};Label="Total Size";Width=11;Align="Right"},
            @{Expression={"{0:N2}" -f ($_.Unalloc/1GB)};Label="Unallocated";Width=11;Align="Right"},
            @{Expression={"{0:N2}" -f ($_.Unalloc/$_.TotalSize*100)};Label="Unalloc %";Width=11;Align="Right"}

            "Pools with health, total size and unallocated space"
            "Note: Sizes shown in gigabytes (GB)"

            $StoragePools | Sort-Object FriendlyName |
            Format-Table -AutoSize @{Expression={$_.FriendlyName};Label="Name"},
            @{Expression={$_.HealthStatus};Label="Health"},
            @{Expression={"{0:N2}" -f ($_.Size/1GB)};Label="Total Size";Width=11;Align="Right"},
            @{Expression={"{0:N2}" -f (($_.Size-$_.AllocatedSize)/1GB)};Label="Unallocated";Width=11;Align="Right"},
            @{Expression={"{0:N2}" -f (($_.Size-$_.AllocatedSize)/$_.Size*100)};Label="Unalloc%";Width=11;Align="Right"}
        }

        #
        # Phase 3
        #
        Show-Update "<<< Phase 3 - Storage Performance >>>" -ForegroundColor Cyan

        if (-not $IncludePerformance) {

        "Performance was excluded by a parameter`n"

        } else {

            Show-Update "Get counter sets"
            $set = Get-Counter -ListSet "Cluster Storage*","Cluster CSV*","Storage Spaces*","Refs","Cluster Disk Counters","PhysicalDisk" -ComputerName $ClusterNodes.Name
            Show-Update "Start monitoring ($($PerfSamples)s)"
            $PerfRaw = Get-Counter -Counter $set.Paths -SampleInterval 1 -MaxSamples $PerfSamples -ErrorAction Ignore -WarningAction Ignore
            Show-Update "Exporting counters"
            $PerfRaw | Export-counter -Path ($Path + "GetCounters.blg") -Force -FileFormat BLG
            Show-Update "Completed"

            if ($ProcessCounter) {

                "Collected $PerfSamples seconds of raw performance counters. Processing...`n"
                $Count1 = 0
                $Total1 = $PerfRaw.Count

                if ($Total1 -gt 0) {

                    $PerfDetail = $PerfRaw |% {
                        $TimeStamp = $_.TimeStamp

                        $Progress = $Count1 / $Total1 * 45
                        $Count1++
                        Write-Progress -Activity "Processing performance samples" -PercentComplete $Progress

                        $_.CounterSamples |% {
                            $DetailRow = "" | Select-Object Time, Pool, Owner, Node, Volume, Share, Counter, Value
                            $Split = $_.Path.Split("\")
                            $DetailRow.Time = $TimeStamp
                            $DetailRow.Node = $Split[2]
                            $DetailRow.Volume = $_.InstanceName
                            $DetailRow.Counter = $Split[4]
                            $DetailRow.Value = $_.CookedValue
                            $DetailRow
                        }
                    }

                    Write-Progress -Activity "Processing performance samples" -PercentComplete 50
                    $PerfDetail = $PerfDetail | Sort-Object Volume

                    $Last = $PerfDetail.Count - 1
                    $Volume = ""

                    $PerfVolume = 0 .. $Last |% {

                        if ($Volume -ne $PerfDetail[$_].Volume) {
                            $Volume = $PerfDetail[$_].Volume
                            $Pool = CSVToPool ($Volume)
                            $Owner = CSVToNode ($Volume)
                            $Share = CSVToShare ($Volume)
                            $ReadIOPS = 0
                            $WriteIOPS = 0
                            $ReadLatency = 0
                            $WriteLatency = 0
                            $NonZeroRL = 0
                            $NonZeroWL = 0

                            $Progress = 55 + ($_ / $Last * 45 )
                            Write-Progress -Activity "Processing performance samples" -PercentComplete $Progress
                        }

                        $PerfDetail[$_].Pool = $Pool
                        $PerfDetail[$_].Owner = $Owner
                        $PerfDetail[$_].Share = $Share

                        $Value = $PerfDetail[$_].Value

                        Switch ($PerfDetail[$_].Counter) {
                            "reads/sec" { $ReadIOPS += $Value }
                            "writes/sec" { $WriteIOPS += $Value }
                            "read latency" { $ReadLatency += $Value; if ($Value -gt 0) {$NonZeroRL++} }
                            "write latency" { $WriteLatency += $Value; if ($Value -gt 0) {$NonZeroWL++} }
                            default { Write-Warning "Invalid counter $_" }
                        }

                        if ($_ -eq $Last) {
                            $EndofVolume = $true
                        } else {
                            if ($Volume -ne $PerfDetail[$_+1].Volume) {
                                $EndofVolume = $true
                            } else {
                                $EndofVolume = $false
                            }
                        }

                        if ($EndofVolume) {
                            $VolumeRow = "" | Select-Object Pool, Volume, Share, ReadIOPS, WriteIOPS, TotalIOPS, ReadLatency, WriteLatency, TotalLatency
                            $VolumeRow.Pool = $Pool
                            $VolumeRow.Volume = $Volume
                            $VolumeRow.Share = $Share
                            $VolumeRow.ReadIOPS = [int] ($ReadIOPS / $PerfSamples *  10) / 10
                            $VolumeRow.WriteIOPS = [int] ($WriteIOPS / $PerfSamples * 10) / 10
                            $VolumeRow.TotalIOPS = $VolumeRow.ReadIOPS + $VolumeRow.WriteIOPS
                            if ($NonZeroRL -eq 0) {$NonZeroRL = 1}
                            $VolumeRow.ReadLatency = [int] ($ReadLatency / $NonZeroRL * 1000000 ) / 1000
                            if ($NonZeroWL -eq 0) {$NonZeroWL = 1}
                            $VolumeRow.WriteLatency = [int] ($WriteLatency / $NonZeroWL * 1000000 ) / 1000
                            $VolumeRow.TotalLatency = [int] (($ReadLatency + $WriteLatency) / ($NonZeroRL + $NonZeroWL) * 1000000) / 1000
                            $VolumeRow
                        }
                    }

                } else {
                    Show-Warning "Unable to collect performance information"
                    $PerfVolume = @()
                    $PerfDetail = @()
                }

                $PerfVolume | Export-Clixml ($Path + "GetVolumePerf.XML")
                $PerfDetail | Export-Csv ($Path + "VolumePerformanceDetails.TXT")
            }
        }

        if ($S2DEnabled -ne $true) {

            try {
                if ((([System.Environment]::OSVersion.Version).Major) -ge 10) {
                    Show-Update "Gathering Get-StorageDiagnosticInfo"
                    $deleteStorageSubsystem = $false
                    if (-not (Get-StorageSubsystem -FriendlyName Clustered*)) {
                        $storageProviderName = (Get-StorageProvider -CimSession $ClusterName |? Manufacturer -match 'Microsoft').Name
                        $null = Register-StorageSubsystem -ProviderName $storageProviderName -ComputerName $ClusterName -ErrorAction SilentlyContinue
                        $deleteStorageSubsystem = $true
                        $storagesubsystemToDelete = Get-StorageSubsystem -FriendlyName Clustered*
                    }
                    $destinationPath = Join-Path -Path $Path -ChildPath 'StorageDiagnosticInfo'
                    if (Test-Path -Path $destinationPath) {
                        Remove-Item -Path $destinationPath -Recurse -Force
                    }
                    $null = New-Item -Path $destinationPath -ItemType Directory
                    $clusterSubsystem = (Get-StorageSubSystem |? Model -eq 'Clustered Windows Storage').FriendlyName
                    Stop-StorageDiagnosticLog -StorageSubSystemFriendlyName $clusterSubsystem -ErrorAction SilentlyContinue
                    if ($IncludeLiveDump) {
                        Get-StorageDiagnosticInfo -StorageSubSystemFriendlyName $clusterSubsystem -IncludeLiveDump -DestinationPath $destinationPath
                    } else {
                        Get-StorageDiagnosticInfo -StorageSubSystemFriendlyName $clusterSubsystem -DestinationPath $destinationPath
                    }

                    if ($deleteStorageSubsystem) {
                        Unregister-StorageSubsystem -StorageSubSystemUniqueId $storagesubsystemToDelete.UniqueId -ProviderName Windows*
                    }
                }
            }
            catch {
                Show-Warning "Could not gather Get-StorageDiagnosticInfo (cluster down and/or shared storage)`nError = $($_)"
            }
        }

        Show-Update "GATHERS COMPLETE ($(((Get-Date) - $TodayDate).ToString("m'm's\.f's'")))" -ForegroundColor Green

    } finally {
        Stop-Transcript
    }

    # Generate Summary report for rapid consumption at analysis time
    Show-Update "<<< Generating Summary Report >>>" -ForegroundColor Cyan
    $transcriptFile = $Path + "0_CloudHealthSummary.log"
    Start-Transcript -Path $transcriptFile -Force
    try {
        Show-SddcDiagnosticReport -Report Summary -ReportLevel Full $Path
    } finally {
        Stop-Transcript
    }

    #
    # Phase 4
    #

    Show-Update "<<< Phase 4 - Compacting files for transport >>>" -ForegroundColor Cyan

    #
    # Force GC so that any pending file references are
    # torn down. If they live, they will block removal
    # of content.
    #

    [System.GC]::Collect()

    # time/extension suffix
    $ZipSuffix = '-' + (Format-SddcDateTime $TodayDate) + '.ZIP'

    # prepend clustername if live, domain name trimmed away
    # we could use $Cluster.Name since it will exist if $ClusterName was created from it,
    # but that may seem excessively mysterious)
    if ($ClusterName.Length) {
        $ZipSuffix = '-' + ($ClusterName.Split('.',2)[0]) + $ZipSuffix
    } else {
        $ZipSuffix = '-OFFLINECLUSTER' + $ZipSuffix
    }

    # ... and full path
    $ZipPath = $ZipPrefix + $ZipSuffix

    try {
        Add-Type -Assembly System.IO.Compression.FileSystem
        [System.IO.Compression.ZipFile]::CreateFromDirectory($Path, $ZipPath, [System.IO.Compression.CompressionLevel]::Optimal, $false)
        $ZipPath = Convert-Path $ZipPath
        Show-Update "Zip File Name : $ZipPath"

        Show-Update "Cleaning up temporary directory $Path"
        Remove-Item -Path $Path -ErrorAction SilentlyContinue -Recurse

    } catch {
        Show-Error("Error creating the ZIP file!`nContent remains available at $Path")
    }

    Show-Update "Cleaning up CimSessions"
    Get-CimSession | Remove-CimSession

    Show-Update "COMPLETE ($(((Get-Date) - $TodayDate).ToString("m'm's\.f's'")))" -ForegroundColor Green
}

#######
#######
#######
##
# Archive Job Management
##
#######
#######
#######

<#
.SYNOPSIS
    Install the Sddc Diagnostic Module (PrivateCloud.DiagnosticInfo) on the target nodes.

.DESCRIPTION
    Install the Sddc Diagnostic Module (PrivateCloud.DiagnosticInfo) on the target nodes.

    This is done by pushing the current version of the module from the local system to the targets,
    not by downloading from a remote location.

.PARAMETER Cluster
    Specifies the cluster to push to. All nodes will receive the module.

.PARAMETER Node
    Specifies the nodes to push to, directly.

.PARAMETER Force
    Forces (re)installation even if the target nodes have the same version as the source.

.EXAMPLE
    Install-SddcDiagnosticModule

    Install the module to all nodes of the current system's cluster.

.EXAMPLE
    Install-SddcDiagnosticModule -Cluster Cluster1

    Install the module to all nodes of the Cluster1 cluster.

.EXAMPLE
    Install-SddcDiagnosticModule -Node Node1,Node2

    Install the module to the specified nodes.
#>

function Install-SddcDiagnosticModule
{
    [CmdletBinding( DefaultParameterSetName = "Cluster" )]
    param(
        [parameter(ParameterSetName="Cluster", Mandatory=$false)]
        [ValidateNotNullOrEmpty()]
        [string] $Cluster = '.',

        [parameter(ParameterSetName="Node", Mandatory=$true)]
        [ValidateNotNullOrEmpty()]
        [string[]] $Node,

        [parameter(ParameterSetName="Cluster", Mandatory=$false)]
        [parameter(ParameterSetName="Node", Mandatory=$false)]
        [ValidateNotNullOrEmpty()]
        [switch] $Force
    )

    switch ($psCmdlet.ParameterSetName) {
        "Cluster" {
            $Nodes = Get-NodeList -Cluster $Cluster -Filter
        }
        "Node" {
            $Nodes = Get-NodeList -Nodes $Node -Filter
        }
    }

    # remove the local node if present (self-update)
    $Nodes = $Nodes |? { $_ -ne $env:COMPUTERNAME }

    $thisModule = Get-Module $Module -ErrorAction Stop

    $clusterModules = icm $Nodes.Name {
        $null = Import-Module -Force $using:Module -ErrorAction SilentlyContinue
        Get-Module $using:Module
    }

    # build list of nodes which need installation/refresh
    $installNodes = @()
    $updateNodes = @()

    # start with nodes which lack the module
    $Nodes.Name |? { $_ -notin $clusterModules.PsComputerName } |% { $installNodes += $_ }
    # now add nodes which are downlevel (or, forced, the same apparent version)
    $clusterModules |? { $thisModule.Version -gt $_.Version -or ($Force -and $thisModule.Version -eq $_.Version) } |% { $updateNodes += $_.PsComputerName }

    # warn nodes which are uplevel
    $clusterModules |? { $thisModule.Version -lt $_.Version } |% {
        Write-Warning "Node $($_.PsComputerName) has an newer version of the $Module module ($($_.Version) > $($thisModule.Version)). Consider installing the updated module on the local system ($env:COMPUTERNAME) and updating the cluster."
    }

    if ($installNodes.Count) { Write-Host "New Install to Nodes: $(($installNodes | sort) -join ',')" }
    if ($updateNodes.Count) { Write-Host "Update for Nodes    : $(($updateNodes | sort) -join ',')" }

    # begin gathering remote install locations
    # clean outdated installations if present

    $installPaths = @()

    if ($installNodes.Count -gt 0) {
        $installPaths += icm $installNodes {

            # import common functions
            . ([scriptblock]::Create($using:CommonFunc))

            # place in the Install-Module default location
            # note we must specify all the way to final destination since we know it does not exist
            Write-Output (Get-AdminSharePathFromLocal $env:COMPUTERNAME (Join-Path "$env:ProgramFiles\WindowsPowerShell\Modules\$using:Module" $using:thisModule.Version))
        }
    }

    if ($updateNodes.Count -gt 0) {
        $installPaths += icm $updateNodes {

            # import common functions
            . ([scriptblock]::Create($using:CommonFunc))

            # wipe outdated install location - Install-Module does not place here, prefer its location
            if (Test-Path $env:SystemRoot\System32\WindowsPowerShell\v1.0\Modules\$using:Module) {

                rm -Recurse $env:SystemRoot\System32\WindowsPowerShell\v1.0\Modules\$using:Module -ErrorAction Stop

                # place in the Install-Module default location
                Write-Output (Get-AdminSharePathFromLocal $env:COMPUTERNAME (Join-Path "$env:ProgramFiles\WindowsPowerShell\Modules\$using:Module" $using:thisModule.Version))

            } else {

                $null = Import-Module $using:Module -Force
                $m = Get-Module $using:module -ErrorAction Stop

                # unload current and return its location for update
                $md = (gi (gi $m.ModuleBase -ErrorAction SilentlyContinue).PsParentPath).FullName
                Remove-Module $using:module -ErrorAction SilentlyContinue

                # note we return the parent path - the copy will place the versioned module directory within it
                Write-Output (Get-AdminSharePathFromLocal $env:COMPUTERNAME $md)
            }
        }
    }

    # and propagate to the given locations
    $installPaths |% {
        cp -Recurse $thisModule.ModuleBase $_ -Force -ErrorAction Stop
    }
}

<#
.SYNOPSIS
    Confirm versioning of the Sddc Diagnostic module (PrivateCloud.DiagnosticInfo) on the target
    nodes.

.DESCRIPTION
    Confirm versioning of the Sddc Diagnostic module (PrivateCloud.DiagnosticInfo) on the target
    nodes.

    Warnings will be generated for nodes which do not have the module or have versions different
    from the one on the local system. Use Install-SddcDiagnosticModule to push updates.

.PARAMETER Cluster
    Specifies the cluster. All nodes will be validated.

.PARAMETER Node
    Specifies the nodes to validate directly.

.EXAMPLE
    Confirm-SddcDiagnosticModule

    Validate versions installed across the cluster the local system is a member of.

.EXAMPLE
    Confirm-SddcDiagnosticModule -Cluster Cluster1

    Validate versions installed across the Cluster1 cluster.
#>

function Confirm-SddcDiagnosticModule
{
    [CmdletBinding()]
    param(
        [parameter(ParameterSetName="Cluster", Mandatory=$false)]
        [ValidateNotNullOrEmpty()]
        [string] $Cluster = '.',

        [parameter(ParameterSetName="Node", Mandatory=$true)]
        [ValidateNotNullOrEmpty()]
        [string[]] $Node
    )

    switch ($psCmdlet.ParameterSetName) {
        "Cluster" {
            $Nodes = Get-NodeList -Cluster $Cluster -Filter
        }
        "Node" {
            $Nodes = Get-NodeList -Nodes $Node -Filter
        }
    }

    $thisModule = Get-Module $Module -ErrorAction Stop

    $clusterModules = icm $Nodes.Name {
        $null = Import-Module -Force $using:Module -ErrorAction SilentlyContinue
        Get-Module $using:Module
    }

    $Nodes.Name |? { $_ -notin $clusterModules.PsComputerName } |% {
        Write-Warning "Node $_ does not have the $Module module. Please 'Install-SddcDiagnosticModule -Node $_' to address."
    }
    $clusterModules |? { $thisModule.Version -gt $_.Version } |% {
        Write-Warning "Node $($_.PsComputerName) has an older version of the $Module module ($($_.Version) < $($thisModule.Version)). Please 'Install-SddcDiagnosticModule -Node $_' to address."
    }
    $clusterModules |? { $thisModule.Version -lt $_.Version } |% {
        Write-Warning "Node $($_.PsComputerName) has an newer version of the $Module module ($($_.Version) > $($thisModule.Version)). Consider installing the updated module on the local system ($env:COMPUTERNAME) and updating the cluster."
    }

    $clusterModules
}

<#
.SYNOPSIS
    Perform garbage collection on the local node's Sddc Diagnostic Archive.

.DESCRIPTION
    Perform garbage collection on the local node's Sddc Diagnostic Archive.

    This is an INTERNAL utililty command, used by the clustered scheduled task which performs the
    Sddc Diagnostic Archive. It is not intended for direct use.

.PARAMETER ArchivePath
    Specifies the path to the archive to garbage collect.

.EXAMPLE
    Limit-SddcDiagnosticArchive -ArchivePath C:\Windows\SddcDiagnosticArchive

    Perform garbage collection on the content of the specified directory.
#>

function Limit-SddcDiagnosticArchive
{
    param(
        [parameter(Mandatory=$true)]
        [ValidateNotNullOrEmpty()]
        [string] $ArchivePath
    )

    $Days = $null
    $Size = $null
    Get-SddcDiagnosticArchiveJobParameters -Days ([ref] $Days) -Size ([ref] $Size)

    Show-Update "Applying limits to SDDC Archive @ $ArchivePath : $Days Days & $('{0:0.00} MiB' -f ($Size/1MB))"

    #
    # Comment/get current state
    #

    # note: default sort is ascending, so by our lexically sortable naming convention
    # the oldest ZIPs will come first
    $f = @(dir $ArchivePath\*.ZIP) | sort
    $m = $f | measure -Sum Length

    Show-Update "Begin: $($m.Count) ZIPs which are $('{0:0.00} MiB' -f ($m.Sum/1MB))"

    #
    # Day limit
    #

    if ($f.Count -gt $Days) {
        $ndelete = $f.Count - $Days
        Show-Update "Deleting $ndelete days of archive"

        $f[0..($ndelete - 1)] |% {
            Show-Update "`tDay limit: Deleting $($_.FullName)"
            $_
        } | del -Force

        # re-measure the remaining
        $f = $f[$ndelete..$($f.Count - 1)]
        $m = $f | measure -Sum Length
    }

    #
    # Size limit
    #

    if ($m.Sum -gt $Size) {

        Show-Update "Deleting $('{0:0.00} MiB' -f ($($m.Sum-$Size)/1MB)) MiB of archive"

        foreach ($file in $f) {

            Show-Update "`tSize limit: Deleting $($file.FullName)"
            $m.Sum -= $file.Length
            del $file.Fullname -Force

            if ($m.Sum -le $Size) {
                break
            }
        }
    }

    #
    # Comment final state
    #

    $f = @(dir $ArchivePath\*.ZIP) | sort
    $m = $f | measure -Sum Length

    Show-Update "End: $($m.Count) ZIPs which are $('{0:0.00} MiB' -f ($m.Sum/1MB))"
}

<#
.SYNOPSIS
    Perform a new capture to the local node's Sddc Diagnostic Archive.

.DESCRIPTION
    Perform a new capture to the local node's Sddc Diagnostic Archive.

    This is an INTERNAL utililty command, used by the clustered scheduled task which performs the
    Sddc Diagnostic Archive. It is not intended for direct use.

.PARAMETER ArchivePath
    Specifies the path to the archive.

.EXAMPLE
    Update-SddcDiagnosticArchive -ArchivePath C:\Windows\SddcDiagnosticArchive

    Capture content to the specified directory.
#>

function Update-SddcDiagnosticArchive
{
    param(
        [parameter(Mandatory=$true)]
        [ValidateNotNullOrEmpty()]
        [string] $ArchivePath
    )

    # get timestamp at the top, reflecting job launch time
    $TimeStamp = Get-Date

    # Scrub in just in case
    $CapturePath = (Join-Path $ArchivePath "Capture")
    rm -r $CapturePath -Force -ErrorAction SilentlyContinue
    $null = mkdir $CapturePath -Force -ErrorAction Stop

    #
    # Capture
    #

    # 25 hour capture of events
    Get-SddcCapturedEvents $CapturePath 25 |% {
        Show-Update "Captured: $_"
    }

    # 25 hour capture of cluster/health logs
    try {

        if ($c = Get-Cluster) {

            $f = Get-ClusterLog -Node $env:COMPUTERNAME -Destination $CapturePath -UseLocalTime -TimeSpan (25 * 60)
            Show-Update "Captured: $($f.FullName)"
            if ($c.S2DEnabled) {
                $f = Get-ClusterLog -Node $env:COMPUTERNAME -Destination $CapturePath -Health -UseLocalTime -TimeSpan (25 * 60)
                Show-Update "Captured: $($f.FullName)"
            }
        }
    } catch {

        Show-Update "Cluster/Health Logs not captured"
    }

    #
    # Compress
    #

    $ZipFile = 'SddcDiagnosticArchive-' + $env:COMPUTERNAME + '-' + (Format-SddcDateTime ($TimeStamp)) + '.ZIP'
    $ZipPath = (join-path $ArchivePath $ZipFile)

    try {
        Add-Type -Assembly System.IO.Compression.FileSystem
        [System.IO.Compression.ZipFile]::CreateFromDirectory($CapturePath, $ZipPath, [System.IO.Compression.CompressionLevel]::Optimal, $false)
        Show-Update "Zip File Name : $ZipPath"
    } catch {
        Show-Error "Error creating the ZIP file!" $_
    }

    # Scrub out
    rm -r $CapturePath -Force -ErrorAction SilentlyContinue
}

<#
.SYNOPSIS
    Query for Sddc Diagnostic Archive job parameters.

.DESCRIPTION
    Query for Sddc Diagnostic Archive job parameters. [ref] parameters must be specified.

    This is an INTERNAL utililty command, used by the clustered scheduled task which performs the
    Sddc Diagnostic Archive. It is not intended for direct use.

    Use Show-SddcDiagnosticArchiveJob to query & show the state of the archive job on a target set
    of systems.

.PARAMETER Cluster
    Specifies the cluster from which parameters should be queried.

.PARAMETER Days
    Receives the days of archive to maintain.

.PARAMETER Path
    Receives the path to the archive (valid only on local system)

.PARAMETER Size
    Receives the maximum size of the archive to maintain (bytes)

.PARAMETER At
    Receives the time of day that the archive update job is configured to run.

.EXAMPLE
    Get-SddcDiagnosticArchiveJobParameters -Days ([ref] $d)

    Receives the days of archive configured for the cluster the local system is a member of.
#>

function Get-SddcDiagnosticArchiveJobParameters
{
    param(
        [parameter(Mandatory=$false)]
        [ValidateNotNullOrEmpty()]
        [string] $Cluster = '.',

        [parameter(Mandatory=$false)]
        [ref] $Days,

        [parameter(Mandatory=$false)]
        [ref] $Path,

        [parameter(Mandatory=$false)]
        [ref] $Size,

        [parameter(Mandatory=$false)]
        [ref] $At
    )

    $c = Get-Cluster -Name $Cluster -ErrorAction Stop

    if ($PSBoundParameters.ContainsKey('Days')) {
        try {
            $Days.Value = ($c | Get-ClusterParameter -Name SddcDiagnosticArchiveDays -ErrorAction Stop).Value
        } catch {
            $Days.Value = 60
        }
    }

    if ($PSBoundParameters.ContainsKey('Path')) {
        try {
            $Path.Value = ($c | Get-ClusterParameter -Name SddcDiagnosticArchivePath -ErrorAction Stop).Value
        } catch {
            $Path.Value = Join-Path $env:SystemRoot "SddcDiagnosticArchive"
        }
    }

    if ($PSBoundParameters.ContainsKey('Size')) {
        try {
            $Size.Value = ($c | Get-ClusterParameter -Name SddcDiagnosticArchiveSize -ErrorAction Stop).Value
        } catch {
            $Size.Value = 500MB
        }
    }

    if ($PSBoundParameters.ContainsKey('At')) {
        try {
            $Task = Get-ClusteredScheduledTask -Cluster $c.Name -TaskName SddcDiagnosticArchive -ErrorAction Stop

            # may be overaggresive, there should only be one trigger if we define it
            $At.Value = [datetime] ($Task.TaskDefinition.Triggers[0].StartBoundary)
        } catch {
            $At.Value = [datetime] '3AM'
        }
    }
}

<#
.SYNOPSIS
    Set Sddc Diagnostic Archive job parameters.

.DESCRIPTION
    Set Sddc Diagnostic Archive job parameters.

    Use this command to change the default archive location and garbage collection controls (days
    of archive and its maximum size).

    Use the Register-SddcDiagnosticArchiveJob to change the launch time.

.PARAMETER Cluster
    Specifies the cluster for which parameters will be set.

.PARAMETER Days
    Specifies the days of archive to maintain. This limit will be applied during the next archive
    job execution.

.PARAMETER Path
    Specifies the path to create the archive at. Ensure that this path is available on all systems.
    By default the archive will be placed at $env:SystemRoot\SddcDiagnosticArchive

.PARAMETER Size
    Specifies the maximum size of the archive (in bytes). This limit will be applied during the next
    archive job execution.

.EXAMPLE
    Set-SddcDiagnosticArchiveJobParameters -Days 14

    Sets the maximum days of archive to two weeks.
#>

function Set-SddcDiagnosticArchiveJobParameters
{
    param(
        [parameter(Mandatory=$false)]
        [ValidateNotNullOrEmpty()]
        [string] $Cluster = '.',

        [parameter(Mandatory=$false)]
        [ValidateRange(1,365)]
        [int] $Days,

        [parameter(Mandatory=$false)]
        [ValidateNotNullOrEmpty()]
        [string] $Path,

        [parameter(Mandatory=$false)]
        [ValidateNotNullOrEmpty()]
        [uint64] $Size
    )

    $c = Get-Cluster -Name $Cluster -ErrorAction Stop

    # note: we could rewrite paths which are prefixed with recognizably $env:systemroot and other
    # canonical paths with macros that we can expand at the destination node. strictly speaking these are
    # not guaranteed to be identical though its extremely unlikely we'll find that condition in practice.


    if ($PSBoundParameters.ContainsKey('Days')) {
        $c | Set-ClusterParameter -Name SddcDiagnosticArchiveDays -Create -Value $Days -ErrorAction Stop
    }
    if ($PSBoundParameters.ContainsKey('Path')) {
        if ($Path[1] -ne ':') {
            Write-Error 'Path must be specified as an absolute path (<driveletter>:\some\path)'
        } else {
            $c | Set-ClusterParameter -Name SddcDiagnosticArchivePath -Create -Value $Path -ErrorAction Stop
        }
    }
    if ($PSBoundParameters.ContainsKey('Size')) {
        $c | Set-ClusterParameter -Name SddcDiagnosticArchiveSize -Create -Value $Size -ErrorAction Stop
    }

    # note, the scheduled start time is only modified at register time
}

<#
.SYNOPSIS
    Show the state of the Sddc Diagnostic Archive job.

.DESCRIPTION
    Show the state of the Sddc Diagnostic Archive job.

    Use this command to generate a report on the location and garbage collection parameters for the
    archive on the target cluster, along with space used on each node.

.PARAMETER Cluster
    Specifies the cluster to query.

.EXAMPLE
    Show-SddcDiagnosticArchiveJob -Cluster Cluster1

    Shows the state of the archive job on cluster Cluster1
#>

function Show-SddcDiagnosticArchiveJob
{
    param(
        [parameter(Mandatory=$false)]
        [ValidateNotNullOrEmpty()]
        [string] $Cluster = '.'
    )

    $c = Get-Cluster -Name $Cluster -ErrorAction Stop

    # continue if present, else error
    if (-not (Get-ClusteredScheduledTask -Cluster $c.Name |? TaskName -eq SddcDiagnosticArchive)) {
        Show-Error "SddcDiagnosticArchive job not currently registered"
    }

    $Days = $null
    $Path = $null
    $Size = $null
    $At = $null

    Get-SddcDiagnosticArchiveJobParameters -Cluster $c.Name -Days ([ref] $Days) -Path ([ref] $Path) -Size ([ref] $Size) -At ([ref] $At)

    Write-Output "Target archive size per node : $('{0:0.00} MiB' -f ($Size/1MB))"
    Write-Output "Target days of archive       : $Days"
    Write-Output "Capture to path              : $Path"
    Write-Output "Capture at                   : $($At.ToString("h:mm tt"))"

    $Nodes = Get-NodeList -Cluster $Cluster -Filter

    Write-Output "$('-'*20)`nPer Node Report"
    $j = $Nodes | sort Name |% {
        icm $_.Name -AsJob {

            Import-Module $using:Module -ErrorAction SilentlyContinue

            # import common functions
            . ([scriptblock]::Create($using:CommonFunc))

            if (Test-SddcModulePresence) {

                $Path = $null
                Get-SddcDiagnosticArchiveJobParameters -Path ([ref] $Path)

                dir $Path\*.ZIP -ErrorAction SilentlyContinue | measure -Sum Length
            }
        }
    }

    $null = $j | Wait-Job
    $j | sort Location |% {

        $m = Receive-Job $_
        Remove-Job $_

        # note we will not have a measurement if the remote node lacks the module
        # a warning will have already been passed to the output in this case
        if ($m) {
            Write-Output "Node $($_.Location): $($m.Count) ZIPs which are $('{0:0.00} MiB' -f ($m.Sum/1MB))"
        }
    }
}

<#
.SYNOPSIS
    Unregister (remove) the Sddc Diagnostic Archive job.

.DESCRIPTION
    Unregister (remove) the Sddc Diagnostic Archive job.

    This removes all configured parameters and the Sddc Diagnostic Archive clustered scheduled task.
    It does not remove the Sddc Diagnostic Archives themselves.

.PARAMETER Cluster
    Specifies the target cluster.

.EXAMPLE
    Unregister-SddcDiagnosticArchiveJob -Cluster Cluster1

    Removes the Sddc Diagnostic Archive job from cluster Cluster1
#>

function Unregister-SddcDiagnosticArchiveJob
{
    param(
        [parameter(Mandatory=$false)]
        [ValidateNotNullOrEmpty()]
        [string] $Cluster = '.'
    )

    $c = Get-Cluster -Name $Cluster -ErrorAction Stop

    # silently delete parameters, if set away from defaults
    $c | Set-ClusterParameter -Name SddcDiagnosticArchiveDays -Delete -ErrorAction SilentlyContinue
    $c | Set-ClusterParameter -Name SddcDiagnosticArchivePath -Delete -ErrorAction SilentlyContinue
    $c | Set-ClusterParameter -Name SddcDiagnosticArchiveSize -Delete -ErrorAction SilentlyContinue

    # unregister if present, else error
    if (Get-ClusteredScheduledTask -Cluster $c.Name |? TaskName -eq SddcDiagnosticArchive) {
        Unregister-ClusteredScheduledTask -Cluster $c.Name -TaskName SddcDiagnosticArchive -ErrorAction Stop
    } else {
        Show-Error "SddcDiagnosticArchive job not currently registered"
    }
}

<#
.SYNOPSIS
    Register the Sddc Diagnostic Archive job.

.DESCRIPTION
    Register the Sddc Diagnostic Archive job.

    This creates the Sddc Diagnostic Archive clustered scheduled task on the target cluster. Use
    Set-SddcDiagnosticArchiveJobParameters to change the default location and garbage collection
    options. Use Show-SddcDiagnosticArchiveJob to verify the state of the job and its parameters.

    Re-registering can be used to change the start time for the job. This does not affect other
    configured parameters, and does not create an additional instance of the job.

.PARAMETER Cluster
    Specifies the target cluster.

.PARAMETER At
    Specifies the time to launch the job (1/day).

.EXAMPLE
    Register-SddcDiagnosticArchiveJob -Cluster Cluster1

    Creates the Sddc Diagnostic Archive job on cluster Cluster1 with default location and garbage
    collection parameters.

.EXAMPLE
    Register-SddcDiagnosticArchiveJob -At 4:30AM

    Creates the Sddc Diagnostic Archive job, launching at 4:30AM each morning.
#>

function Register-SddcDiagnosticArchiveJob
{
    param(
        [parameter(Mandatory=$false)]
        [ValidateNotNullOrEmpty()]
        [string] $Cluster = '.',

        [parameter(Mandatory=$false)]
        [ValidateNotNullOrEmpty()]
        [datetime] $At = '3AM'
    )

    $c = Get-Cluster -Name $Cluster -ErrorAction Stop

    # the scheduled task script itself
    $scr = {
        $Module = 'PrivateCloud.DiagnosticInfo'
        Import-Module $Module

        $Path = (Get-Cluster -Name . -ErrorAction Stop | Get-ClusterParameter -Name SddcDiagnosticArchivePath -ErrorAction Stop).Value
        $null = mkdir -Force $Path -ErrorAction SilentlyContinue

        $LogFile = Join-Path $Path "SddcDiagnosticArchive.log"

        # trim log
        $ntail = $null
        $limit = 10MB
        if (($l = gi $LogFile -ErrorAction SilentlyContinue) -and
            $l.Length -gt $limit) {

            $LogFileTmp = Join-Path $Path "SddcDiagnosticArchive.log.tmp"

            # note: transcripts are produced in plain ASCII
            # estimate the #lines in the tail of the file which ~10MB allows for
            $ntail = [int] ((gc $LogFile | measure).Count * ($limit/$l.length))
            gc $LogFile -Tail $ntail | Out-File -Encoding ascii -Width 9999 $LogFileTmp
            del $LogFile
            move $LogFileTmp $LogFile
        }

        Start-Transcript -Path $LogFile -Append

        if ($ntail) {
            Write-Output "Truncated $LogFile to $ntail lines ($('{0:0.00} MiB' -f ($limit/1MB)) limit)"
        }

        if (-not (Get-Module $Module)) {
            Write-Output "Module $Module not installed - exiting, cannot capture"
        } else {

            try {
                Update-SddcDiagnosticArchive $Path
                Limit-SddcDiagnosticArchive $Path
            } catch {
                Write-Error "$(Get-Date -format 's') : SDDC Diagnostic Archive job failed."
                throw $_
            }
        }

        Stop-Transcript
    }

    # use the encoded form to mitigate quoting complications that full scriptblock transfer exposes
    $encscr = [System.Convert]::ToBase64String([System.Text.Encoding]::Unicode.GetBytes("& { $scr }"))
    $arg = "-NoProfile -NoLogo -NonInteractive -WindowStyle Hidden -ExecutionPolicy Bypass -EncodedCommand $encscr"

    $action = New-ScheduledTaskAction -Execute "powershell.exe" -Argument $arg
    $trigger = New-ScheduledTaskTrigger -Daily -At $At

    Unregister-ClusteredScheduledTask -Cluster $c.Name -TaskName SddcDiagnosticArchive -ErrorAction SilentlyContinue
    Register-ClusteredScheduledTask -Cluster $c.Name -Action $action -Trigger $trigger -TaskName SddcDiagnosticArchive -TaskType ClusterWide -Description "Get-SddcDiagnosticInfo Periodic Diagnostic Archive Task"
}

function Show-StorageCounters
{
	Param (
	   [parameter(Position=0, Mandatory=$true)]
	   [ValidateNotNullOrEmpty()]
	   [string] $Path,
	   [Parameter (Mandatory = $false)]
	   [bool] $showerr = $false,
	   [Parameter (Mandatory = $false)]
	   [int] $delta = 0
	   )

	if (-not (Test-Path $Path)) {
		Write-Error "Path is not accessible. Please check and try again: $Path"
		return
	}

	$d=import-counter -Path $path\"GetCounters.blg"

	$tabName="Cache Perf"
	$cachetable=new-object System.Data.DataTable "$tabName"

	#Define Columns
	$col1 = New-Object system.Data.DataColumn Node,([string])
	$col2 = New-Object system.Data.DataColumn CacheHits,([string])
	$col3 = New-Object system.Data.DataColumn CacheMiss,([string])
	$col4 = New-Object system.Data.DataColumn DiskReads,([string])
	$col5 = New-Object system.Data.DataColumn DirectReads,([string])

	$col6 = New-Object system.Data.DataColumn DiskWrites,([string])
	$col7 = New-Object system.Data.DataColumn DirectWrites,([string])
	$col8 = New-Object system.Data.DataColumn CacheWrites,([string])

	$tabName="Error Table"
	$errtable=new-object System.Data.DataTable "$tabName"

	$col9 = New-Object system.Data.DataColumn Node,([string])
	$col10 = New-Object system.Data.DataColumn WriteError,([string])
	$col11 = New-Object system.Data.DataColumn WriteMedia,([string])
	$col12 = New-Object system.Data.DataColumn ReadTimeout,([string])
	$col13 = New-Object system.Data.DataColumn ReadMedia,([string])

	#Add the Columns
	$cachetable.columns.add($col1)
	$cachetable.columns.add($col2)
	$cachetable.columns.add($col3)
	$cachetable.columns.add($col4)
	$cachetable.columns.add($col5)
	$cachetable.columns.add($col6)
	$cachetable.columns.add($col7)
	$cachetable.columns.add($col8)

	$errtable.columns.add($col9)
	$errtable.columns.add($col10)
	$errtable.columns.add($col11)
	$errtable.columns.add($col12)
	$errtable.columns.add($col13)


	$tabName="CSV Clusport Perf"
	$table=new-object System.Data.DataTable "$tabName"

	#Define Columns
	$col1 = New-Object system.Data.DataColumn Node,([string])
	$col2 = New-Object system.Data.DataColumn CSVReadIOPS,([string])
	$col3 = New-Object system.Data.DataColumn CSVReadLatency,([string])
	$col4 = New-Object system.Data.DataColumn CSVWriteIOPS,([string])
	$col5 = New-Object system.Data.DataColumn CSVWriteLatency,([string])

	$tabName="SBL Perf"
	$sbltable=new-object System.Data.DataTable "$tabName"
	$col6 = New-Object system.Data.DataColumn Node,([string])
	$col7 = New-Object system.Data.DataColumn SBLReadIOPS,([string])
	$col8 = New-Object system.Data.DataColumn SBLReadLatency,([string])
	$col9 = New-Object system.Data.DataColumn SBLWriteIOPS,([string])
	$col10 = New-Object system.Data.DataColumn SBLWriteLatency,([string])
	$col11 = New-Object system.Data.DataColumn SBLLocalRead,([string])
	$col12 = New-Object system.Data.DataColumn SBLLocalWrite,([string])
	$col13 = New-Object system.Data.DataColumn SBLRemoteRead,([string])
	$col14 = New-Object system.Data.DataColumn SBLRemoteWrite,([string])

	#Add the Columns
	$table.columns.add($col1)
	$table.columns.add($col2)
	$table.columns.add($col3)
	$table.columns.add($col4)
	$table.columns.add($col5)

	$sbltable.columns.add($col6)
	$sbltable.columns.add($col7)
	$sbltable.columns.add($col8)
	$sbltable.columns.add($col9)
	$sbltable.columns.add($col10)
	$sbltable.columns.add($col11)
	$sbltable.columns.add($col12)
	$sbltable.columns.add($col13)
	$sbltable.columns.add($col14)

	$tabName="Hybrid IO Profile"
	$ioprofiletable=new-object System.Data.DataTable "$tabName"

	#Define Columns
	$col1 = New-Object system.Data.DataColumn Node,([string])
	$col2 = New-Object system.Data.DataColumn IOProfileRead,([string])
	$col3 = New-Object system.Data.DataColumn IOProfileWrites,([string])

	$ioprofiletable.columns.add($col1)
	$ioprofiletable.columns.add($col2)
	$ioprofiletable.columns.add($col3)

	if ($delta -ne 0) {
		$sample = $delta
	} else {
		$sample=0
	}

	do {

		$csvreads=$d[$sample].CounterSamples | where { $_.path -Like "*cluster csvfs(_total)\reads/sec*"}
		$csvwrites=$d[$sample].CounterSamples | where { $_.path -Like "*cluster csvfs(_total)\writes/sec*"}
		$csvwritelat=$d[$sample].CounterSamples | where { $_.path -Like "*cluster csvfs(_total)\avg. sec/write"}
		$csvreadlat=$d[$sample].CounterSamples | where { $_.path -Like "*cluster csvfs(_total)\avg. sec/read"}
		$csvnodes=$csvreads.Path

		$sblreads=$d[$sample].CounterSamples | where { $_.path -Like "*cluster disk counters(_total)\read/sec*"}
		$sblwrites=$d[$sample].CounterSamples | where { $_.path -Like "*cluster disk counters(_total)\writes/sec*"}
		$sbllocalreads=$d[$sample].CounterSamples | where { $_.path -Like "*cluster disk counters(_total)\Local: read/sec*"}
		$sbllocalwrites=$d[$sample].CounterSamples | where { $_.path -Like "*cluster disk counters(_total)\Local: writes/sec*"}
		$sblremotereads=$d[$sample].CounterSamples | where { $_.path -Like "*cluster disk counters(_total)\Remote: read/sec*"}
		$sblremotewrites=$d[$sample].CounterSamples | where { $_.path -Like "*cluster disk counters(_total)\Remote: writes/sec*"}
		$sblwritelat=$d[$sample].CounterSamples | where { $_.path -Like "*cluster disk counters(_total)\write latency"}
		$sblreadlat=$d[$sample].CounterSamples | where { $_.path -Like "*cluster disk counters(_total)\read latency"}
		$sblnodes=$sblreads.Path

		$cachehits=$d[$sample].CounterSamples | where { $_.path -Like "*cluster storage hybrid disks(_total)\cache hit reads/sec*"}
		$cachemiss=$d[$sample].CounterSamples | where { $_.path -Like "*cluster storage hybrid disks(_total)\cache miss reads/sec*"}
		$diskreads=$d[$sample].CounterSamples | where { $_.path -Like "*cluster storage hybrid disks(_total)\disk reads/sec"}
		$directreads=$d[$sample].CounterSamples | where { $_.path -Like "*cluster storage hybrid disks(_total)\direct reads/sec"}

		$diskwrites=$d[$sample].CounterSamples | where { $_.path -Like "*cluster storage hybrid disks(_total)\disk writes/sec*"}
		$directwrites=$d[$sample].CounterSamples | where { $_.path -Like "*cluster storage hybrid disks(_total)\direct writes/sec*"}
		$cachewrites=$d[$sample].CounterSamples | where { $_.path -Like "*cluster storage hybrid disks(_total)\cache writes/sec"}

		$writeerror=$d[$sample].CounterSamples | where { $_.path -Like "*cluster storage hybrid disks(_total)\write errors total*"}
		$writemedia=$d[$sample].CounterSamples | where { $_.path -Like "*cluster storage hybrid disks(_total)\write errors media*"}
		$readtimeout=$d[$sample].CounterSamples | where { $_.path -Like "*cluster storage hybrid disks(_total)\read errors timeout*"}
		$readmedia=$d[$sample].CounterSamples | where { $_.path -Like "*cluster storage hybrid disks(_total)\read errors media*"}
		$cachenodes=$cachehits.Path


		$diskioreads=$d[$sample].CounterSamples | where { $_.path -like "*cluster storage hybrid disks io profile(_total)\reads/sec total*" }
		$diskiowrites=$d[$sample].CounterSamples | where { $_.path -like "*cluster storage hybrid disks io profile(_total)\writes/sec total*" }
		$ioprofilenodes = $diskioreads.Path

		$csvreadtotal=0
		$csvwritetotal=0
		$sblreadtotal=0
		$sblwritetotal=0
		$ioprofilereadtotal=0
		$ioprofilewritetotal=0


		$cachehittotal =0
		$cachemisstotal=0
		$diskreadtotal=0
		$diskwritetotal=0
		$directreadtotal=0
		$directwritetotal=0
		$cachewritetotal=0

		$table.Clear()
		$cachetable.Clear()
		$errtable.Clear()
		$sbltable.Clear()
		$ioprofiletable.Clear()

		$index=0
		foreach($node in $csvnodes) {
			$row = $table.NewRow()

			$pos = $csvnodes[$index].IndexOf("\",2)
			#Enter data in the row
			$row.Node = $csvnodes[$index].Substring(2,$pos-2)
			$row.CSVReadIOPS = $([math]::Round($csvreads[$index].cookedValue,0))
			$row.CSVReadLatency = $([math]::Round($csvreadlat[$index].cookedValue*1000,2))
			$row.CSVWriteIOPS = $([math]::Round($csvwrites[$index].cookedValue,0))
			$row.CSVWriteLatency = $([math]::Round($csvwritelat[$index].cookedValue*1000,2))
			$csvreadtotal += $row.CSVReadIOPS
			$csvwritetotal+= $row.CSVWriteIOPS
			$table.Rows.Add($row)
			$index+=1
		}

		$index=0
		foreach($node in $sblnodes) {
			$row = $sbltable.NewRow()
			$pos = $sblnodes[$index].IndexOf("\",2)
			$row.Node = $sblnodes[$index].Substring(2,$pos-2)
			$row.SBLReadIOPS = $([math]::Round($sblreads[$index].cookedValue,0))
			$row.SBLReadLatency = $([math]::Round($sblreadlat[$index].cookedValue*1000,2))
			$row.SBLWriteIOPS = $([math]::Round($sblwrites[$index].cookedValue,0))
			$row.SBLWriteLatency = $([math]::Round($sblwritelat[$index].cookedValue*1000,2))
			$row.SBLLocalRead = $([math]::Round($sbllocalreads[$index].cookedValue,0))
			$row.SBLLocalWrite = $([math]::Round($sbllocalwrites[$index].cookedValue,0))
			$row.SBLRemoteRead = $([math]::Round($sblremotereads[$index].cookedValue,0))
			$row.SBLRemoteWrite = $([math]::Round($sblremotewrites[$index].cookedValue,0))

			$sblreadtotal+=$row.SBLReadIOPS
			$sblwritetotal+=$row.SBLWriteIOPS

			#Add the row to the table
			$sbltable.Rows.Add($row)
			$index+=1
		}

		$index=0
		foreach($node in $cachenodes) {
			$row = $cachetable.NewRow();
			$pos = $cachenodes[$index].IndexOf("\",2)
			$row.Node = $cachenodes[$index].Substring(2,$pos-2)

			$row.CacheHits = $([math]::Round($cachehits[$index].cookedValue,0))
			$row.CacheMiss = $([math]::Round($cachemiss[$index].cookedValue,0))
			$row.DiskReads = $([math]::Round($diskreads[$index].cookedValue,0))
			$row.DirectReads = $([math]::Round($directreads[$index].cookedValue,0))
			$row.DiskWrites = $([math]::Round($diskwrites[$index].cookedValue,0))
			$row.DirectWrites = $([math]::Round($directwrites[$index].cookedValue,0))
			$row.CacheWrites = $([math]::Round($cachewrites[$index].cookedValue,0))
			#Add the row to the table
			$cachetable.Rows.Add($row)

			$cachehittotal+=$row.CacheHits
			$cachemisstotal+=$row.CacheMiss
			$diskreadtotal+=$row.DiskReads
			$diskwritetotal+=$row.DiskWrites
			$directreadtotal+=$row.DirectReads
			$directwritetotal+=$row.DirectWrites
			$cachewritetotal+=$row.CacheWrites

			if ($showerr) {
				$row = $errtable.NewRow();
				$row.Node = $nodes[$index].Substring(2,$pos-2)
				$row.WriteError = $([math]::Round($writeerror[$index].cookedValue,0))
				$row.WriteMedia = $([math]::Round($writemedia[$index].cookedValue,0))
				$row.ReadTimeout = $([math]::Round($readtimeout[$index].cookedValue,0))
				$row.ReadMedia = $([math]::Round($readmedia[$index].cookedValue,0))

				#Add the row to the table
				$errtable.Rows.Add($row)
			}

			$index+=1
		}

		$index=0
		foreach($node in $ioprofilenodes) {
			$row = $ioprofiletable.NewRow()
			$pos = $ioprofilenodes[$index].IndexOf("\",2)
			$row.Node = $ioprofilenodes[$index].Substring(2,$pos-2)
			$row.IOProfileRead = $([math]::Round($diskioreads[$index].cookedValue,0))
			$row.IOProfileWrites = $([math]::Round($diskiowrites[$index].cookedValue,0))

			$ioprofilereadtotal+=$row.IOProfileRead
			$ioprofilewritetotal+=$row.IOProfileWrites

			#Add the row to the table
			$ioprofiletable.Rows.Add($row)
			$index+=1
		}

		# add Total row
		$row = $table.NewRow()
		$row.Node = "Total"
		$row.CSVReadIOPS = $csvreadtotal
		$row.CSVWriteIOPS = $csvwritetotal
		#Add the row to the table
		$table.Rows.Add($row)

		$row = $sbltable.NewRow()
		$row.Node = "Total"
		$row.SBLReadIOPS = $sblreadtotal
		$row.SBLWriteIOPS= $sblwritetotal

		#Add the row to the table
		$sbltable.Rows.Add($row)


		$row = $cachetable.NewRow()
		$row.Node = "Total"
		$row.CacheHits = $cachehittotal
		$row.CacheMiss = $cachemisstotal
		$row.DiskReads = $diskreadtotal
		$row.DirectReads = $directreadtotal
		$row.DiskWrites = $diskwritetotal
		$row.DirectWrites= $directwritetotal
		$row.CacheWrites = $cachewritetotal
		#Add the row to the table
		$cachetable.Rows.Add($row)

		$row = $ioprofiletable.NewRow()
		$row.Node = "Total"
		$row.IOProfileRead = $ioprofilereadtotal
		$row.IOProfileWrites= $ioprofilewritetotal

		#Add the row to the table
		$ioprofiletable.Rows.Add($row)

		cls

		#Display the table
		write-host "Sample interval " $sample
		$table | sort-object Node| format-table -AutoSize
		$sbltable | sort-object Node| format-table -AutoSize
		$cachetable | sort-object Node| format-table -AutoSize
		$ioprofiletable | sort-object Node| format-table -AutoSize

		if ($showerr) {
			$errtable | sort-object Node| format-table -AutoSize
		}

		$sample+=1
		if ($sample -eq $d.Count) {
			$sample=0
		}

		if ($delta -ne 0) {
			break
		}

		Start-Sleep -Seconds 1

	} while (1)
}

function Get-SpacesTimeline

{

    # aliases usage in this module is idiomatic, only using defaults

    [Diagnostics.CodeAnalysis.SuppressMessageAttribute("PSAvoidUsingCmdletAliases", "")]

    param(

        [parameter(Position=0, Mandatory=$true)]

        [ValidateNotNullOrEmpty()]

        [string]

        $Path,

		[parameter(Mandatory=$true)]

        [ValidateNotNullOrEmpty()]

        [string]

		$VirtualDiskId

        )

		$VirtualDiskFilePath = Join-Path $Path "GetVirtualDisk.XML"
		$ClusterNodeFilePath = Join-Path $Path "GetClusterNode.XML"

		if ((-not (Test-Path $VirtualDiskFilePath)) -or (-not (Test-Path $ClusterNodeFilePath)))
		{
			Write-Error "Path is not valid or collection files are not present. Please check and try again: $Path"
			return
		}

        $VirtualDisks = Import-ClixmlIf ($VirtualDiskFilePath)
        $ClusterNodes = Import-ClixmlIf ($ClusterNodeFilePath)

        $OperationalLog = "Microsoft-Windows-StorageSpaces-Driver-Operational.EVTX"
        $DiagnosticLog  = "Microsoft-Windows-StorageSpaces-Driver-Diagnostic.EVTX"

        $eventshash  = @{}

        foreach ($node in $ClusterNodes)
        {
            $nodeName = $node.Name
            $OperationalLogPath = Join-Path (Get-NodePath $Path $nodeName) $OperationalLog
            $DiagnosticLogPath  = Join-Path (Get-NodePath $Path $nodeName) $DiagnosticLog

            foreach ($VirtualDisk in $VirtualDisks)
            {
                $id = $VirtualDisk.ObjectId.Split(":")[2].Split("}")[1] + "}"

				if ($VirtualDiskId -ne $id.Trim("{}"))
				{
					continue;
				}

                $eventFilter = "EventID=1008 or EventID=1009 or EventID=1021 or EventID=1022"

			    $query = "*[System[($eventFilter)]] and *[EventData[Data[@Name='Id'] and (Data='$id')]]"

                $events = Get-WinEvent -Path $DiagnosticLogPath -FilterXPath $query -ErrorAction SilentlyContinue
                $events | % { $_ | Add-Member NodeName $nodeName}

                if ($events)
                {
                    $eventshash[$id] += $events;
                }
            }
        }

        Add-Type -AssemblyName System.Windows.Forms
        Add-Type -AssemblyName System.Windows.Forms.DataVisualization

		$Title = "Storage Spaces State Timeline"

		$chart = New-object Windows.Forms.DataVisualization.Charting.Chart
		$chart.Anchor = [Windows.Forms.AnchorStyles]::Bottom -bor
						[Windows.Forms.AnchorStyles]::Right -bor
						[Windows.Forms.AnchorStyles]::Top -bor
						[Windows.Forms.AnchorStyles]::Left

		$chart.Width = 1000
		$chart.Height = 800
		$chart.Left = 40
		$chart.Top = 30
		$chart.BackColor = [Drawing.Color]::White
		[void]$chart.Titles.Add($Title)
		$chart.Titles[0].Font = "segoeuilight,12pt"

		#
		# Create a chart area to draw on
		#

		$chartArea = New-Object Windows.Forms.DataVisualization.Charting.ChartArea
		$chartarea.Name = "TimeSeries"
		$chartarea.AxisX.IntervalType = [Windows.Forms.DataVisualization.Charting.DateTimeIntervalType]::Hours
		$chartarea.AxisX.IntervalAutoMode = [Windows.Forms.DataVisualization.Charting.IntervalAutoMode]::VariableCount
		$chartarea.AxisX.MajorGrid.Enabled = $false
		$chartarea.AxisX.LabelStyle.Format = "yyyy/MM/dd h tt"
		$chartarea.AxisX.ScaleView.Zoomable = $true
		$chartarea.AxisX.ScrollBar.IsPositionedInside = $true
		$chartarea.AxisX.ScrollBar.ButtonStyle = [Windows.Forms.DataVisualization.Charting.ScrollBarButtonStyles]::All
		$chartarea.CursorX.IsUserEnabled = $true
		$chartarea.CursorX.IsUserSelectionEnabled = $true
		$chartarea.CursorX.IntervalType = [Windows.Forms.DataVisualization.Charting.DateTimeIntervalType]::Hours
		$chartarea.CursorX.AutoScroll = $true
		$chartArea.AxisY.Title = "State"
		$chartArea.AxisY.TitleFont = "segoeuilight,12pt"
		$chartarea.AxisY.LabelStyle.Format = "N0"
		$chartarea.AxisY.MinorGrid.Enabled = $true
		$chartarea.AxisY.MinorGrid.LineDashStyle = [Windows.Forms.DataVisualization.Charting.ChartDashStyle]::Dot

		$chart.ChartAreas.Add($chartArea)

		foreach ($key in $eventshash.Keys)
		{
			if ($key.Trim("{}") -ne $VirtualDiskId)
			{
				continue;
			}

			$eventsHashSortTime = $eventshash[$key] | sort TimeCreated

			foreach ($i in $eventsHashSortTime)
			{

				$point = New-Object Windows.Forms.DataVisualization.Charting.DataPoint
				$point.Color = [Drawing.Color]::Green

				if ($i.Id -eq 1008)
				{
					$startTime = $i.TimeCreated
					$seriesName = "State" + $startTime
					[void]$chart.Series.Add($seriesName)
					$endTime   = $null
				}
				if ($i.Id -eq 1009)
				{
					$endTime = $i.TimeCreated
					$startTime = $null
				}

				if ($i.Id -eq 1021)
				{
					$value = 20
					$seriesName = "Attach" + $i.TimeCreated
					$point.SetValueXY($i.TimeCreated, $value)
					$point.Tooltip = "Attached" +
									"At: #VALX{MM/dd/yyyy h:mm:ss tt}\n" +
									"NodeName: $($i.NodeName)"
					$point.Color = [Drawing.Color]::Red
					$chart.Series[$seriesName].Points.Add($point)
				}

				if ($i.Id -eq 1021)
				{
					$value = 20
					$seriesName = "Detached" + $i.TimeCreated
					$point.SetValueXY($i.TimeCreated, $value)
					$point.Tooltip = "Detached" +
									"At: #VALX{MM/dd/yyyy h:mm:ss tt}\n" +
									"NodeName: $($i.NodeName)"
					$point.Color = [Drawing.Color]::Red
					$chart.Series[$seriesName].Points.Add($point)
				}

				$chart.Series[$seriesName].ChartType = [Windows.Forms.DataVisualization.Charting.SeriesChartType]::Line
				$chart.Series[$seriesName].XValueType = [Windows.Forms.DataVisualization.Charting.ChartValueType]::DateTime
				$chart.Series[$seriesName].MarkerStyle = [Windows.Forms.DataVisualization.Charting.MarkerStyle]::Circle

				if ($startTime -ne $null)
				{
					$value = 10
					$point.SetValueXY($i.TimeCreated, $value)
					$point.Tooltip = "Regen progressing" +
									"At: #VALX{MM/dd/yyyy h:mm:ss tt}\n" +
									"NodeName: $($i.NodeName)"
					$chart.Series[$seriesName].Points.Add($point)
					$startTime = $null
				}
				if ($endTime -ne $null)
				{
					$value = 20
					$point.SetValueXY($i.TimeCreated, $value)
					$point.Tooltip = "RegenCompleted " +
									"At: #VALX{MM/dd/yyyy h:mm:ss tt}\n" +
									"NodeName: $($i.NodeName)"
					$chart.Series[$seriesName].Points.Add($point)
					$startTime = $null
					$endTime   = $null
				}
			}
		}

		$form = New-Object Windows.Forms.Form
		$form.Text = "Storage Chart plotting space timeline"
		$form.Width = 1100
		$form.Height = 900
		$form.controls.add($chart)
		$form.Add_Shown({$form.Activate()})

		[void]$form.ShowDialog()
 }

#######
#######
#######
##
# Reporting
##
#######
#######
#######

enum ReportLevelType
{
    Summary = 0
    Standard
    Full
}

# Report Types. Ordering here is reflects output ordering when multiple reports are specified.

enum ReportType
{
    All = 0
    Summary
    SmbConnectivity
    StorageBusCache
    StorageBusConnectivity
    StorageLatency
    StorageFirmware
    LSIEvent
}

# helper function to parse the csv-demarcated sections of the cluster log
# return value is a hashtable indexed by section name

function Get-ClusterLogDataSource
{
    # aliases usage in this module is idiomatic, only using defaults
    [Diagnostics.CodeAnalysis.SuppressMessageAttribute("PSAvoidUsingCmdletAliases", "")]
    param(
        [string] $logname
    )

    BEGIN {
        $csvf = New-TemporaryFile
        $sr = [System.IO.StreamReader](gi $logname).FullName
        $datasource = @{}
    }

    PROCESS {

        ##
        # Parse cluster log for all csv datasources. Recognize by a heuristic of >4 comma-seperated values
        #   immediately after the block header [=== name ===]
        #
        # Final line to parse is the System block, which is after all potential datasources.
        ##

        $firstline = $false
        $in = $false
        $section = $null

        do {

            $l = $sr.ReadLine()

            # Heuristic ...
            # SBL Disks comes before System

            if ($in) {

                # if first line of section, detect if CSV
                if ($firstline) {

                    $firstline = $false

                    #if not csv, go back to looking for blocks
                    if (($l -split ',').count -lt 4) {
                        $in = $false
                    } else {

                        # bug workaround
                        # the Resources section has a duplicate _embeddedFailureAction
                        # rename the first to an ignore per DaUpton
                        # using the non-greedy match gives us the guarantee of picking out the first instance

                        if ($section -eq 'Resources' -and $l -match '^(.*?)(_embeddedFailureAction)(.*)$') {
                            $l = $matches[1]+"ignore"+$matches[3]
                        }

                        # number all ignore fields s.t. duplicates become unique (Networks section)
                        $n = 0
                        while ($l -match '^(.*?)(,ignore,)(.*)$') {
                            $l = $matches[1]+",ignore$n,"+$matches[3]
                            $n += 1
                        }

                        # place in csv temporary file
                        $l | out-file -Encoding ascii -Width 9999 $csvf
                    }

                } else {

                    # parsing
                    # in section, blank line terminates
                    if ($l -notmatch '^\s*$') {
                        $l | out-file -Append -Encoding ascii -Width 9999 $csvf
                    } else {
                        # at end; parse was good
                        # import the csv and insert into the datasource table
                        $datasource[$section] = import-csv $csvf

                        # reset parser
                        $in = $false
                        $section = $null
                    }
                }

            } elseif ($l -match '^\[===\s(.*)\s===\]') {

                # done at the start of the System block
                if ($matches[1] -eq 'System') { break }

                # otherwise prepare to parse
                $section = $matches[1]
                $in = $true
                $firstline = $true
            }

        } while (-not $sr.EndOfStream)
    }

    END {
        $datasource
        $sr.Close()
        del $csvf
    }
}

# helper function which trims the full-length disk state
function Format-StorageBusCacheDiskState(
    [string] $DiskState
    )
{
    $DiskState -replace 'CacheDiskState',''
}

function Get-StorageBusCacheReport
{
    # aliases usage in this module is idiomatic, only using defaults
    [Diagnostics.CodeAnalysis.SuppressMessageAttribute("PSAvoidUsingCmdletAliases", "")]
    param(
        [parameter(Position=0, Mandatory=$true)]
        [ValidateNotNullOrEmpty()]
        [string]
        $Path,

        [parameter(Mandatory=$true)]
        [ReportLevelType]
        $ReportLevel
    )

    <#
    These are the possible DiskStates

    typedef enum
    {
        CacheDiskStateUnknown                   = 0,
        CacheDiskStateConfiguring               = 1,
        CacheDiskStateInitialized               = 2,
        CacheDiskStateInitializedAndBound       = 3,     <- expected normal operational
        CacheDiskStateDraining                  = 4,     <- expected during RW->RO change (waiting for dirty pages -> 0)
        CacheDiskStateDisabling                 = 5,
        CacheDiskStateDisabled                  = 6,     <- expected post-disable of S2D
        CacheDiskStateMissing                   = 7,
        CacheDiskStateOrphanedWaiting           = 8,
        CacheDiskStateOrphanedRecovering        = 9,
        CacheDiskStateFailedMediaError          = 10,
        CacheDiskStateFailedProvisioning        = 11,
        CacheDiskStateReset                     = 12,
        CacheDiskStateRepairing                 = 13,
        CacheDiskStateIneligibleDataPartition   = 2000,
        CacheDiskStateIneligibleNotGPT          = 2001,
        CacheDiskStateIneligibleNotEnoughSpace  = 2002,
        CacheDiskStateIneligibleUnsupportedSystem = 2003,
        CacheDiskStateIneligibleExcludedFromS2D = 2004,
        CacheDiskStateIneligibleForS2D          = 2999,
        CacheDiskStateSkippedBindingNoFlash     = 3000,
        CacheDiskStateIgnored                   = 3001,
        CacheDiskStateNonHybrid                 = 3002,
        CacheDiskStateInternalErrorConfiguring  = 9000,
        CacheDiskStateMarkedBad                 = 9001,
        CacheDiskStateMarkedMissing             = 9002,
        CacheDiskStateInStorageMaintenance      = 9003   <- expected during FRU/maint
    }
    CacheDiskState;
    #>

    dir $Path\*cluster.log | sort -Property BaseName |% {

        $node = "<unknown>"
        if ($_.BaseName -match "^(.*)_cluster$") {
            $node = $matches[1]
        }

        Write-Output ("-"*40) "Node: $node"


        ##
        # Parse cluster log for the SBL Disk section
        ##

        $data = Get-ClusterLogDataSource $_.FullName

        ##
        # With a an SBL Disks section, provide commentary
        ##

        $d = $data['SBL Disks']

        if ($d) {

            ##
            # Table of raw data, friendly cache device numbering
            ##

            $idmap = @{}
            $d |% {
                $idmap[$_.DiskId] = $_.DeviceNumber
            }

            if ($ReportLevel -eq [ReportLevelType]::Full) {
                $d | sort IsSblCacheDevice,CacheDeviceId,DiskState | ft -AutoSize @{ Label = 'DiskState'; Expression = { Format-StorageBusCacheDiskState $_.DiskState }},
                    DiskId,ProductId,Serial,@{
                        Label = 'Device#'; Expression = {$_.DeviceNumber}
                    },
                    @{
                        Label = 'CacheDevice#'; Expression = {
                            if ($_.IsSblCacheDevice -eq 'true') {
                                '= cache'
                            } elseif ($idmap.ContainsKey($_.CacheDeviceId)) {
                                $idmap[$_.CacheDeviceId]
                            } elseif ($_.CacheDeviceId -eq '{00000000-0000-0000-0000-000000000000}') {
                                "= unbound"
                            } else {
                                # should be DiskStateMissing or OrphanedWaiting? Check live.
                                "= not present $($_.CacheDeviceId)"
                            }
                        }
                    },@{
                        Label = 'SeekPenalty'; Expression = {$_.HasSeekPenalty}
                    },
                    PathId,BindingAttributes,DirtyPages
            }

            ##
            # Now do basic testing of device counts
            ##

            $dcache = $d |? IsSblCacheDevice -eq 'true'
            $dcap = $d |? IsSblCacheDevice -ne 'true'

            Write-Output "Device counts: cache $($dcache.count) capacity $($dcap.count)"

            ##
            # Test cache bindings if we do have cache present
            ##

            if ($dcache) {

                # first uneven check, the basic count case
                $uneven = $false
                if ($dcap.count % $dcache.count) {
                    $uneven = $true
                    Write-Warning "Capacity device count does not evenly distribute to cache devices"
                }

                # now look for unbound devices
                $unbound = $dcap |? CacheDeviceId -eq '{00000000-0000-0000-0000-000000000000}'
                if ($unbound) {
                    Write-Warning "There are $(@($unbound).count) unbound capacity device(s)"
                }

                # unbound devices give us the second uneven case
                if (-not $uneven -and ($dcap.count - @($unbound).count) % $dcache.count) {
                    $uneven = $true
                }

                $gdev = $dcap |? DiskState -eq 'CacheDiskStateInitializedAndBound' | group -property CacheDeviceId

                if (@($gdev).count -ne $dcache.count) {
                    Write-Warning "Not all cache devices in use"
                }

                $gdist = $gdev |% { $_.count } | group

                # in any given round robin binding of devices, there should be at most two counts; n and n-1

                # single ratio
                if (@($gdist).count -eq 1) {
                    Write-Output "Binding ratio is even: 1:$($gdist.name)"
                } else {
                    # group names are n in the 1:n binding ratios
                    $delta = [math]::Abs([int]$gdist[0].name - [int]$gdist[1].name)

                    if ($delta -eq 1 -and $uneven) {
                        Write-Output "Binding ratios are as expected for uneven device ratios"
                    } else {
                        Write-Warning "Binding ratios are uneven"
                    }

                    # form list of group sizes
                    $s = $($gdist |% {
                        "1:$($_.name) ($($_.count) total)"
                    }) -join ", "

                    Write-Output "Groups: $s"
                }
            }

            ##
            # Provide summary of diskstate if more than one is present in the results
            ##

            $g = $d | group -property DiskState

            if (@($g).count -ne 1) {
                write-output "Disk State Summary:"
                $g | sort -property Name | ft @{ Label = 'DiskState'; Expression = { Format-StorageBusCacheDiskState $_.Name}},@{ Label = "Number of Disks"; Expression = { $_.Count }}
            } else {
                write-output "All disks are in $(Format-StorageBusCacheDiskState $g.name)"
            }
        }
    }
}

function Get-StorageBusConnectivityReport
{
    # aliases usage in this module is idiomatic, only using defaults
    [Diagnostics.CodeAnalysis.SuppressMessageAttribute("PSAvoidUsingCmdletAliases", "")]
    param(
        [parameter(Position=0, Mandatory=$true)]
        [ValidateNotNullOrEmpty()]
        [string]
        $Path,

        [parameter(Mandatory=$true)]
        [ReportLevelType]
        $ReportLevel
    )

    function Show-SSBConnectivity($node)
    {
        BEGIN {
            $disks = 0
            $enc = 0
            $ssu = 0
        }
        PROCESS {
            switch ($_.DeviceType) {
                0 { $disks += 1 }
                1 { $enc += 1 }
                2 { $ssu += 1 }
            }
        }
        END {
            "$node has $disks disks, $enc enclosures, and $ssu scaleunit"
        }
    }

    dir $path\Node_*\ClusPort.xml | sort -Property FullName |% {

        $file = $_.FullName
        $node = "<unknown>"
        if ($file -match "Node_([^\\]+)\\") {
            $node = $matches[1]
        }

        Import-ClixmlIf $_ | Show-SSBConnectivity $node
    }
}

function Get-StorageLatencyReport
{
    # aliases usage in this module is idiomatic, only using defaults
    [Diagnostics.CodeAnalysis.SuppressMessageAttribute("PSAvoidUsingCmdletAliases", "")]
    param(
        [parameter(Position=0, Mandatory=$true)]
        [ValidateNotNullOrEmpty()]
        [string]
        $Path,

        [parameter(Mandatory=$true)]
        [ReportLevelType]
        $ReportLevel,

        [int]
        $CutoffMs = 0,

        [datetime]
        $TimeBase,

        [int]
        $HoursOfEvents = -1
    )

    # comment on limits/base
    if ($CutoffMs) {
        Write-Output "Latency Cutoff: report limited to IO of $($CutoffMs)ms and higher (as limited by distribution buckets)"
    } else {
        Write-Output "Latency Cutoff: none, report will show the complete IO latency distribution"
    }
    if ($HoursOfEvents -eq -1) {
        Write-Output "Time Cutoff   : none, report will show the full available IO history"
    } else {
        Write-Output "Time Cutoff   : report will show IO history from $($TimeBase.ToString()) for the prior $HoursOfEvents hours"
    }

    # comment if neither limit is being used
    if (-not $CutoffMs -and $HoursOfEvents -eq -1) {
        write-output "NOTE: Show-SddcDiagnosticStorageLatencyReport provides access to time/latency cutoff limits which may significantly speed up reporting when focused on recent high latency events"
    }

    $j = @()

    dir $Path\Node_*\Microsoft-Windows-Storage-Storport-Operational.EVTX | sort -Property FullName |% {

        $file = $_.FullName
        $node = "<unknown>"
        if ($file -match "Node_([^\\]+)\\") {
            $node = $matches[1]
        }

        # parallelize processing of per-node event logs

        $j += Invoke-SddcCommonCommand -InitBlock $CommonFunc -JobName $node -SessionConfigurationName $null -ScriptBlock {

			$dofull = $false

			if ($using:ReportLevel -eq "Full")
			{
				$dofull = $true
			}

            # helper function for getting list of bucketnames from x->end
            function Get-Bucket
            {
                param(
                    [int] $i,
                    [int] $max,
                    [string[]] $s
                )

                $i .. $max |% {
                    $l = $_
                    $s |% { "BucketIo$_$l" }
                }
            }

            # hash for devices, label schema, and whether values are absolute counts or split success/faul
            $buckhash = @{}
            $bucklabels = $null
            $buckvalueschema = $null

            # note: cutoff bucket is 1-based, following the actual event schema labels (BucketIoCountNNN)
            $cutoffbuck = 1

            $evs = @()

            # get all storport 505 events; there is a label field at position 6 which names
            # the integer fields in the following positions. these fields countain counts
            # of IOs in the given latency buckets. we assume all events have the same labelling
            # scheme.
            #
            # 1. count the number of sample periods in which a given bucket had any io.
            # 2. emit onto the pipeline the hash of counted periods and events which have
            #    io in the last bucket
            #
            # note: getting fields by position is not ideal, but getting them by name would
            # appear to require pushing through an XML rendering and hashing. this would be
            # less efficient and this is already somewhat time consuming.

            # the erroraction handles (potentially) disabled logs, which have no events

            # get single event from the log (if present)
            $e = Get-WinEvent -Path $using:file -FilterXPath (Get-FilterXpath -Event 505) -ErrorAction SilentlyContinue -MaxEvents 1

            if ($e) {

                # use this event to determine schema and cutoff bucket (if specified)

                $xh = Get-EventDataHash $e

                # only need to get the bucket label schema once
                # the number of labels and the number of bucket counts should be equal
                # determine the count schema at the same time
                $bucklabels = $xh['IoLatencyBuckets'] -split ',\s+'

                # is the count scheme split (RS5) or combined (RS1)?
                # match 1 is the bucket type
                # match 2 is the value bucket number (1 .. n)
                if ($xh.ContainsKey("BucketIoSuccess1")) {
                    $schemasplit = $true
                    $buckvalueschema = "^BucketIo(Success|Failed)(\d+)$"
                } else {
                    $schemasplit = $false
                    $buckvalueschema = "^BucketIo(Count)(\d+)$"
                }

                # initialize empty data element test
                $DataOr = @{}

                if ($using:CutoffMs) {

                    $CutoffUs = $using:CutoffMs * 1000

                    # parse the buckets to determine where the cutoff is
                    $a = $xh['IoLatencyBuckets'] -split ',\s+' |% {

                        switch -Regex ($_) {

                            "^(\d+)us$" { [int] $matches[1] }
                            "^(\d+)ms$" { ([int] $matches[1]) * 1000 }
                            "^(\d+)\+ms$" { [int]::MaxValue }

                            default { throw "misparsed storport 505 event latency bucket label $_ " }
                        }
                    }

                    # determine which bucket contains the cutoff, and build the must-be-gtz kv
                    foreach ($i in 0..($a.Count - 1)) {
                        if ($CutoffUs -lt $a[$i]) {
                            # cutoff bucket matches the event schema, which is one-based, i.e. we're putting the cutoff
                            # at BucketIoCount3 if we found the cutoff in the 0-1-2nd array entry
                            $cutoffbuck = $i+1
                            break
                        }
                    }

                    # ... build the named buckets in the event which must-be-gtz
                    if ($schemasplit) {
                        $buck = Get-Bucket $cutoffbuck $a.Count 'Success','Failed'
                    } else {
                        $buck = Get-Bucket $cutoffbuck $a.Count 'Count'
                    }

                    # ... build out the DataOor as must-be-gtz tests
                    $DataOr = @{}
                    $buck |% {
                        $DataOr[$_] = "> 0"
                    }
                }

                # now do two things based on determining the cutoff (or lack thereof)
                # 1. relabel the cutoff bucket (the first we will return) to indicate the lower bound of latency
                #       - if there is no cutoff, we add 0- to indicate it contains 0-<label>
                #       - if there is a cutoff, we add <lower bucket>- to indicate  contains events
                #           from that latency upward, i.e. 64ms-2048ms
                # 2. trim off the cut labels from the front of bucklabels (the length of this drives the rest)

                if ($cutoffbuck -eq 1) {
                    # no cutoff, prepend 0- to first entry
                    $bucklabels[0] = "0-" + $bucklabels[0]
                } else {
                    # cutoff, prepend lower neighbor
                    $bucklabels[$cutoffbuck - 1] = $bucklabels[$cutoffbuck - 2] + "-" + $bucklabels[$cutoffbuck - 1]
                    # trim labels to the cutoff bucket and upward
                    $bucklabels = $bucklabels[($cutoffbuck - 1) .. ($bucklabels.Count - 1)]
                }

                # construct the xpath filter w/wo the time filter
                # if the data element test is empty, it will not be built into the xpath query
                if ($using:HoursOfEvents -ne -1) {
                    $xpath = Get-FilterXpath -Event 505 -TimeBase $using:TimeBase -TimeDeltaMs ($using:HoursOfEvents * 60 * 60 * 1000) -DataOr $DataOr
                } else {
                    $xpath = Get-FilterXpath -Event 505 -DataOr $DataOr
                }

<#
                # block for timing the queries
                $t0 = Get-Date

                $e = Get-WinEvent -Path $using:file -FilterXPath $xpath

                $td = (Get-Date) - $t0
                Write-Host -ForegroundColor Red ("Query $($using:file) took {0:N2} seconds" -f $td.TotalSeconds)

                $e |% {
#>
                # now, with schema, process all events
                Get-WinEvent -Path $using:file -FilterXPath $xpath |% {

                    $xh = Get-EventDataHash $_

                    # physical disk device id - string the curly to normalize later matching
                    $dev = [string] $xh['ClassDeviceGuid']
                    if ($dev -match '{(.*)}') {
                        $dev = $matches[1]
                    }

                    # counting array for each bucket
                    $buckvalues = @($null) * $bucklabels.length

                    # place all data values into the counting array
                    $xh.Keys |% {
                        if ($_ -match $buckvalueschema) {

                            # the schema parses the bucket number into match 2
                            # number is 1-based, as is the cutoff
                            # this converts it to a 0-base
                            $thisbuck = [int] $matches[2]
                            if ($thisbuck -ge $cutoffbuck) {
                                $buckvalues[$thisbuck - $cutoffbuck] += [int] $xh[$_]
                            }
                        }
                    }

                    # the counting array should not contain null entries; all buckets should be represented in the event
                    if ($buckvalues -contains $null) {
                        throw "misparsed 505 event latency buckets: labels $($bucklabels.count) values $(($buckvalues | measure).count)"
                    }

                    # now place the counting array into the device hash; each nonzero bucket adds +1
                    if (-not $buckhash.ContainsKey($dev)) {
                        # new device
                        $buckhash[$dev] = $buckvalues |% { if ($_) { 1 } else { 0 }}
                    } else {
                        # increment device bucket hit counts
                        foreach ($i in 0..($buckvalues.count - 1)) {
                            if ($buckvalues[$i]) { $buckhash[$dev][$i] += 1}
                        }
                    }

                    # in the full report, show
                    # 1. all events above a cutoff, if applied
                    # 2. or events in the highest bucket
                    if ($dofull -and ($buckvalues[-1] -ne 0 -or $cutoffbuck -ne 1)) {
                        $evs += $(

                            # events must be cracked into plain objects to survive deserialization through the session

                            # base object with time/device
                            $o = New-Object psobject -Property @{
                                'Time' = $_.TimeCreated
                                'Device' = [string] $_.Properties[4].Value
                            }

                            # add on the named latency buckets
                            foreach ($i in 0..($bucklabels.count -1)) {
                                $o | Add-Member -NotePropertyName $bucklabels[$i] -NotePropertyValue $buckvalues[$i]
                            }

                            # and emit
                            $o
                        )
                    }
                }

                # return label schema, counting hash, and events
                # labels must be en-listed to pass the pipeline as a list as opposed to individual values
                ,$bucklabels
                $buckhash
                $evs
            }
        }
    }

    # acquire the physicaldisks datasource
    $PhysicalDisks = Import-ClixmlIf (Join-Path $Path "GetPhysicalDisk.XML")

    # hash by object id
    # this is an example where a formal datasource class/api could be useful
    $PhysicalDisksTable = @{}
    $PhysicalDisks |% {
        if ($_.ObjectId -match 'PD:{(.*)}') {
            $PhysicalDisksTable[$matches[1]] = $_
        }
    }

    # we will join the latency information with this set of physicaldisk attributes
    $pdattr = 'FriendlyName','SerialNumber','MediaType','OperationalStatus','HealthStatus','Usage'

    $pdattrs_tab = @{ Label = 'FriendlyName'; Expression = { $PhysicalDisksTable[$_.Device].FriendlyName }},
                @{ Label = 'SerialNumber'; Expression = { $PhysicalDisksTable[$_.Device].SerialNumber }},
                @{ Label = 'Firmware'; Expression = { $PhysicalDisksTable[$_.Device].FirmwareVersion }},
                @{ Label = 'Media'; Expression = { $PhysicalDisksTable[$_.Device].MediaType }},
                @{ Label = 'Usage'; Expression = { $PhysicalDisksTable[$_.Device].Usage }},
                @{ Label = 'OpStat'; Expression = { $PhysicalDisksTable[$_.Device].OperationalStatus }},
                @{ Label = 'HealthStat'; Expression = { $PhysicalDisksTable[$_.Device].HealthStatus }}

    # joined physicaldisk attributes for the event view
    # since status' are not known at the time of the event, omit for brevity/accuracy
    $pdattrs_ev = @{ Label = 'FriendlyName'; Expression = { $PhysicalDisksTable[$_.Device].FriendlyName }},
                @{ Label = 'SerialNumber'; Expression = { $PhysicalDisksTable[$_.Device].SerialNumber }},
                @{ Label = 'Media'; Expression = { $PhysicalDisksTable[$_.Device].MediaType }},
                @{ Label = 'Usage'; Expression = { $PhysicalDisksTable[$_.Device].Usage }}

    # now wait for the event processing jobs and emit the per-node reports
    $j | Wait-Job| sort name |% {

        ($bucklabels, $buckhash, $evs) = receive-job $_
        $node = $_.Name
        remove-job $_

        Write-Output ("-"*40),"Node: $node","`nSample Period Count Report"

        if ($buckhash.Count -eq 0) {

            #
            # If there was nothing reported, that may indicate the storport channel was disabled. In any case
            # we can't produce the report.
            #

            Write-Warning "Node $node is not reporting latency information. Please verify the following event channel is enabled on it: Microsoft-Windows-Storage-Storport/Operational"

        } else {

            # note: these reports are filtered to only show devices in the pd table
            # this leaves boot device and others unreported until we have a datasource
            # to inject them.

            # output the table of device latency bucket counts
            $buckhash.Keys |? { $PhysicalDisksTable.ContainsKey($_) } |% {

                $dev = $_

                # the bucket labels are in the hash in the same order as the values
                # and use to make an object for table rendering
                $vprop = @{}
                $weight = 0
                foreach ($i in 0..($bucklabels.count - 1)) {
                    $v = $buckhash[$_][$i]
                    if ($v) {
                        $weight = $i
                        $weightval = $v
                        $vprop[$bucklabels[$i]] = $v
                    }
                }

                $vprop['Device'] = $dev
                $vprop['Weight'] = $weight
                $vprop['WeightVal'] = $weightval

                new-object psobject -Property $vprop

            } | sort Weight,@{ Expression = {$PhysicalDisksTable[$_.Device].Usage}},WeightVal | ft -AutoSize (,'Device' + $pdattrs_tab  + $bucklabels)

            # for the full report, output the high bucket events
            # note: enumerations do not appear to be available in job sessions, otherwise it would clearly be more efficient
            #  to avoid geneating the events in the first place.
            if ($ReportLevel -eq [ReportLevelType]::Full) {

                Write-Output "`nHigh Latency Events"

                $n = 0
                if ($null -ne $evs) {
                    $evs |? { $PhysicalDisksTable.ContainsKey($_.Device) } |% { $n += 1; $_ } | sort Time -Descending | ft -AutoSize ('Time','Device' + $pdattrs_ev + $bucklabels)
                }

                if ($n -eq 0) {
                    Write-Output "-> No Events"
                }
            }
        }
    }
}

function Get-StorageFirmwareReport
{
    # aliases usage in this module is idiomatic, only using defaults
    [Diagnostics.CodeAnalysis.SuppressMessageAttribute("PSAvoidUsingCmdletAliases", "")]
    param(
        [parameter(Position=0, Mandatory=$true)]
        [ValidateNotNullOrEmpty()]
        [string]
        $Path,

        [parameter(Mandatory=$true)]
        [ReportLevelType]
        $ReportLevel
    )

    # acquire the physicaldisks datasource for non-retired disks
    # retired disks may not show fw and in any case are not of interest for live operation
    $PhysicalDisks = Import-ClixmlIf (Join-Path $Path "GetPhysicalDisk.XML") |? Usage -ne Retired

    # basic report
    Write-Output "Total Firmware Report"
    $PhysicalDisks | group -Property Manufacturer,Model,FirmwareVersion | sort Name |
        ft @{ Label = 'Number'; Expression = { $_.Count }},
           @{ Label = 'Manufacturer'; Expression = { $_.Group[0].Manufacturer }},
           @{ Label = 'Model'; Expression = { $_.Group[0].Model }},
           @{ Label = 'Firmware'; Expression = { $_.Group[0].FirmwareVersion }},
           @{ Label = 'Media'; Expression = { $_.Group[0].MediaType }},
           @{ Label = 'Usage'; Expression = { $_.Group[0].Usage }}

    # group by manu/model and for each, group by fw
    # report out minority fw devices by serial number
    Write-Output "Per Unit Firmware Report`n"

    $good = @()
    $PhysicalDisks | group -Property Manufacturer,Model | sort Name |% {

        $fwg = $_.Group | group -Property FirmwareVersion | sort -Property Count

        # if there is any variation, report
        if (($fwg | measure).Count -ne 1) {
            Write-Output "$($_.Group[0].Manufacturer) $($_.Group[0].Model): varying firmware found - $($fwg.Name -join ' ')"
            Write-Output "Majority Devices: $($fwg[-1].Count) are at firmware version $($fwg[-1].Group[0].FirmwareVersion)"
            Write-Output "Minority Devices:"

            # skip group with the highest count; likely correct/not relevant to report
            $fwg | select -SkipLast 1 |% {

                Write-Output "Firmware Version $($_.Name) - Total $($_.Count)"

                $_.Group |
                    ft @{ Label = 'SerialNumber'; Expression = { if ($_.BusType -eq 'NVME') { $_.AdapterSerialNumber } else { $_.SerialNumber}}},
                       @{ Label = "Media"; Expression = { $_.MediaType }},
                       Usage

            }


        } else {

            # good case
            $good += "$($_.Group[0].Manufacturer) $($_.Group[0].Model): all devices are on firmware version $($_.Group[0].FirmwareVersion)"
        }
    }

    Write-Output $good
}

function Get-LsiEventReport
{
    # aliases usage in this module is idiomatic, only using defaults
    [Diagnostics.CodeAnalysis.SuppressMessageAttribute("PSAvoidUsingCmdletAliases", "")]
    param(
        [parameter(Position=0, Mandatory=$true)]
        [ValidateNotNullOrEmpty()]
        [string]
        $Path,

        [parameter(Mandatory=$true)]
        [ReportLevelType]
        $ReportLevel
    )

    # process the system event logs
    # produce the time-series for full report, error code summary-only for lower levels

    dir $Path\Node_*\System.EVTX | sort -Property FullName |% {

        $node = "<unknown>"
        if ($_.FullName -match "Node_([^\\]+)\\") {
            $node = $matches[1]
        }

        Write-Output ("-"*40) "Node: $node"

        # can we get an authoratative list of lsi providers? otherwise, this
        # deep filter may serve well enough to make it performant
        # note: we should put the provider test into the xpath query as well; extend Get-FilterXpath for this
        #    when we have another test log to work against
        $ev = Get-WinEvent -Path $_ -FilterXPath '*[System[(EventID=11)]]' -ErrorAction SilentlyContinue |? ProviderName -match "lsi" |% {

            new-object psobject -Property @{
                'Time' = $_.TimeCreated;
                'Provider Name' = $_.ProviderName;
                'LSI Error'= (($_.Properties[1].Value[19..16] |% { '{0:X2}' -f $_ }) -join '');
            }
        }

        if (-not $ev) {
            Write-Output "No LSI events present"
        } else {
            Write-Output "Summary of LSI Event 11 error codes"

            $ev | group -Property 'LSI Error' -NoElement | sort -Property Name | ft -AutoSize Count,@{ Label = 'LSI Error'; Expression = { $_.Name }}

            if ($ReportLevel -eq [ReportLevelType]::Full) {

                Write-Output "LSI Event 11 errors by time"

                $ev | ft Time,'LSI Error'
            }
        }
    }
}

function Get-SmbConnectivityReport
{
    # aliases usage in this module is idiomatic, only using defaults
    [Diagnostics.CodeAnalysis.SuppressMessageAttribute("PSAvoidUsingCmdletAliases", "")]
    param(
        [parameter(Position=0, Mandatory=$true)]
        [ValidateNotNullOrEmpty()]
        [string]
        $Path,

        [parameter(Mandatory=$true)]
        [ReportLevelType]
        $ReportLevel
    )

    $ReportTableBlock = {
        param(
            [string[]] $paths,
            [int] $ev,
            [datetime] $timebase,
            [System.ConsoleColor] $warncol,
            [string] $warn
            )

        $r = $paths |% {

            $node = "<unknown>"
            if ($_ -match "Node_([^\\]+)\\") {
                $node = $matches[1]
            }

            # relative time deltas in milliseconds
            $last5 = (1000*60*5)
            $lasthour = (1000*60*60)
            $lastday = (1000*60*60*24)

            New-Object psobject -Property @{
                'ComputerName' = $node
                'RDMA Last5Min' = Count-EventLog -path $_ -xpath $(Get-FilterXpath -Event $ev -TimeBase $timebase -TimeDeltaMs $last5    -DataAnd @{'ConnectionType'='=2'})
                'RDMA LastHour' = Count-EventLog -path $_ -xpath $(Get-FilterXpath -Event $ev -TimeBase $timebase -TimeDeltaMs $lasthour -DataAnd @{'ConnectionType'='=2'})
                'RDMA LastDay' =  Count-EventLog -path $_ -xpath $(Get-FilterXpath -Event $ev -TimeBase $timebase -TimeDeltaMs $lastday  -DataAnd @{'ConnectionType'='=2'})

                'TCP Last5Min' =  Count-EventLog -path $_ -xpath $(Get-FilterXpath -Event $ev -TimeBase $timebase -TimeDeltaMs $last5    -DataAnd @{'ConnectionType'='=1'})
                'TCP LastHour' =  Count-EventLog -path $_ -xpath $(Get-FilterXpath -Event $ev -TimeBase $timebase -TimeDeltaMs $lasthour -DataAnd @{'ConnectionType'='=1'})
                'TCP LastDay' =   Count-EventLog -path $_ -xpath $(Get-FilterXpath -Event $ev -TimeBase $timebase -TimeDeltaMs $lastday  -DataAnd @{'ConnectionType'='=1'})
            }
        }

        $hdr = 'ComputerName','RDMA Last5Min','RDMA LastHour','RDMA LastDay','TCP Last5Min','TCP LastHour','TCP LastDay'
        $rdmafail = ($r |% { $row = $_; $hdr |? {$_ -like 'RDMA*' } |% { $row.$_ }} | measure -sum).sum -ne 0

        if ($rdmafail) {
            Write-Host -ForegroundColor $warncol $warn
        }

        $r | sort -Property ComputerName | ft -Property $hdr
    }

    # get the timebase from the capture parameters
    $Parameters = Import-ClixmlIf (Join-Path $Path "GetParameters.XML")
    $CaptureDate = $Parameters.TodayDate

    Write-Host "This report is relative to the time of data capture: $($CaptureDate)"

    $eventlogs = (dir $Path\Node_*\Microsoft-Windows-SmbClient-Connectivity.EVTX).FullName

    $j = @()

    $w = @"
WARNING: the SMB Client is receiving RDMA disconnects. This is an error whose root
`t cause may be PFC/CoS misconfiguration (if RoCE) on hosts or switches, physical
`t issues (ex: bad cable), switch or NIC firmware issues, and will lead to severely
`t degraded performance. Please inspect especially if in the Last5 bucket. Note that
`t cluster node reboots are a natural & expected source of disconnects.
"@

    $j += Start-Job -name 'SMB Connectivity Error Check - Disconnect Failures (Event 30804)' -InitializationScript $CommonFunc -ScriptBlock $ReportTableBlock -ArgumentList $eventlogs,30804,$CaptureDate,([ConsoleColor]'Red'),$w

    $w = @"
WARNING: the SMB Client is receiving RDMA connect errors. This is an error whose root
`t cause may be actual lack of connectivity or fundamental problems with the RDMA
`t network fabric. Please inspect especially if in the Last5 bucket.
"@

    $j += Start-Job -name 'SMB Connectivity Error Check - Connect Failures (Event 30803)' -InitializationScript $CommonFunc -ScriptBlock $ReportTableBlock -ArgumentList $eventlogs,30803,$CaptureDate,([ConsoleColor]'Yellow'),$w

    $null = $j | Wait-Job
    $j | sort Name |% {

        Write-Host -ForegroundColor Cyan $_.Name
        Receive-Job $_
    }
    $j | Remove-Job
}

function Get-SummaryReport
{
    # aliases usage in this module is idiomatic, only using defaults
    [Diagnostics.CodeAnalysis.SuppressMessageAttribute("PSAvoidUsingCmdletAliases", "")]
    param(
        [parameter(Position=0, Mandatory=$true)]
        [ValidateNotNullOrEmpty()]
        [string]
        $Path,

        [parameter(Mandatory=$true)]
        [ReportLevelType]
        $ReportLevel
    )

    $Parameters = Import-ClixmlIf (Join-Path $Path "GetParameters.XML")
    $TodayDate = $Parameters.TodayDate
    $ExpectedNodes = $Parameters.ExpectedNodes
    $ExpectedNetworks = $Parameters.ExpectedNetworks
    $ExpectedVolumes = $Parameters.ExpectedVolumes
    $ExpectedDedupVolumes = $Parameters.ExpectedDedupVolumes
    $ExpectedPhysicalDisks = $Parameters.ExpectedPhysicalDisks
    $ExpectedPools = $Parameters.ExpectedPools
    $ExpectedEnclosures = $Parameters.ExpectedEnclosures
    $HoursOfEvents = $Parameters.HoursOfEvents

    Show-Update "Gathered with       : PrivateCloud.DiagnosticInfo v $($Parameters.Version)"
    Show-Update "Report created with : PrivateCloud.DiagnosticInfo v $((Get-Module PrivateCloud.DiagnosticInfo).Version.ToString())"

    #####
    ##### Phase 1 Summary
    #####

    Show-Update "<<< Phase 1 - Health Overview >>>`n" -ForegroundColor Cyan

    Write-Host ("Date of capture : " + $TodayDate)
    $ClusterNodes = Import-ClixmlIf (Join-Path $Path "GetClusterNode.XML")

    $Cluster = Import-ClixmlIf (Join-Path $Path "GetCluster.XML")

    if ($Cluster) {

        $ClusterName = $Cluster.Name + "." + $Cluster.Domain
        $S2DEnabled = $Cluster.S2DEnabled
        $ClusterDomain = $Cluster.Domain;

        Write-Host "Cluster Name                  : $ClusterName"
        Write-Host "S2D Enabled                   : $S2DEnabled"

    } else {

        Write-Host "Cluster Name                  : Cluster was unavailable"
        Write-Host "S2D Enabled                   : Cluster was unavailable"
    }

    # Sddc Diagnostic Archive status
    # re-emit the warnings as such so they are well-distinguished
    $f = Join-Path $Path SddcDiagnosticArchiveJob.txt
    if (gi -ErrorAction SilentlyContinue $f) {
        Write-Host "$("-"*3)`nSddc Diagnostic Archive Status`n"
        gc $f
        $f = Join-Path $Path SddcDiagnosticArchiveJobWarn.txt
        if ((gi $f).Length) {
            gc $f |% { Show-Warning $_ }
        }
        Write-Host $("-"*3)
    }

    #
    # Cluster status
    #

    if ($Cluster) {

        $ClusterGroups = Import-ClixmlIf (Join-Path $Path "GetClusterGroup.XML")

        $ScaleOutServers = $ClusterGroups |? GroupType -like "ScaleOut*"
        if ($null -eq $ScaleOutServers) {
            if ($S2DEnabled -ne $true) {
                Show-Warning "No Scale-Out File Server cluster roles found"
            }
        } else {
            $ScaleOutName = $ScaleOutServers[0].Name + "." + $ClusterDomain
            Write-Host "Scale-Out File Server Name : $ScaleOutName"
        }

        # Cluster node health

        $NodesTotal = NCount($ClusterNodes)
        $NodesHealthy = NCount($ClusterNodes |? {$_.State -like "Paused" -or $_.State -like "Up"})
        Write-Host "Cluster Nodes up              : $NodesHealthy / $NodesTotal"

        if ($NodesTotal -lt $ExpectedNodes) { Show-Warning "Fewer nodes than the $ExpectedNodes expected" }
        if ($NodesHealthy -lt $NodesTotal) { Show-Warning "Unhealthy nodes detected" }

        # Cluster network health

        $ClusterNetworks = Import-ClixmlIf (Join-Path $Path "GetClusterNetwork.XML")

        $NetsTotal = NCount($ClusterNetworks)
        $NetsHealthy = NCount($ClusterNetworks |? {$_.State -like "Up"})
        Write-Host "Cluster Networks up           : $NetsHealthy / $NetsTotal"

        if ($NetsTotal -lt $ExpectedNetworks) { Show-Warning "Fewer cluster networks than the $ExpectedNetworks expected" }
        if ($NetsHealthy -lt $NetsTotal) { Show-Warning "Unhealthy cluster networks detected" }

        # Cluster resource health

        $ClusterResources = Import-ClixmlIf (Join-Path $Path "GetClusterResource.XML")
        $ClusterResourceParameters = Import-ClixmlIf (Join-Path $Path "GetClusterResourceParameters.XML")

        $ResTotal = NCount($ClusterResources)
        $ResHealthy = NCount($ClusterResources |? State -like "Online")
        Write-Host "Cluster Resources Online      : $ResHealthy / $ResTotal "
        if ($ResHealthy -lt $ResTotal) { Show-Warning "Unhealthy cluster resources detected" }

        if ($S2DEnabled) {
            $HealthProviders = $ClusterResourceParameters |? { $_.ClusterObject -like 'Health' -and $_.Name -eq 'Providers' }
            $HealthProviderCount = $HealthProviders.Value.Count
            if ($HealthProviderCount) {
                Write-Host "Health Resource               : $HealthProviderCount health providers registered"
            } else {
                Show-Warning "Health Resource providers not registered"
            }
        }

    } else {

        Show-Warning "Skipping Cluster status since it was unavailable"
    }

    # Storage subsystem health
    $Subsystem = Import-ClixmlIf (Join-Path $Path "GetStorageSubsystem.XML")

    $SubsystemUnhealthy = $false
    if ($Subsystem -eq $null) {
        Show-Warning "No clustered storage subsystem present"
    } elseif ($Subsystem.HealthStatus -notlike "Healthy") {
        $SubsystemUnhealthy = $true
        Show-Warning "Clustered storage subsystem '$($Subsystem.FriendlyName)' is in health state $($Subsystem.HealthStatus)"
    } else {
        Write-Host "Clustered storage subsystem '$($Subsystem.FriendlyName)' is healthy"
    }

    # Verifier

    $VerifiedNodes = @()
    foreach ($node in $ClusterNodes.Name) {
        $f = Join-Path (Get-NodePath $Path $node) "verifier-query.txt"
        $o = @(gc $f)

        # single line
        if (-not ($o.Count -eq 1 -and $o[0] -eq 'No drivers are currently verified.')) {
            $VerifiedNodes += $node
        }
    }

    if ($VerifiedNodes.Count -ne 0) {
        Show-Warning "The following $($VerifiedNodes.Count) node(s) have system verification (verifier.exe) active. This may carry significant performance cost.`nEnsure this is expected, for instance during Microsoft-directed triage."
        $VerifiedNodes |% { Write-Host "`t$_" }
    } else {
        Write-Host "No nodes currently under the system verifier."
    }

    # Storage jobs
    $StorageJobs = Import-ClixmlIf (Join-Path $Path "GetStorageJob.XML")

    if ($StorageJobs -eq $null) {
        Write-Host "No storage jobs were present at the time of the gather"
    } else {
        Show-Warning "The following storage jobs were present; this includes ones executing along with those recently completed"
        $StorageJobs | ft -AutoSize
    }

    #
    # Start the component/object count-out.
    #

    Write-Host "`nHealthy Components count: [SMBShare -> CSV -> VirtualDisk -> StoragePool -> PhysicalDisk -> StorageEnclosure]"

    # Scale-out share health
    $ShareStatus = Import-ClixmlIf (Join-Path $Path "ShareStatus.XML")

    $ShTotal = NCount($ShareStatus)
    $ShHealthy = NCount($ShareStatus |? Health -like "Accessible")
    "SMB CA Shares Accessible      : $ShHealthy / $ShTotal"
    if ($ShHealthy -lt $ShTotal) { Show-Warning "Inaccessible CA shares detected" }

    # SMB Open Files

    $SmbOpenFiles = Import-ClixmlIf (Join-Path $Path "GetSmbOpenFile.XML")

    $FileTotal = NCount( $SmbOpenFiles | Group-Object ClientComputerName)
    Write-Host "Users with Open Files         : $FileTotal"
    if ($FileTotal -eq 0) { Show-Warning "No users with open files" }

    # SMB witness

    $SmbWitness = Import-ClixmlIf (Join-Path $Path "GetSmbWitness.XML")

    $WitTotal = NCount($SmbWitness |? State -eq RequestedNotifications | Group-Object ClientName)
    Write-Host "Users with a Witness          : $WitTotal"
    if ($FileTotal -ne 0 -and $WitTotal -eq 0) { Show-Warning "No users with a Witness" }

    # Cluster shared volume status

    if ($Cluster) {

        $CSV = Import-ClixmlIf (Join-Path $Path "GetClusterSharedVolume.XML")

        $CSVTotal = NCount($CSV)
        $CSVHealthy = NCount($CSV |? State -like "Online")
        Write-Host "Cluster Shared Volumes Online : $CSVHealthy / $CSVTotal"
        if ($CSVHealthy -lt $CSVTotal) { Show-Warning "Offline cluster shared volumes detected" }

    } else {

        Show-Warning "Skipping Cluster shared volume status since cluster was unavailable"
    }

    # Volume health

    $Volumes = Import-ClixmlIf (Join-Path $Path "GetVolume.XML")

    $VolsTotal = NCount($Volumes |? FileSystem -eq CSVFS )
    $VolsHealthy = NCount($Volumes  |? FileSystem -eq CSVFS |? { ($_.HealthStatus -like "Healthy") -or ($_.HealthStatus -eq 0) })
    Write-Host "Cluster Shared Volumes Healthy: $VolsHealthy / $VolsTotal "

    #
    # Deduplicated volume health - if the volume XML exists, it was present (may still be empty)
    #

    $DedupEnabled = $false

    if (Test-Path (Join-Path $Path "GetDedupVolume.XML")) {
        $DedupEnabled = $true

        $DedupVolumes = Import-ClixmlIf (Join-Path $Path "GetDedupVolume.XML")
        $DedupTotal = NCount($DedupVolumes)
        $DedupHealthy = NCount($DedupVolumes |? LastOptimizationResult -eq 0)

        if ($DedupTotal) {
            Write-Host "Dedup Volumes Healthy         : $DedupHealthy / $DedupTotal "

            if ($DedupHealthy -lt $DedupTotal) { Show-Warning "Unhealthy Dedup volumes detected" }

        } else {

            $DedupHealthy = 0
        }

        if ($DedupTotal -lt $ExpectedDedupVolumes) { Show-Warning "Fewer Dedup volumes than the $ExpectedDedupVolumes expected" }
    }

    # Virtual disk health

    $VirtualDisks = Import-ClixmlIf (Join-Path $Path "GetVirtualDisk.XML")

    $VDsTotal = NCount($VirtualDisks)
    $VDsHealthy = NCount($VirtualDisks |? { ($_.HealthStatus -like "Healthy") -or ($_.HealthStatus -eq 0) } )
    Write-Host "Virtual Disks Healthy         : $VDsHealthy / $VDsTotal"

    if ($VDsHealthy -lt $VDsTotal) { Show-Warning "Unhealthy virtual disks detected" }

    # Storage pool health

    $StoragePools = @(Import-ClixmlIf (Join-Path $Path "GetStoragePool.XML"))

    $PoolsTotal = NCount($StoragePools)
    $PoolsHealthy = NCount($StoragePools |? { ($_.HealthStatus -like "Healthy") -or ($_.HealthStatus -eq 0) } )
    Write-Host "Storage Pools Healthy         : $PoolsHealthy / $PoolsTotal "

    if ($S2DEnabled -and $StoragePools.Count -ne 1) {
        Show-Warning "S2D is enabled but the number of non-primordial pools $($StoragePools.Count) != 1"
    }

    if ($PoolsTotal -lt $ExpectedPools) { Show-Warning "Fewer storage pools than the $ExpectedPools expected" }
    if ($PoolsHealthy -lt $PoolsTotal) { Show-Warning "Unhealthy storage pools detected" }

    # Physical disk health

    $PhysicalDisks = Import-ClixmlIf (Join-Path $Path "GetPhysicalDisk.XML")
    $PhysicalDiskSNV = Import-ClixmlIf (Join-Path $Path "GetPhysicalDiskSNV.XML")

    $PDsTotal = NCount($PhysicalDisks)
    $PDsHealthy = NCount($PhysicalDisks |? { ($_.HealthStatus -like "Healthy") -or ($_.HealthStatus -eq 0) } )
    Write-Host "Physical Disks Healthy        : $PDsHealthy / $PDsTotal"

    if ($PDsTotal -lt $ExpectedPhysicalDisks) { Show-Warning "Fewer physical disks than the $ExpectedPhysicalDisks expected" }
    if ($PDsHealthy -lt $PDsTotal) { Show-Warning "$($PDsTotal - $PDsHealthy) unhealthy physical disks detected" }

    # Storage enclosure health

    $StorageEnclosures = Import-ClixmlIf (Join-Path $Path "GetStorageEnclosure.XML")

    $EncsTotal = NCount($StorageEnclosures)
    $EncsHealthy = NCount($StorageEnclosures |? { ($_.HealthStatus -like "Healthy") -or ($_.HealthStatus -eq 0) } )
    Write-Host "Storage Enclosures Healthy    : $EncsHealthy / $EncsTotal "

    if ($EncsTotal -lt $ExpectedEnclosures) { Show-Warning "Fewer storage enclosures than the $ExpectedEnclosures expected" }
    if ($EncsHealthy -lt $EncsTotal) { Show-Warning "Unhealthy storage enclosures detected" }

    # Reliability counters
    # Not currently evaluated in summary report, TBD

    if (-not (Test-Path (Join-Path $Path "GetReliabilityCounter.XML"))) {
        Write-Host "`nNOTE: storage device reliability counters not gathered for this capture.`nThis is default, avoiding a storage latency burst which`nmay occur at the device when returning these statistics.`nUse -IncludeReliabilityCounters to get this information, if required.`n"
    }

    #####
    ##### Phase 2 Unhealthy Detail
    #####

    #
    # Careful: export/import renders complex data type members into Deserialized.XXX objects which
    # take a second layer of indirection ($_.foo.value) to render.
    #

    Show-Update "<<< Phase 2 - Unhealthy Component Detail >>>`n" -ForegroundColor Cyan

    $Failed = $False

    if ($Cluster) {

        if ($NodesTotal -ne $NodesHealthy) {
            $Failed = $true
            Write-Host "Cluster Nodes:"
            $ClusterNodes |? State -ne "Up" | Format-Table -AutoSize
        }

        if ($NetsTotal -ne $NetsHealthy) {
            $Failed = $true
            Write-Host "Cluster Networks:"
            $ClusterNetworks |? State -ne "Up" | Format-Table -AutoSize
        }

        if ($ResTotal -ne $ResHealthy) {
            $Failed = $true
            Write-Host "Cluster Resources:"
            $ClusterResources |? State -notlike "Online" |
                Format-Table Name,
                    @{ Label = 'State'; Expression = { $_.State.Value }},
                    OwnerGroup,
                    ResourceType
        }

    } else {

        Show-Warning "Skipping cluster node, network and resource reporting since cluster was not available"
    }

    if ($SubsystemUnhealthy) {
        Write-Host "Clustered storage subsystem '$($Subsystem.FriendlyName)' not healthy:"
        Import-ClixmlIf (Join-Path $Path "DebugStorageSubsystem.XML") -MessageIf "Expected if cluster not available" | ft -AutoSize
    }

    if ($Cluster) {

        if ($CSVTotal -ne $CSVHealthy) {
            $Failed = $true
            Write-Host "Cluster Shared Volumes not Online:"
            $CSV |? State -ne "Online" | Format-Table -AutoSize
        }
    }

    if ($VolsTotal -ne $VolsHealthy) {
        $Failed = $true
        Write-Host "Cluster Shared Volumes not Healthy:"
        $Volumes |? { ($_.HealthStatus -notlike "Healthy") -and ($_.HealthStatus -ne 0) } |
        Format-Table Path,HealthStatus -AutoSize
    }

    if ($DedupEnabled -and $DedupTotal -ne $DedupHealthy) {
        $Failed = $true
        Write-Host "Volumes:"
        $DedupVolumes |? LastOptimizationResult -eq 0 |
        Format-Table Volume,Capacity,SavingsRate,LastOptimizationResultMessage -AutoSize
    }

    if ($VDsTotal -ne $VDsHealthy) {
        $Failed = $true
        Write-Host "Virtual Disks:"
        $VirtualDisks |? { ($_.HealthStatus -notlike "Healthy") -and ($_.HealthStatus -ne 0) } |
        Format-Table FriendlyName,HealthStatus,OperationalStatus,ResiliencySettingName,IsManualAttach  -AutoSize
    }

    if ($PoolsTotal -ne $PoolsHealthy) {
        $Failed = $true
        Write-Host "Storage Pools:"
        $StoragePools |? { ($_.HealthStatus -notlike "Healthy") -and ($_.HealthStatus -ne 0) } |
        Format-Table FriendlyName,HealthStatus,OperationalStatus,IsReadOnly -AutoSize
    }

    if ($PDsTotal -ne $PDsHealthy) {
        $Failed = $true
        Write-Host "Physical Disks:"
        $PhysicalDisks |? { ($_.HealthStatus -notlike "Healthy") -and ($_.HealthStatus -ne 0) } |
        Format-Table FriendlyName,EnclosureNumber,SlotNumber,HealthStatus,OperationalStatus,Usage -AutoSize
    }

    if ($EncsTotal -ne $EncsHealthy) {
        $Failed = $true;
        Write-Host "Enclosures:"
        $StorageEnclosures |? { ($_.HealthStatus -notlike "Healthy") -and ($_.HealthStatus -ne 0) } |
        Format-Table FriendlyName,HealthStatus,ElementTypesInError -AutoSize
    }

    if ($ShTotal -ne $ShHealthy) {
        $Failed = $true
        Write-Host "CA Shares:"
        $ShareStatus |? Health -notlike "Healthy" | Format-Table -AutoSize
    }

    if (-not $Failed) {
        "No unhealthy components`n"
    }

    #####
    ##### Phase 3 Devices/drivers information
    #####

    Show-Update "<<< Phase 3 - Firmware and drivers >>>`n" -ForegroundColor Cyan

    foreach ($node in $ClusterNodes.Name) {
        "`nCluster Node: $node"
        Import-ClixmlIf (Join-Path (Get-NodePath $Path $node) "GetDrivers.XML") |? {
            ($_.DeviceCLass -eq 'SCSIADAPTER') -or ($_.DeviceCLass -eq 'NET') } |
            Group-Object DeviceName,DriverVersion |
            Sort Name |
            ft -AutoSize Count,
                @{ Expression = { $_.Group[0].DeviceName }; Label = "DeviceName" },
                @{ Expression = { $_.Group[0].DriverVersion }; Label = "DriverVersion" },
                @{ Expression = { $_.Group[0].DriverDate }; Label = "DriverDate" }
    }

    Write-Host "`nPhysical disks by Media Type, Model and Firmware Version"
    $PhysicalDisks | Group-Object MediaType,Model,FirmwareVersion |
        ft -AutoSize Count,
            @{ Expression = { $_.Group[0].Model }; Label="Model" },
            @{ Expression = { $_.Group[0].FirmwareVersion }; Label="FirmwareVersion" },
            @{ Expression = { $_.Group[0].MediaType }; Label="MediaType" }


    Write-Host "Storage Enclosures by Model and Firmware Version"
    $StorageEnclosures | Group-Object Model,FirmwareVersion |
        ft -AutoSize Count,
            @{ Expression = { $_.Group[0].Model }; Label="Model" },
            @{ Expression = { $_.Group[0].FirmwareVersion }; Label="FirmwareVersion" }
}

<#
.SYNOPSIS
    Show extended reports based on storage latency information collected from Get-SddcDiagnosticInfo.

.DESCRIPTION
    Show extended reports based on storage latency information collected from Get-SddcDiagnosticInfo.

.PARAMETER Path
    Path to the the logs produced by Get-SddcDiagnosticInfo. This may be a ZIP or a directory
    containing previously unzipped content. If ZIP, it will be unzipped to the same location
    (minus .ZIP) and will remain after reporting.

.PARAMETER ReportLevel
    Controls the level of detail in the report. By default standard reports are shown. Full
    detail may be extensive and/or more time consuming to generate.

.PARAMETER Report
    Specifies individual reports to produce. By default all reports will be shown.

.EXAMPLE
    Show-SddcDiagnosticStorageLatencyReport -Path C:\Test.ZIP -Report Summary

    Display the summary health report from the capture located in the given ZIP. The content is
    unzipped to a directory (minus the .ZIP extension) and remains after the summary health report
    is shown.

    In this example, C:\Test would be created from C:\Test.ZIP. If the .ZIP path is specified and
    the unzipped directory is present, the directory will be reused without re-unzipping the
    content.

.EXAMPLE
    Show-SddcDiagnosticStorageLatencyReport -Path C:\Test.ZIP

    Show all available reports available from this version of PrivateCloud.DiagnosticInfo, at standard
    report level.

.EXAMPLE
    Show-SddcDiagnosticStorageLatencyReport -Path C:\Test.ZIP -ReportLevel Full

    Show all avaliable reports, at full report level.
#>

function Show-SddcDiagnosticStorageLatencyReport
{
    # aliases usage in this module is idiomatic, only using defaults
    [Diagnostics.CodeAnalysis.SuppressMessageAttribute("PSAvoidUsingCmdletAliases", "")]

    [CmdletBinding()]
    param(
        [parameter(Position=0, Mandatory=$true)]
        [ValidateNotNullOrEmpty()]
        [string]
        $Path,

        [parameter(Mandatory=$false)]
        [ReportLevelType]
        $ReportLevel = [ReportLevelType]::Standard,

        [parameter(ParameterSetName="Days",Mandatory=$false)]
        [ValidateRange(-1,365)]
        [int]
        $Days = 8,

        [parameter(ParameterSetName="Hours",Mandatory=$true)]
        [ValidateRange(-1,72)]
        [int]
        $Hours,

        [ValidateRange(0,100000)]
        [int]
        $CutoffMs = 500
    )

    # Common header for path validation

    $Path = (gi $Path).FullName

    if (-not (Test-Path $Path)) {
        Write-Error "Path is not accessible. Please check and try again: $Path"
        return
    }

    # Extract ZIP if neccesary
    $Path = Check-ExtractZip $Path

    # get the timebase from the capture parameters
    $Parameters = Import-ClixmlIf (Join-Path $Path "GetParameters.XML")
    $CaptureDate = $Parameters.TodayDate

    if ($Hours -eq -1 -or $Days -eq -1) {
        $HoursOfEvents = -1
    } elseif ($Hours) {
        $HoursOfEvents = $Hours
    } else {
        $HoursOfEvents = $Days * 24
    }

    $t0 = Get-Date

    Get-StorageLatencyReport -Path $Path -ReportLevel $ReportLevel -CutoffMs $CutoffMs -TimeBase $CaptureDate -HoursOfEvents $HoursOfEvents

    $td = (Get-Date) - $t0
    Write-Output ("Report took {0:N2} seconds" -f $td.TotalSeconds)
}

<#
.SYNOPSIS
    Show diagnostic reports based on information collected from Get-SddcDiagnosticInfo.

.DESCRIPTION
    Show diagnostic reports based on information collected from Get-SddcDiagnosticInfo.

.PARAMETER Path
    Path to the the logs produced by Get-SddcDiagnosticInfo. This may be a ZIP or a directory
    containing previously unzipped content. If ZIP, it will be unzipped to the same location
    (minus .ZIP) and will remain after reporting.

.PARAMETER ReportLevel
    Controls the level of detail in the report. By default standard reports are shown. Full
    detail may be extensive and/or more time consuming to generate.

.PARAMETER Report
    Specifies individual reports to produce. By default all reports will be shown.

.EXAMPLE
    Show-SddcDiagnosticReport -Path C:\Test.ZIP -Report Summary

    Display the summary health report from the capture located in the given ZIP. The content is
    unzipped to a directory (minus the .ZIP extension) and remains after the summary health report
    is shown.

    In this example, C:\Test would be created from C:\Test.ZIP. If the .ZIP path is specified and
    the unzipped directory is present, the directory will be reused without re-unzipping the
    content.

    EQUIVALENT: Get-SddcDiagnosticInfo -ReadFromPath <ZIP or Directory>

    The file 0_CloudHealthSummary.log in the capture contains the summary report at the time the
    capture was taken. Running the report again is a re-analysis of the content, which may reflect
    new triage if PrivateCloud.DiagnosticInfo has been updated in the interim.

.EXAMPLE
    Show-SddcDiagnosticReport -Path C:\Test.ZIP

    Show all available reports available from this version of PrivateCloud.DiagnosticInfo, at standard
    report level.

.EXAMPLE
    Show-SddcDiagnosticReport -Path C:\Test.ZIP -ReportLevel Full

    Show all avaliable reports, at full report level.

.EXAMPLE
    Show-SddcDiagnosticReport -Path C:\Test.ZIP -Report StorageBusCache -ReportLevel Full

    Only show the StorageBusCache report, at full report level.
#>

function Show-SddcDiagnosticReport
{
    # aliases usage in this module is idiomatic, only using defaults
    [Diagnostics.CodeAnalysis.SuppressMessageAttribute("PSAvoidUsingCmdletAliases", "")]

    [CmdletBinding()]
    param(
        [parameter(Position=0, Mandatory=$true)]
        [ValidateNotNullOrEmpty()]
        [string]
        $Path,

        [parameter(Mandatory=$false)]
        [ReportLevelType]
        $ReportLevel = [ReportLevelType]::Standard,

        [parameter(Mandatory=$false)]
        [ReportType[]]
        $Report = [ReportType]::All
    )

    $Path = (gi $Path).FullName

    if (-not (Test-Path $Path)) {
        Write-Error "Path is not accessible. Please check and try again: $Path"
        return
    }

    # Extract ZIP if neccesary
    $Path = Check-ExtractZip $Path

    # Produce all reports?
    if ($Report.Count -eq 1 -and $Report[0] -eq [ReportType]::All) {
        $Report = [ReportType].GetEnumValues() |? { $_ -ne [ReportType]::All } | sort
    }

    foreach ($r in $Report) {

        Write-Output ("*"*80)
        Write-Output "Report: $r"

        $t0 = Get-Date

        switch ($r) {
            { $_ -eq [ReportType]::Summary } {
                Get-SummaryReport $Path -ReportLevel:$ReportLevel
            }
            { $_ -eq [ReportType]::SmbConnectivity } {
                Get-SmbConnectivityReport $Path -ReportLevel:$ReportLevel
            }
            { $_ -eq [ReportType]::StorageBusCache } {
                Get-StorageBusCacheReport $Path -ReportLevel:$ReportLevel
            }
            { $_ -eq [ReportType]::StorageBusConnectivity } {
                Get-StorageBusConnectivityReport $Path -ReportLevel:$ReportLevel
            }
            { $_ -eq [ReportType]::StorageLatency } {
                Get-StorageLatencyReport $Path -ReportLevel:$ReportLevel
            }
            { $_ -eq [ReportType]::StorageFirmware } {
                Get-StorageFirmwareReport $Path -ReportLevel:$ReportLevel
            }
            { $_ -eq [ReportType]::LsiEvent } {
                Get-LsiEventReport $Path -ReportLevel:$ReportLevel
            }
            default {
                throw "Internal Error: unknown report type $r"
            }
        }

        $td = (Get-Date) - $t0
        Write-Output ("Report $r took {0:N2} seconds" -f $td.TotalSeconds)
    }
}

# DEPRECATED New-Alias -Value Get-SddcDiagnosticInfo -Name Test-StorageHealth # So, Original name when Jose started (CPSv1)
New-Alias -Value Get-SddcDiagnosticInfo -Name Get-PCStorageDiagnosticInfo # Name until 02/2018, changed for inclusiveness
New-Alias -Value Get-SddcDiagnosticInfo -Name getpcsdi # Shorthand for Get-PCStorageDiagnosticInfo
New-Alias -Value Get-SddcDiagnosticInfo -Name gsddcdi # New alias

New-Alias -Value Show-SddcDiagnosticReport -Name Get-PCStorageReport

Export-ModuleMember -Alias * -Function 'Get-SddcDiagnosticInfo',
    'Show-SddcDiagnosticReport',
    'Show-SddcDiagnosticStorageLatencyReport',
    'Install-SddcDiagnosticModule',
    'Confirm-SddcDiagnosticModule',
    'Register-SddcDiagnosticArchiveJob',
    'Unregister-SddcDiagnosticArchiveJob',
    'Update-SddcDiagnosticArchive',
    'Limit-SddcDiagnosticArchive',
    'Show-SddcDiagnosticArchiveJob',
	'Show-StorageCounters',
    'Get-SpacesTimeline',
    'Set-SddcDiagnosticArchiveJobParameters',
    'Get-SddcDiagnosticArchiveJobParameters'
# SIG # Begin signature block
# MIIjewYJKoZIhvcNAQcCoIIjbDCCI2gCAQExDzANBglghkgBZQMEAgEFADB5Bgor
# BgEEAYI3AgEEoGswaTA0BgorBgEEAYI3AgEeMCYCAwEAAAQQH8w7YFlLCE63JNLG
# KX7zUQIBAAIBAAIBAAIBAAIBADAxMA0GCWCGSAFlAwQCAQUABCA2NZlr/uVEnJ3Z
# a78eGe9jmCuM4h4vFzrNy/AVC4ZCP6CCDXYwggX0MIID3KADAgECAhMzAAABhk0h
# daDZB74sAAAAAAGGMA0GCSqGSIb3DQEBCwUAMH4xCzAJBgNVBAYTAlVTMRMwEQYD
# VQQIEwpXYXNoaW5ndG9uMRAwDgYDVQQHEwdSZWRtb25kMR4wHAYDVQQKExVNaWNy
# b3NvZnQgQ29ycG9yYXRpb24xKDAmBgNVBAMTH01pY3Jvc29mdCBDb2RlIFNpZ25p
# bmcgUENBIDIwMTEwHhcNMjAwMzA0MTgzOTQ2WhcNMjEwMzAzMTgzOTQ2WjB0MQsw
# CQYDVQQGEwJVUzETMBEGA1UECBMKV2FzaGluZ3RvbjEQMA4GA1UEBxMHUmVkbW9u
# ZDEeMBwGA1UEChMVTWljcm9zb2Z0IENvcnBvcmF0aW9uMR4wHAYDVQQDExVNaWNy
# b3NvZnQgQ29ycG9yYXRpb24wggEiMA0GCSqGSIb3DQEBAQUAA4IBDwAwggEKAoIB
# AQC49eyyaaieg3Xb7ew+/hA34gqzRuReb9svBF6N3+iLD5A0iMddtunnmbFVQ+lN
# Wphf/xOGef5vXMMMk744txo/kT6CKq0GzV+IhAqDytjH3UgGhLBNZ/UWuQPgrnhw
# afQ3ZclsXo1lto4pyps4+X3RyQfnxCwqtjRxjCQ+AwIzk0vSVFnId6AwbB73w2lJ
# +MC+E6nVmyvikp7DT2swTF05JkfMUtzDosktz/pvvMWY1IUOZ71XqWUXcwfzWDJ+
# 96WxBH6LpDQ1fCQ3POA3jCBu3mMiB1kSsMihH+eq1EzD0Es7iIT1MlKERPQmC+xl
# K+9pPAw6j+rP2guYfKrMFr39AgMBAAGjggFzMIIBbzAfBgNVHSUEGDAWBgorBgEE
# AYI3TAgBBggrBgEFBQcDAzAdBgNVHQ4EFgQUhTFTFHuCaUCdTgZXja/OAQ9xOm4w
# RQYDVR0RBD4wPKQ6MDgxHjAcBgNVBAsTFU1pY3Jvc29mdCBDb3Jwb3JhdGlvbjEW
# MBQGA1UEBRMNMjMwMDEyKzQ1ODM4NDAfBgNVHSMEGDAWgBRIbmTlUAXTgqoXNzci
# tW2oynUClTBUBgNVHR8ETTBLMEmgR6BFhkNodHRwOi8vd3d3Lm1pY3Jvc29mdC5j
# b20vcGtpb3BzL2NybC9NaWNDb2RTaWdQQ0EyMDExXzIwMTEtMDctMDguY3JsMGEG
# CCsGAQUFBwEBBFUwUzBRBggrBgEFBQcwAoZFaHR0cDovL3d3dy5taWNyb3NvZnQu
# Y29tL3BraW9wcy9jZXJ0cy9NaWNDb2RTaWdQQ0EyMDExXzIwMTEtMDctMDguY3J0
# MAwGA1UdEwEB/wQCMAAwDQYJKoZIhvcNAQELBQADggIBAEDkLXWKDtJ8rLh3d7XP
# 1xU1s6Gt0jDqeHoIpTvnsREt9MsKriVGKdVVGSJow1Lz9+9bINmPZo7ZdMhNhWGQ
# QnEF7z/3czh0MLO0z48cxCrjLch0P2sxvtcaT57LBmEy+tbhlUB6iz72KWavxuhP
# 5zxKEChtLp8gHkp5/1YTPlvRYFrZr/iup2jzc/Oo5N4/q+yhOsRT3KJu62ekQUUP
# sPU2bWsaF/hUPW/L2O1Fecf+6OOJLT2bHaAzr+EBAn0KAUiwdM+AUvasG9kHLX+I
# XXlEZvfsXGzzxFlWzNbpM99umWWMQPTGZPpSCTDDs/1Ci0Br2/oXcgayYLaZCWsj
# 1m/a0V8OHZGbppP1RrBeLQKfATjtAl0xrhMr4kgfvJ6ntChg9dxy4DiGWnsj//Qy
# wUs1UxVchRR7eFaP3M8/BV0eeMotXwTNIwzSd3uAzAI+NSrN5pVlQeC0XXTueeDu
# xDch3S5UUdDOvdlOdlRAa+85Si6HmEUgx3j0YYSC1RWBdEhwsAdH6nXtXEshAAxf
# 8PWh2wCsczMe/F4vTg4cmDsBTZwwrHqL5krX++s61sLWA67Yn4Db6rXV9Imcf5UM
# Cq09wJj5H93KH9qc1yCiJzDCtbtgyHYXAkSHQNpoj7tDX6ko9gE8vXqZIGj82mwD
# TAY9ofRH0RSMLJqpgLrBPCKNMIIHejCCBWKgAwIBAgIKYQ6Q0gAAAAAAAzANBgkq
# hkiG9w0BAQsFADCBiDELMAkGA1UEBhMCVVMxEzARBgNVBAgTCldhc2hpbmd0b24x
# EDAOBgNVBAcTB1JlZG1vbmQxHjAcBgNVBAoTFU1pY3Jvc29mdCBDb3Jwb3JhdGlv
# bjEyMDAGA1UEAxMpTWljcm9zb2Z0IFJvb3QgQ2VydGlmaWNhdGUgQXV0aG9yaXR5
# IDIwMTEwHhcNMTEwNzA4MjA1OTA5WhcNMjYwNzA4MjEwOTA5WjB+MQswCQYDVQQG
# EwJVUzETMBEGA1UECBMKV2FzaGluZ3RvbjEQMA4GA1UEBxMHUmVkbW9uZDEeMBwG
# A1UEChMVTWljcm9zb2Z0IENvcnBvcmF0aW9uMSgwJgYDVQQDEx9NaWNyb3NvZnQg
# Q29kZSBTaWduaW5nIFBDQSAyMDExMIICIjANBgkqhkiG9w0BAQEFAAOCAg8AMIIC
# CgKCAgEAq/D6chAcLq3YbqqCEE00uvK2WCGfQhsqa+laUKq4BjgaBEm6f8MMHt03
# a8YS2AvwOMKZBrDIOdUBFDFC04kNeWSHfpRgJGyvnkmc6Whe0t+bU7IKLMOv2akr
# rnoJr9eWWcpgGgXpZnboMlImEi/nqwhQz7NEt13YxC4Ddato88tt8zpcoRb0Rrrg
# OGSsbmQ1eKagYw8t00CT+OPeBw3VXHmlSSnnDb6gE3e+lD3v++MrWhAfTVYoonpy
# 4BI6t0le2O3tQ5GD2Xuye4Yb2T6xjF3oiU+EGvKhL1nkkDstrjNYxbc+/jLTswM9
# sbKvkjh+0p2ALPVOVpEhNSXDOW5kf1O6nA+tGSOEy/S6A4aN91/w0FK/jJSHvMAh
# dCVfGCi2zCcoOCWYOUo2z3yxkq4cI6epZuxhH2rhKEmdX4jiJV3TIUs+UsS1Vz8k
# A/DRelsv1SPjcF0PUUZ3s/gA4bysAoJf28AVs70b1FVL5zmhD+kjSbwYuER8ReTB
# w3J64HLnJN+/RpnF78IcV9uDjexNSTCnq47f7Fufr/zdsGbiwZeBe+3W7UvnSSmn
# Eyimp31ngOaKYnhfsi+E11ecXL93KCjx7W3DKI8sj0A3T8HhhUSJxAlMxdSlQy90
# lfdu+HggWCwTXWCVmj5PM4TasIgX3p5O9JawvEagbJjS4NaIjAsCAwEAAaOCAe0w
# ggHpMBAGCSsGAQQBgjcVAQQDAgEAMB0GA1UdDgQWBBRIbmTlUAXTgqoXNzcitW2o
# ynUClTAZBgkrBgEEAYI3FAIEDB4KAFMAdQBiAEMAQTALBgNVHQ8EBAMCAYYwDwYD
# VR0TAQH/BAUwAwEB/zAfBgNVHSMEGDAWgBRyLToCMZBDuRQFTuHqp8cx0SOJNDBa
# BgNVHR8EUzBRME+gTaBLhklodHRwOi8vY3JsLm1pY3Jvc29mdC5jb20vcGtpL2Ny
# bC9wcm9kdWN0cy9NaWNSb29DZXJBdXQyMDExXzIwMTFfMDNfMjIuY3JsMF4GCCsG
# AQUFBwEBBFIwUDBOBggrBgEFBQcwAoZCaHR0cDovL3d3dy5taWNyb3NvZnQuY29t
# L3BraS9jZXJ0cy9NaWNSb29DZXJBdXQyMDExXzIwMTFfMDNfMjIuY3J0MIGfBgNV
# HSAEgZcwgZQwgZEGCSsGAQQBgjcuAzCBgzA/BggrBgEFBQcCARYzaHR0cDovL3d3
# dy5taWNyb3NvZnQuY29tL3BraW9wcy9kb2NzL3ByaW1hcnljcHMuaHRtMEAGCCsG
# AQUFBwICMDQeMiAdAEwAZQBnAGEAbABfAHAAbwBsAGkAYwB5AF8AcwB0AGEAdABl
# AG0AZQBuAHQALiAdMA0GCSqGSIb3DQEBCwUAA4ICAQBn8oalmOBUeRou09h0ZyKb
# C5YR4WOSmUKWfdJ5DJDBZV8uLD74w3LRbYP+vj/oCso7v0epo/Np22O/IjWll11l
# hJB9i0ZQVdgMknzSGksc8zxCi1LQsP1r4z4HLimb5j0bpdS1HXeUOeLpZMlEPXh6
# I/MTfaaQdION9MsmAkYqwooQu6SpBQyb7Wj6aC6VoCo/KmtYSWMfCWluWpiW5IP0
# wI/zRive/DvQvTXvbiWu5a8n7dDd8w6vmSiXmE0OPQvyCInWH8MyGOLwxS3OW560
# STkKxgrCxq2u5bLZ2xWIUUVYODJxJxp/sfQn+N4sOiBpmLJZiWhub6e3dMNABQam
# ASooPoI/E01mC8CzTfXhj38cbxV9Rad25UAqZaPDXVJihsMdYzaXht/a8/jyFqGa
# J+HNpZfQ7l1jQeNbB5yHPgZ3BtEGsXUfFL5hYbXw3MYbBL7fQccOKO7eZS/sl/ah
# XJbYANahRr1Z85elCUtIEJmAH9AAKcWxm6U/RXceNcbSoqKfenoi+kiVH6v7RyOA
# 9Z74v2u3S5fi63V4GuzqN5l5GEv/1rMjaHXmr/r8i+sLgOppO6/8MO0ETI7f33Vt
# Y5E90Z1WTk+/gFcioXgRMiF670EKsT/7qMykXcGhiJtXcVZOSEXAQsmbdlsKgEhr
# /Xmfwb1tbWrJUnMTDXpQzTGCFVswghVXAgEBMIGVMH4xCzAJBgNVBAYTAlVTMRMw
# EQYDVQQIEwpXYXNoaW5ndG9uMRAwDgYDVQQHEwdSZWRtb25kMR4wHAYDVQQKExVN
# aWNyb3NvZnQgQ29ycG9yYXRpb24xKDAmBgNVBAMTH01pY3Jvc29mdCBDb2RlIFNp
# Z25pbmcgUENBIDIwMTECEzMAAAGGTSF1oNkHviwAAAAAAYYwDQYJYIZIAWUDBAIB
# BQCgga4wGQYJKoZIhvcNAQkDMQwGCisGAQQBgjcCAQQwHAYKKwYBBAGCNwIBCzEO
# MAwGCisGAQQBgjcCARUwLwYJKoZIhvcNAQkEMSIEIEGQDugApF/JbCPuv7S2eeY8
# oxV2Ih36KCdvxr0MbUPSMEIGCisGAQQBgjcCAQwxNDAyoBSAEgBNAGkAYwByAG8A
# cwBvAGYAdKEagBhodHRwOi8vd3d3Lm1pY3Jvc29mdC5jb20wDQYJKoZIhvcNAQEB
# BQAEggEARArLMYjB1Ln0Gpl3NrF4Ydy3GjrehDqfqai3mwqHgAmM1WFQQdpKv7CN
# BIXJHSkTSfY4IAL2QV76LAYtW6wzBZzPZqsPQpqQvkbEI8sv19BXQaRQH6anSAWL
# XNIUBellbyt60izshYrBiMdb106QIHUplNP3jEhcJ7pnXuuOJDjKooIalarPxNEZ
# 8ub3YJKseYKJroFdKeiu/o4K93wY9BXYniXGNZmDrCd8H5zCvr1MAbS68EY6XScA
# mQXUus3kbRc9n2oSqPC1/ziUbbP+VByUkqTaCNq964vohFyzgkFelg3/5JUp4aH+
# dmXRn0nDYmbQdhlbIPKgOql1oN0I6KGCEuUwghLhBgorBgEEAYI3AwMBMYIS0TCC
# Es0GCSqGSIb3DQEHAqCCEr4wghK6AgEDMQ8wDQYJYIZIAWUDBAIBBQAwggFRBgsq
# hkiG9w0BCRABBKCCAUAEggE8MIIBOAIBAQYKKwYBBAGEWQoDATAxMA0GCWCGSAFl
# AwQCAQUABCCfEPGC+537cDhz+mIEiYBR62wau42jU02tviz7PGnzcwIGX1/7ewj7
# GBMyMDIwMDkyNDAwNTMzNy4wODRaMASAAgH0oIHQpIHNMIHKMQswCQYDVQQGEwJV
# UzETMBEGA1UECBMKV2FzaGluZ3RvbjEQMA4GA1UEBxMHUmVkbW9uZDEeMBwGA1UE
# ChMVTWljcm9zb2Z0IENvcnBvcmF0aW9uMSUwIwYDVQQLExxNaWNyb3NvZnQgQW1l
# cmljYSBPcGVyYXRpb25zMSYwJAYDVQQLEx1UaGFsZXMgVFNTIEVTTjoyMjY0LUUz
# M0UtNzgwQzElMCMGA1UEAxMcTWljcm9zb2Z0IFRpbWUtU3RhbXAgU2VydmljZaCC
# DjwwggTxMIID2aADAgECAhMzAAABGP4699kb1LEzAAAAAAEYMA0GCSqGSIb3DQEB
# CwUAMHwxCzAJBgNVBAYTAlVTMRMwEQYDVQQIEwpXYXNoaW5ndG9uMRAwDgYDVQQH
# EwdSZWRtb25kMR4wHAYDVQQKExVNaWNyb3NvZnQgQ29ycG9yYXRpb24xJjAkBgNV
# BAMTHU1pY3Jvc29mdCBUaW1lLVN0YW1wIFBDQSAyMDEwMB4XDTE5MTExMzIxNDAz
# NVoXDTIxMDIxMTIxNDAzNVowgcoxCzAJBgNVBAYTAlVTMRMwEQYDVQQIEwpXYXNo
# aW5ndG9uMRAwDgYDVQQHEwdSZWRtb25kMR4wHAYDVQQKExVNaWNyb3NvZnQgQ29y
# cG9yYXRpb24xJTAjBgNVBAsTHE1pY3Jvc29mdCBBbWVyaWNhIE9wZXJhdGlvbnMx
# JjAkBgNVBAsTHVRoYWxlcyBUU1MgRVNOOjIyNjQtRTMzRS03ODBDMSUwIwYDVQQD
# ExxNaWNyb3NvZnQgVGltZS1TdGFtcCBTZXJ2aWNlMIIBIjANBgkqhkiG9w0BAQEF
# AAOCAQ8AMIIBCgKCAQEAwvgDXBF/PzUY9beWJF2AdWRz8UEsK4Tjn119XOWnrNLd
# oEyOjnh+J7XMKck70pO/vQQVaKk7x8H2w2Zm9eZ0PeKvlD3wamv/JtbXrP+hW7dQ
# HlR8uActQFRYumItb1nd21UcmNkgHlaJyMxBRhrUL3kb9mI+o2whxNvsT90PgHIM
# cHhPJev5wDeUv5kwyldn5RzUIPneV/UkjezHSwuTgCYEst++CIvwJ2BCsiIJzhSV
# ZCMZCw8Tsq51f4DkZaGsclRpQ3ppywTWocLMZ5pK6QoXMLw4ngMeIP2dXydPgvsH
# QPhLQO664J0ZI4Sh31pGY+NG5seBqUHSZhdcwGdBcQIDAQABo4IBGzCCARcwHQYD
# VR0OBBYEFPFb5bAuD2AJ2DlP9OYj6/i0xyg+MB8GA1UdIwQYMBaAFNVjOlyKMZDz
# Q3t8RhvFM2hahW1VMFYGA1UdHwRPME0wS6BJoEeGRWh0dHA6Ly9jcmwubWljcm9z
# b2Z0LmNvbS9wa2kvY3JsL3Byb2R1Y3RzL01pY1RpbVN0YVBDQV8yMDEwLTA3LTAx
# LmNybDBaBggrBgEFBQcBAQROMEwwSgYIKwYBBQUHMAKGPmh0dHA6Ly93d3cubWlj
# cm9zb2Z0LmNvbS9wa2kvY2VydHMvTWljVGltU3RhUENBXzIwMTAtMDctMDEuY3J0
# MAwGA1UdEwEB/wQCMAAwEwYDVR0lBAwwCgYIKwYBBQUHAwgwDQYJKoZIhvcNAQEL
# BQADggEBAHMlnb4OnILP/wJsaEGZvlgEqSc1FxD4TKd9G1nOR8gsEAfjGumD53Eq
# BXXLf+VdSuKf6zHDCwZ+S8xC1R/rs7YOhESuPGLWyW/QOyafnyWY+5aF2j/ZlT+7
# SbNrRrrm3F6Rm4KORxgo5+4MzAR2OOUPC0nH2tSRUBAIktoAiikZayjLBmiG4vlL
# gbbG0PCZJ75ohMAgsEpkU19L4gGbrJuJiVaigXtwZo/sgQyVVnL9DMqxGEO+KGtF
# UltyQXPsUq6k9iYJtgnOiJUm5vALIlRP1XOMmoX5i3nhR303KytH5bulRs439RjQ
# NUg10eG1Ip6wZYt5X4cLSoceseXkbEowggZxMIIEWaADAgECAgphCYEqAAAAAAAC
# MA0GCSqGSIb3DQEBCwUAMIGIMQswCQYDVQQGEwJVUzETMBEGA1UECBMKV2FzaGlu
# Z3RvbjEQMA4GA1UEBxMHUmVkbW9uZDEeMBwGA1UEChMVTWljcm9zb2Z0IENvcnBv
# cmF0aW9uMTIwMAYDVQQDEylNaWNyb3NvZnQgUm9vdCBDZXJ0aWZpY2F0ZSBBdXRo
# b3JpdHkgMjAxMDAeFw0xMDA3MDEyMTM2NTVaFw0yNTA3MDEyMTQ2NTVaMHwxCzAJ
# BgNVBAYTAlVTMRMwEQYDVQQIEwpXYXNoaW5ndG9uMRAwDgYDVQQHEwdSZWRtb25k
# MR4wHAYDVQQKExVNaWNyb3NvZnQgQ29ycG9yYXRpb24xJjAkBgNVBAMTHU1pY3Jv
# c29mdCBUaW1lLVN0YW1wIFBDQSAyMDEwMIIBIjANBgkqhkiG9w0BAQEFAAOCAQ8A
# MIIBCgKCAQEAqR0NvHcRijog7PwTl/X6f2mUa3RUENWlCgCChfvtfGhLLF/Fw+Vh
# wna3PmYrW/AVUycEMR9BGxqVHc4JE458YTBZsTBED/FgiIRUQwzXTbg4CLNC3ZOs
# 1nMwVyaCo0UN0Or1R4HNvyRgMlhgRvJYR4YyhB50YWeRX4FUsc+TTJLBxKZd0WET
# bijGGvmGgLvfYfxGwScdJGcSchohiq9LZIlQYrFd/XcfPfBXday9ikJNQFHRD5wG
# Pmd/9WbAA5ZEfu/QS/1u5ZrKsajyeioKMfDaTgaRtogINeh4HLDpmc085y9Euqf0
# 3GS9pAHBIAmTeM38vMDJRF1eFpwBBU8iTQIDAQABo4IB5jCCAeIwEAYJKwYBBAGC
# NxUBBAMCAQAwHQYDVR0OBBYEFNVjOlyKMZDzQ3t8RhvFM2hahW1VMBkGCSsGAQQB
# gjcUAgQMHgoAUwB1AGIAQwBBMAsGA1UdDwQEAwIBhjAPBgNVHRMBAf8EBTADAQH/
# MB8GA1UdIwQYMBaAFNX2VsuP6KJcYmjRPZSQW9fOmhjEMFYGA1UdHwRPME0wS6BJ
# oEeGRWh0dHA6Ly9jcmwubWljcm9zb2Z0LmNvbS9wa2kvY3JsL3Byb2R1Y3RzL01p
# Y1Jvb0NlckF1dF8yMDEwLTA2LTIzLmNybDBaBggrBgEFBQcBAQROMEwwSgYIKwYB
# BQUHMAKGPmh0dHA6Ly93d3cubWljcm9zb2Z0LmNvbS9wa2kvY2VydHMvTWljUm9v
# Q2VyQXV0XzIwMTAtMDYtMjMuY3J0MIGgBgNVHSABAf8EgZUwgZIwgY8GCSsGAQQB
# gjcuAzCBgTA9BggrBgEFBQcCARYxaHR0cDovL3d3dy5taWNyb3NvZnQuY29tL1BL
# SS9kb2NzL0NQUy9kZWZhdWx0Lmh0bTBABggrBgEFBQcCAjA0HjIgHQBMAGUAZwBh
# AGwAXwBQAG8AbABpAGMAeQBfAFMAdABhAHQAZQBtAGUAbgB0AC4gHTANBgkqhkiG
# 9w0BAQsFAAOCAgEAB+aIUQ3ixuCYP4FxAz2do6Ehb7Prpsz1Mb7PBeKp/vpXbRkw
# s8LFZslq3/Xn8Hi9x6ieJeP5vO1rVFcIK1GCRBL7uVOMzPRgEop2zEBAQZvcXBf/
# XPleFzWYJFZLdO9CEMivv3/Gf/I3fVo/HPKZeUqRUgCvOA8X9S95gWXZqbVr5MfO
# 9sp6AG9LMEQkIjzP7QOllo9ZKby2/QThcJ8ySif9Va8v/rbljjO7Yl+a21dA6fHO
# mWaQjP9qYn/dxUoLkSbiOewZSnFjnXshbcOco6I8+n99lmqQeKZt0uGc+R38ONiU
# 9MalCpaGpL2eGq4EQoO4tYCbIjggtSXlZOz39L9+Y1klD3ouOVd2onGqBooPiRa6
# YacRy5rYDkeagMXQzafQ732D8OE7cQnfXXSYIghh2rBQHm+98eEA3+cxB6STOvdl
# R3jo+KhIq/fecn5ha293qYHLpwmsObvsxsvYgrRyzR30uIUBHoD7G4kqVDmyW9rI
# DVWZeodzOwjmmC3qjeAzLhIp9cAvVCch98isTtoouLGp25ayp0Kiyc8ZQU3ghvkq
# mqMRZjDTu3QyS99je/WZii8bxyGvWbWu3EQ8l1Bx16HSxVXjad5XwdHeMMD9zOZN
# +w2/XU/pnR4ZOC+8z1gFLu8NoFA12u8JJxzVs341Hgi62jbb01+P3nSISRKhggLO
# MIICNwIBATCB+KGB0KSBzTCByjELMAkGA1UEBhMCVVMxEzARBgNVBAgTCldhc2hp
# bmd0b24xEDAOBgNVBAcTB1JlZG1vbmQxHjAcBgNVBAoTFU1pY3Jvc29mdCBDb3Jw
# b3JhdGlvbjElMCMGA1UECxMcTWljcm9zb2Z0IEFtZXJpY2EgT3BlcmF0aW9uczEm
# MCQGA1UECxMdVGhhbGVzIFRTUyBFU046MjI2NC1FMzNFLTc4MEMxJTAjBgNVBAMT
# HE1pY3Jvc29mdCBUaW1lLVN0YW1wIFNlcnZpY2WiIwoBATAHBgUrDgMCGgMVAM3X
# m9cgL2tpCSdphXw3XknxSTHcoIGDMIGApH4wfDELMAkGA1UEBhMCVVMxEzARBgNV
# BAgTCldhc2hpbmd0b24xEDAOBgNVBAcTB1JlZG1vbmQxHjAcBgNVBAoTFU1pY3Jv
# c29mdCBDb3Jwb3JhdGlvbjEmMCQGA1UEAxMdTWljcm9zb2Z0IFRpbWUtU3RhbXAg
# UENBIDIwMTAwDQYJKoZIhvcNAQEFBQACBQDjFlc3MCIYDzIwMjAwOTI0MDcyMjMx
# WhgPMjAyMDA5MjUwNzIyMzFaMHcwPQYKKwYBBAGEWQoEATEvMC0wCgIFAOMWVzcC
# AQAwCgIBAAICJMkCAf8wBwIBAAICEbgwCgIFAOMXqLcCAQAwNgYKKwYBBAGEWQoE
# AjEoMCYwDAYKKwYBBAGEWQoDAqAKMAgCAQACAwehIKEKMAgCAQACAwGGoDANBgkq
# hkiG9w0BAQUFAAOBgQAGF41q68X8dpaNvKaGpobD6fcHxf4awgdRC1697Ohz2r9A
# VF1wk1uCok3Kc6tVM9BUKnMJ3xyHRXXBNbDAXqOmWe9D1DmA5/PpAOE22q+F6q47
# /Xx2VZwkeRXbSN6cLne+v1LOEBLkSVnGZJqVUFKGq/seBsM0qWg46qqIPcLx+TGC
# Aw0wggMJAgEBMIGTMHwxCzAJBgNVBAYTAlVTMRMwEQYDVQQIEwpXYXNoaW5ndG9u
# MRAwDgYDVQQHEwdSZWRtb25kMR4wHAYDVQQKExVNaWNyb3NvZnQgQ29ycG9yYXRp
# b24xJjAkBgNVBAMTHU1pY3Jvc29mdCBUaW1lLVN0YW1wIFBDQSAyMDEwAhMzAAAB
# GP4699kb1LEzAAAAAAEYMA0GCWCGSAFlAwQCAQUAoIIBSjAaBgkqhkiG9w0BCQMx
# DQYLKoZIhvcNAQkQAQQwLwYJKoZIhvcNAQkEMSIEICIwFg1DSfPnEnj5Skuy0dLC
# YuTmcXUne0HWjTx0HfmBMIH6BgsqhkiG9w0BCRACLzGB6jCB5zCB5DCBvQQgoM8H
# FJuqUgOPAFUvvZuWfpOnBx+1sjY7z4pdKDINB/cwgZgwgYCkfjB8MQswCQYDVQQG
# EwJVUzETMBEGA1UECBMKV2FzaGluZ3RvbjEQMA4GA1UEBxMHUmVkbW9uZDEeMBwG
# A1UEChMVTWljcm9zb2Z0IENvcnBvcmF0aW9uMSYwJAYDVQQDEx1NaWNyb3NvZnQg
# VGltZS1TdGFtcCBQQ0EgMjAxMAITMwAAARj+OvfZG9SxMwAAAAABGDAiBCDwGwfz
# fXfOndIcCCuWJajX91YXoLooUMVnvaHBILmTUjANBgkqhkiG9w0BAQsFAASCAQBc
# bycdPKqrsBeIUYvTeYDrOQ5JDw5FM9Rxtfc1QMiDhJHI0CV34IZI70c18LzsZ2yd
# XDImyv9fkNKURrwYxXiUsfdbCoJ0K9rei/JRbc87JgmGstakM63ps5FA62j8mOht
# NIcxZv7CbeUnIw7NYFhkg07sVUFRzuJJ4ueKtwMVMJo9olSNcHw4WFcHB44QWuA8
# ypS0AcsZxmpwbwis0NW8pUqx868CXPT/lsy2axUrhljcyKgIgdsZsqYpDnd+1cqU
# 66HQJE50k/4J5HrIFDq2KofuMS6dcIaIwHI/uPBR5hpCtLgrfjUjQ/kOH9fLkcdE
# bYItcrbSX2eBjDThcLWg
# SIG # End signature block
<|MERGE_RESOLUTION|>--- conflicted
+++ resolved
@@ -2088,11 +2088,7 @@
                                 'Get-NetPrefixPolicy -CimSession _C_',
                                 'Get-NetQosPolicy -CimSession _C_',
                                 'Get-NetRoute -CimSession _C_',
-<<<<<<< HEAD
-				'Get-Disk -CimSession _C_',
-=======
                                 'Get-Disk -CimSession _C_',
->>>>>>> 87989f53
                                 'Get-NetTcpConnection -CimSession _C_',
                                 'Get-NetTcpSetting -CimSession _C_',
                                 'Get-ScheduledTask -CimSession _C_ | Get-ScheduledTaskInfo -CimSession _C_',
@@ -6226,4 +6222,4 @@
 # ypS0AcsZxmpwbwis0NW8pUqx868CXPT/lsy2axUrhljcyKgIgdsZsqYpDnd+1cqU
 # 66HQJE50k/4J5HrIFDq2KofuMS6dcIaIwHI/uPBR5hpCtLgrfjUjQ/kOH9fLkcdE
 # bYItcrbSX2eBjDThcLWg
-# SIG # End signature block
+# SIG # End signature block