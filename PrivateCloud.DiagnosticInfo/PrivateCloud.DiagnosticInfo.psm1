<###################################################
 #                                                 #
 #  Copyright (c) Microsoft. All rights reserved.  #
 #                                                 #
 ##################################################>

 Import-Module Storage

<##################################################
#  Common Helper functions                        #
##################################################>

$CommonFunc = {

    #
    # Shows error, cancels script
    #
    function Show-Error(
        [string] $Message,
        [System.Management.Automation.ErrorRecord] $e = $null
        )
    {
        $Message = "$(get-date -format 's') : $Message - cmdlet was cancelled"
        if ($e) {
            Write-Error $Message
            throw $e
        } else {
            Write-Error $Message -ErrorAction Stop
        }
    }
<<<<<<< HEAD
}

#
# Shows warning, script continues
#
function Show-Warning(
    [string] $Message
    )
{
    Write-Warning "$(get-date -format 's') : $Message"
}

#
# Show arbitrary normal status message, with optional color coding
#
function Show-Update(
    [string] $Message,
    [System.ConsoleColor] $ForegroundColor = [System.ConsoleColor]::White
    )
{
    Write-Host -ForegroundColor $ForegroundColor "$(get-date -format 's') : $Message"
}
=======
 
    #
    # Shows warning, script continues
    #
    function Show-Warning(
        [string] $Message
        )
    {
        Write-Warning "$(get-date -format 's') : $Message"
    }

    #
    # Show arbitrary normal status message, with optional color coding
    #
    function Show-Update(
        [string] $Message,
        [System.ConsoleColor] $ForegroundColor = [System.ConsoleColor]::White
        )
    {
        Write-Host -ForegroundColor $ForegroundColor "$(get-date -format 's') : $Message"
    }
>>>>>>> 9994abb0

    function Show-JobRuntime(
        [object[]] $jobs
        )
    {
        $jobs | sort Name,Location |% {
            Show-Update "$($_.Name) [$($_.Location)]: Total $('{0:N1}' -f ($_.PSEndTime - $_.PSBeginTime).TotalSeconds)s : Start $($_.PSBeginTime.ToString('s')) - Stop $($_.PSEndTime.ToString('s'))"
        }
    }

    #
    #  Convert an absolute local path to the equivalent remote path via SMB admin shares
    #  ex: c:\foo\bar & scratch -> \\scratch\C$\foo\bar
    #

    function Get-AdminSharePathFromLocal(
        [string] $node,
        [string] $local
        )
    {
        "\\"+$node+"\"+$local[0]+"$\"+$local.Substring(3,$local.Length-3)
    }
}

# evaluate into the main session
# scriptblocks are flattened to strings on passing via $using
# iex will be used there
. $CommonFunc

#
# Checks if the current version of module is the latest version
#
function Compare-ModuleVersion {
    if ($PSVersionTable.PSVersion -lt [System.Version]"5.0.0") {
        Show-Warning("Current PS Version does not support this operation. `nPlease check for updated module from PS Gallery and update using: Update-Module PrivateCloud.DiagnosticInfo")
    }
    else {
        if ((Find-Module -Name PrivateCloud.DiagnosticInfo).Version -gt (Get-Module PrivateCloud.DiagnosticInfo).Version) {
            Show-Warning ("There is an updated module available on PowerShell Gallery. Please update the module using: Update-Module PrivateCloud.DiagnosticInfo")
        }
    }
}

<##################################################
#  End Helper functions                           #
##################################################>

<#
    .SYNOPSIS
       Get state and diagnostic information for all software-defined datacenter (SDDC) features in a Windows Server 2016 cluster

    .DESCRIPTION
       Get state and diagnostic information for all software-defined datacenter (SDDC) features in a Windows Server 2016 cluster
       Run from one of the nodes of the cluster or specify a cluster name.
       Results are saved to a folder (default C:\Users\<user>\HealthTest) for later review and replay.

    .LINK
        To provide feedback and contribute visit https://github.com/PowerShell/PrivateCloud.Health

    .EXAMPLE
       Get-SddcDiagnosticInfo

       Uses the default temporary working folder at C:\Users\<user>\HealthTest
       Saves the zipped results at C:\Users\<user>\HealthTest-<cluster>-<date>.ZIP

    .EXAMPLE
       Get-SddcDiagnosticInfo -WriteToPath C:\Test

       Uses the specified folder as the temporary working folder.

    .EXAMPLE
       Get-SddcDiagnosticInfo -ClusterName Cluster1

       Targets the cluster specified.

    .EXAMPLE
       Get-SddcDiagnosticInfo -ReadFromPath C:\Test

       Results are obtained from the specified folder, not from a live cluster.

#>

function Get-SddcDiagnosticInfo
{
    [CmdletBinding(DefaultParameterSetName="Write")]
    [OutputType([String])]

    param(
        [parameter(ParameterSetName="Write", Position=0, Mandatory=$false)]
        [ValidateNotNullOrEmpty()]
        [string] $WriteToPath = $($env:userprofile + "\HealthTest\"),

        [parameter(ParameterSetName="Write", Position=1, Mandatory=$false)]
        [ValidateNotNullOrEmpty()]
        [string] $ClusterName = ".",

        [parameter(ParameterSetName="Write", Position=1, Mandatory=$false)]
        [ValidateNotNullOrEmpty()]
        [string[]] $Nodelist = @(),

        [parameter(ParameterSetName="Write", Position=2, Mandatory=$false)]
        [ValidateNotNullOrEmpty()]
        [string] $ZipPrefix = $($env:userprofile + "\HealthTest"),

        [parameter(ParameterSetName="Write", Mandatory=$false)]
        [ValidateNotNullOrEmpty()]
        [bool] $IncludeEvents = $true,

        [parameter(ParameterSetName="Write", Mandatory=$false)]
        [ValidateNotNullOrEmpty()]
        [bool] $IncludePerformance = $true,

        [parameter(ParameterSetName="Write", Mandatory=$false)]
        [ValidateNotNullOrEmpty()]
        [bool] $IncludeReliabilityCounters = $false,

        [parameter(Mandatory=$false)]
        [ValidateNotNullOrEmpty()]
        [switch] $MonitoringMode,

        [parameter(ParameterSetName="Write", Mandatory=$false)]
        [ValidateNotNullOrEmpty()]
        [int] $ExpectedNodes,

        [parameter(ParameterSetName="Write", Mandatory=$false)]
        [ValidateNotNullOrEmpty()]
        [int] $ExpectedNetworks,

        [parameter(ParameterSetName="Write", Mandatory=$false)]
        [ValidateNotNullOrEmpty()]
        [int] $ExpectedVolumes,

        [parameter(ParameterSetName="Write", Mandatory=$false)]
        [ValidateNotNullOrEmpty()]
        [int] $ExpectedDedupVolumes,

        [parameter(ParameterSetName="Write", Mandatory=$false)]
        [ValidateNotNullOrEmpty()]
        [int] $ExpectedPhysicalDisks,

        [parameter(ParameterSetName="Write", Mandatory=$false)]
        [ValidateNotNullOrEmpty()]
        [int] $ExpectedPools,

        [parameter(ParameterSetName="Write", Mandatory=$false)]
        [ValidateNotNullOrEmpty()]
        [int] $ExpectedEnclosures,

        [parameter(ParameterSetName="Write", Mandatory=$false)]
        [ValidateNotNullOrEmpty()]
        [int] $HoursOfEvents = -1,

		[parameter(ParameterSetName="Write", Mandatory=$false)]
        [ValidateNotNullOrEmpty()]
        [int] $PerfSamples = 10,

        [parameter(ParameterSetName="Read", Mandatory=$true)]
        [ValidateNotNullOrEmpty()]
        [string] $ReadFromPath = "",

        [parameter(ParameterSetName="Write", Mandatory=$false)]
        [ValidateNotNullOrEmpty()]
        [bool] $IncludeDumps = $false,

        [parameter(ParameterSetName="Write", Mandatory=$false)]
        [ValidateNotNullOrEmpty()]
        [bool] $IncludeAssociations = $false,

        [parameter(ParameterSetName="Write", Mandatory=$false)]
        [ValidateNotNullOrEmpty()]
        [bool] $IncludeHealthReport = $false,

		[parameter(ParameterSetName="Write", Mandatory=$false)]
        [ValidateNotNullOrEmpty()]
        [bool] $ProcessCounter = $false,

        [parameter(ParameterSetName="Write", Mandatory=$false)]
        [ValidateNotNullOrEmpty()]
        [bool] $IncludeLiveDump = $false
        )

    #
    # Set strict mode to check typos on variable and property names
    #

    Set-StrictMode -Version Latest

    #
    # Makes a list of cluster nodes - filtered for if they are available, and hides the different options
	# passing cluster/nodes to the script
    #

	$FilteredNodelist = @()

	Function GetFilteredNodeList {
		if ($FilteredNodelist.Count -eq 0)
		{
			$NodesToPing = @();

			if ($Nodelist.Count -gt 0)
			{
				foreach ($node in $Nodelist)
				{
					$NodesToPing += @(New-Object -TypeName PSObject -Prop (@{"Name"=$node;"State"="Up"}))
				}
			}
			else
			{
				foreach ($node in (Get-ClusterNode -Cluster $ClusterName))
				{
					if ($node.State -ne "Down")
					{
						$FilteredNodelist += @($node)
					}
					else
					{
						$NodesToPing += @($node)
					}
				}
			}

			foreach ($node in $NodesToPing)
			{
				if (Test-Connection -ComputerName $node.Name -Quiet -TimeToLive 5)
				{
					$FilteredNodelist += @($node)
				}
			}

		}
		return $FilteredNodelist
	}

    #
    # Count number of elements in an array, including checks for $null or single object
    #
    function NCount {
        Param ([object] $Item)
        if ($null -eq $Item) {
            $Result = 0
        } else {
            if ($Item.GetType().BaseType.Name -eq "Array") {
                $Result = ($Item).Count
            } else {
                $Result = 1
            }
        }
        return $Result
    }

    function VolumeToPath {
        Param ([String] $Volume)
        if ($null -eq $Associations) { Show-Error("No device associations present.") }
        $Result = ""
        $Associations |% {
            if ($_.VolumeID -eq $Volume) { $Result = $_.CSVPath }
             }
        return $Result
    }

    function VolumeToCSV {
        Param ([String] $Volume)
        if ($null -eq $Associations) { Show-Error("No device associations present.") }
        $Result = ""
        $Associations |% {
            if ($_.VolumeID -eq $Volume) { $Result = $_.CSVVolume }
        }
        return $Result
    }

    function VolumeToVD {
        Param ([String] $Volume)
        if ($null -eq $Associations) { Show-Error("No device associations present.") }
        $Result = ""
        $Associations |% {
            if ($_.VolumeID -eq $Volume) { $Result = $_.FriendlyName }
        }
        return $Result
    }

    function VolumeToShare {
        Param ([String] $Volume)
        if ($null -eq $Associations) { Show-Error("No device associations present.") }
        $Result = ""
        $Associations |% {
            if ($_.VolumeID -eq $Volume) { $Result = $_.ShareName }
        }
        return $Result
    }

    function VolumeToResiliency {
        Param ([String] $Volume)
        if ($null -eq $Associations) { Show-Error("No device associations present.") }
        $Result = ""
        $Associations |% {
            if ($_.VolumeID -eq $Volume) {
                $Result = $_.VDResiliency+","+$_.VDCopies
                if ($_.VDEAware) {
                    $Result += ",E"
                } else {
                    $Result += ",NE"
                }
            }
        }
        return $Result
    }

    function VolumeToColumns {
        Param ([String] $Volume)
        if ($null -eq $Associations) { Show-Error("No device associations present.") }
        $Result = ""
        $Associations |% {
            if ($_.VolumeID -eq $Volume) { $Result = $_.VDColumns }
        }
        return $Result
    }

    function CSVToShare {
        Param ([String] $Volume)
        if ($null -eq $Associations) { Show-Error("No device associations present.") }
        $Result = ""
        $Associations |% {
            if ($_.CSVVolume -eq $Volume) { $Result = $_.ShareName }
        }
        return $Result
    }

    function VolumeToPool {
        Param ([String] $Volume)
        if ($null -eq $Associations) { Show-Error("No device associations present.") }
        $Result = ""
        $Associations |% {
            if ($_.VolumeId -eq $Volume) { $Result = $_.PoolName }
        }
        return $Result
    }

    function CSVToVD {
        Param ([String] $Volume)
        if ($null -eq $Associations) { Show-Error("No device associations present.") }
        $Result = ""
        $Associations |% {
            if ($_.CSVVolume -eq $Volume) { $Result = $_.FriendlyName }
        }
        return $Result
    }

    function CSVToPool {
        Param ([String] $Volume)
        if ($null -eq $Associations) { Show-Error("No device associations present.") }
        $Result = ""
        $Associations |% {
            if ($_.CSVVolume -eq $Volume) { $Result = $_.PoolName }
        }
        return $Result
    }

    function CSVToNode {
        Param ([String] $Volume)
        if ($null -eq $Associations) { Show-Error("No device associations present.") }
        $Result = ""
        $Associations |% {
            if ($_.CSVVolume -eq $Volume) { $Result = $_.CSVNode }
        }
        return $Result
    }

    function VolumeToCSVName {
        Param ([String] $Volume)
        if ($null -eq $Associations) { Show-Error("No device associations present.") }
        $Result = ""
        $Associations |% {
            if ($_.VolumeId -eq $Volume) { $Result = $_.CSVName }
        }
        return $Result
    }

    function CSVStatus {
        Param ([String] $Volume)
        if ($null -eq $Associations) { Show-Error("No device associations present.") }
        $Result = ""
        $Associations |% {
            if ($_.VolumeId -eq $Volume) { $Result = $_.CSVStatus.Value }
        }
        return $Result
    }

    function PoolOperationalStatus {
        Param ([String] $Volume)
        if ($null -eq $Associations) { Show-Error("No device associations present.") }
        $Result = ""
        $Associations |% {
            if ($_.VolumeId -eq $Volume) { $Result = $_.PoolOpStatus }
        }
        return $Result
    }

    function PoolHealthStatus {
        Param ([String] $Volume)
        if ($null -eq $Associations) { Show-Error("No device associations present.") }
        $Result = ""
        $Associations |% {
            if ($_.VolumeId -eq $Volume) { $Result = $_.PoolHealthStatus }
        }
        return $Result
    }

    function PoolHealthyPDs {
        Param ([String] $PoolName)
        $healthyPDs = ""
        if ($PoolName) {
            $totalPDs = (Get-StoragePool -FriendlyName $PoolName -CimSession $ClusterName -ErrorAction SilentlyContinue | Get-PhysicalDisk).Count
            $healthyPDs = (Get-StoragePool -FriendlyName $PoolName -CimSession $ClusterName -ErrorAction SilentlyContinue | Get-PhysicalDisk | Where-Object HealthStatus -eq "Healthy" ).Count
        }
        else {
            Show-Error("No storage pool specified")
        }
        return "$totalPDs/$healthyPDs"
    }

    function VDOperationalStatus {
        Param ([String] $Volume)
        if ($null -eq $Associations) { Show-Error("No device associations present.") }
        $Result = ""
        $Associations |% {
            if ($_.VolumeId -eq $Volume) { $Result = $_.OperationalStatus }
        }
        return $Result
    }

    function VDHealthStatus {
        Param ([String] $Volume)
        if ($null -eq $Associations) { Show-Error("No device associations present.") }
        $Result = ""
        $Associations |% {
            if ($_.VolumeId -eq $Volume) { $Result = $_.HealthStatus }
        }
        return $Result
    }

    #
    # Veriyfing basic prerequisites on script node.
    #

    $OS = Get-CimInstance -ClassName Win32_OperatingSystem
    $S2DEnabled = $false

    if ([uint64]$OS.BuildNumber -lt 9600) {
        Show-Error("Wrong OS Version - Need at least Windows Server 2012 R2 or Windows 8.1. You are running - " + $OS.Name)
    }

    if (-not (Get-Command -Module FailoverClusters)) {
        Show-Error("Cluster PowerShell not available. Download the Windows Failover Clustering RSAT tools.")
    }

    function StartMonitoring {
        Show-Update "Entered continuous monitoring mode. Storage Infrastucture information will be refreshed every 3-6 minutes" -ForegroundColor Yellow
        Show-Update "Press Ctrl + C to stop monitoring" -ForegroundColor Yellow

        try { $ClusterName = (Get-Cluster -Name $ClusterName).Name }
        catch { Show-Error("Cluster could not be contacted. `nError="+$_.Exception.Message) }

		$NodeList = GetFilteredNodeList

        $AccessNode = $NodeList[0].Name + "." + (Get-Cluster -Name $ClusterName).Domain

        try { $Volumes = Get-Volume -CimSession $AccessNode  }
        catch { Show-Error("Unable to get Volumes. `nError="+$_.Exception.Message) }

        $AssocJob = Start-Job -ArgumentList $AccessNode,$ClusterName {

            param($AccessNode,$ClusterName)

            $SmbShares = Get-SmbShare -CimSession $AccessNode
            $Associations = Get-VirtualDisk -CimSession $AccessNode |% {

                $o = $_ | Select-Object FriendlyName, CSVName, CSVNode, CSVPath, CSVVolume,
                ShareName, SharePath, VolumeID, PoolName, VDResiliency, VDCopies, VDColumns, VDEAware

                $AssocCSV = $_ | Get-ClusterSharedVolume -Cluster $ClusterName

                if ($AssocCSV) {
                    $o.CSVName = $AssocCSV.Name
                    $o.CSVNode = $AssocCSV.OwnerNode.Name
                    $o.CSVPath = $AssocCSV.SharedVolumeInfo.FriendlyVolumeName
                    if ($o.CSVPath.Length -ne 0) {
                        $o.CSVVolume = $o.CSVPath.Split("\")[2]
                    }
                    $AssocLike = $o.CSVPath+"\*"
                    $AssocShares = $SmbShares | Where-Object Path -like $AssocLike
                    $AssocShare = $AssocShares | Select-Object -First 1
                    if ($AssocShare) {
                        $o.ShareName = $AssocShare.Name
                        $o.SharePath = $AssocShare.Path
                        $o.VolumeID = $AssocShare.Volume
                        if ($AssocShares.Count -gt 1) { $o.ShareName += "*" }
                    }
                }

                Write-Output $o
            }

            $AssocPool = Get-StoragePool -CimSession $AccessNode -ErrorAction SilentlyContinue
            $AssocPool |% {
                $AssocPName = $_.FriendlyName
                Get-StoragePool -CimSession $AccessNode -FriendlyName $AssocPName |
                Get-VirtualDisk -CimSession $AccessNode |% {
                    $AssocVD = $_
                    $Associations |% {
                        if ($_.FriendlyName -eq $AssocVD.FriendlyName) {
                            $_.PoolName = $AssocPName
                            $_.VDResiliency = $AssocVD.ResiliencySettingName
                            $_.VDCopies = $AssocVD.NumberofDataCopies
                            $_.VDColumns = $AssocVD.NumberofColumns
                            $_.VDEAware = $AssocVD.IsEnclosureAware
                        }
                    }
                }
            }

            Write-Output $Associations
        }

        $Associations = $AssocJob | Wait-Job | Receive-Job
        $AssocJob | Remove-Job

        [System.Console]::Clear()

        $Volumes | Where-Object FileSystem -eq CSVFS | Sort-Object SizeRemaining |
        Format-Table -AutoSize @{Expression={$poolName = VolumeToPool($_.Path); "[$(PoolOperationalStatus($_.Path))/$(PoolHealthStatus($_.Path))] " + $poolName};Label="[OpStatus/Health] Pool"},
        @{Expression={(PoolHealthyPDs(VolumeToPool($_.Path)))};Label="HealthyPhysicalDisks"; Align="Center"},
        @{Expression={$vd = VolumeToVD($_.Path);  "[$(VDOperationalStatus($_.Path))/$(VDHealthStatus($_.Path))] "+$vd};Label="[OpStatus/Health] VirtualDisk"},
        @{Expression={$csvVolume = VolumeToCSV($_.Path); "[" + $_.HealthStatus + "] " + $csvVolume};Label="[Health] CSV Volume"},
        @{Expression={$csvName = VolumeToCSVName($_.Path); $csvStatus = CSVStatus($_.Path);  " [$csvStatus] " + $csvName};Label="[Status] CSV Name"},
        @{Expression={CSVToNode(VolumeToCSV($_.Path))};Label="Volume Owner"},
        @{Expression={VolumeToShare($_.Path)};Label="Share Name"},
        @{Expression={$VolResiliency = VolumeToResiliency($_.Path); $volColumns = VolumeToColumns($_.Path); "$VolResiliency,$volColumns" +"Col" };Label="Volume Configuration"},
        @{Expression={"{0:N2}" -f ($_.Size/1GB)};Label="Total Size";Width=11;Align="Right"},
        @{Expression={"{0:N2}" -f ($_.SizeRemaining/$_.Size*100)};Label="Avail%";Width=11;Align="Right"}

        StartMonitoring
    }
    if ($MonitoringMode) {
        StartMonitoring
    }

    #
    # Veriyfing path
    #

    if ($ReadFromPath -ne "") {
        $Path = $ReadFromPath
        $Read = $true
    } else {
        $Path = $WriteToPath
        $Read = $false
    }

    $PathOK = Test-Path $Path -ErrorAction SilentlyContinue
    if ($Read -and -not $PathOK) { Show-Error ("Path not found: $Path") }
    if (-not $Read) {
        Remove-Item -Path $Path -ErrorAction SilentlyContinue -Recurse | Out-Null
        MKDIR -ErrorAction SilentlyContinue $Path | Out-Null
    }
    $PathObject = Get-Item $Path
    if ($null -eq $PathObject) { Show-Error ("Invalid Path: $Path") }
    $Path = $PathObject.FullName

    if ($Path.ToUpper().EndsWith(".ZIP")) {
        [Reflection.Assembly]::LoadWithPartialName("System.IO.Compression.FileSystem") | Out-Null
        $ExtractToPath = $Path.Substring(0, $Path.Length - 4)

        try { [System.IO.Compression.ZipFile]::ExtractToDirectory($Path, $ExtractToPath) }
        catch { Show-Error("Can't extract results as Zip file from '$Path' to '$ExtractToPath'") }

        $Path = $ExtractToPath
    }

    if (-not $Path.EndsWith("\")) { $Path = $Path + "\" }

    # Start Transcript
    $transcriptFile = $Path + "0_CloudHealthSummary.log"
    try{
        Stop-Transcript | Out-Null
    }
    catch [System.InvalidOperationException]{}
    Start-Transcript -Path $transcriptFile -Force

    if ($Read) {
        Show-Update "Reading from path : $Path"
    } else {
        Show-Update "Writing to path : $Path"
    }

<#
    if ($Read) {
        try { $SavedVersion = Import-Clixml ($Path + "GetVersion.XML") }
        catch { $SavedVersion = 1.1 }

        if ($SavedVersion -ne $ScriptVersion)
        {Show-Error("Files are from script version $SavedVersion, but the script is version $ScriptVersion")};
    } else {
        $ScriptVersion | Export-Clixml ($Path + "GetVersion.XML")
    }
#>
    #
    # Handle parameters
    #

    if ($Read) {
        $Parameters = Import-Clixml ($Path + "GetParameters.XML")
        $TodayDate = $Parameters.TodayDate
        $ExpectedNodes = $Parameters.ExpectedNodes
        $ExpectedNetworks = $Parameters.ExpectedNetworks
        $ExpectedVolumes = $Parameters.ExpectedVolumes
        $ExpectedPhysicalDisks = $Parameters.ExpectedPhysicalDisks
        $ExpectedPools = $Parameters.ExpectedPools
        $ExpectedEnclosures = $Parameters.ExpectedEnclosures
        $HoursOfEvents = $Parameters.HoursOfEvents

    } else {
        $Parameters = "" | Select-Object TodayDate, ExpectedNodes, ExpectedNetworks, ExpectedVolumes,
        ExpectedPhysicalDisks, ExpectedPools, ExpectedEnclosures, HoursOfEvents
        $TodayDate = Get-Date
        $Parameters.TodayDate = $TodayDate
        $Parameters.ExpectedNodes = $ExpectedNodes
        $Parameters.ExpectedNetworks = $ExpectedNetworks
        $Parameters.ExpectedVolumes = $ExpectedVolumes
        $Parameters.ExpectedPhysicalDisks = $ExpectedPhysicalDisks
        $Parameters.ExpectedPools = $ExpectedPools
        $Parameters.ExpectedEnclosures = $ExpectedEnclosures
        $Parameters.HoursOfEvents = $HoursOfEvents
        $Parameters | Export-Clixml ($Path + "GetParameters.XML")
    }
    "Date of capture : " + $TodayDate

    #
    # Phase 1
    #
    Show-Update "<<< Phase 1 - Storage Health Overview >>>`n" -ForegroundColor Cyan

    # Cluster Nodes

    if ($Read) {
        $ClusterNodes = Import-Clixml ($Path + "GetClusterNode.XML")
    } else {
        try { $ClusterNodes = GetFilteredNodeList }
        catch { Show-Error "Unable to get Cluster Nodes" $_ }
        $ClusterNodes | Export-Clixml ($Path + "GetClusterNode.XML")
    }

    #
    # Get-Cluster
    #

    if ($Read) {
        $Cluster = Import-Clixml ($Path + "GetCluster.XML")
    } else {
        try {
				if ($ClusterName -eq ".")
				{
					$Cluster = Get-Cluster -Name $ClusterNodes[0].Name
					$ClusterName = $Cluster.Name
				}
				else
				{
					$Cluster = Get-Cluster -Name $ClusterName
				}
			}
        catch { Show-Error("Cluster could not be contacted. `nError="+$_.Exception.Message) }
        if ($null -eq $Cluster) { Show-Error("Server is not in a cluster") }
        $Cluster | Export-Clixml ($Path + "GetCluster.XML")
    }

    $ClusterName = $Cluster.Name + "." + $Cluster.Domain
    "Cluster Name               : $ClusterName"

    $S2DEnabled = $Cluster.S2DEnabled
    "S2D Enabled                : $S2DEnabled"

    if ($S2DEnabled -ne $true) {
        if ((Test-NetConnection -ComputerName 'www.microsoft.com' -Hops 1 -ErrorAction SilentlyContinue -WarningAction SilentlyContinue).PingSucceeded) {
            Compare-ModuleVersion
        }
    }

    # Select an access node, which will be used to query the cluster

    $AccessNode = ($ClusterNodes)[0].Name + "." + $Cluster.Domain
    "Access node                : $AccessNode `n"

    #
    # Test if it's a scale-out file server
    #

    if ($Read) {
        $ClusterGroups = Import-Clixml ($Path + "GetClusterGroup.XML")
    } else {
        try { $ClusterGroups = Get-ClusterGroup -Cluster $ClusterName }
        catch { Show-Error("Unable to get Cluster Groups. `nError="+$_.Exception.Message) }
        $ClusterGroups | Export-Clixml ($Path + "GetClusterGroup.XML")
    }

    $ScaleOutServers = $ClusterGroups | Where-Object GroupType -like "ScaleOut*"
    if ($null -eq $ScaleOutServers) {
        if ($S2DEnabled -ne $true) {
            Show-Warning("No Scale-Out File Server cluster roles found")
        }
    } else {
        $ScaleOutName = $ScaleOutServers[0].Name+"."+$Cluster.Domain
        "Scale-Out File Server Name : $ScaleOutName"
    }

    #
    # Verify deduplication prerequisites on access node, if in Write mode.
    #

    $DedupEnabled = $true
    if (-not $Read) {
        if ($(Invoke-Command -ComputerName $AccessNode {(-not (Get-Command -Module Deduplication))} )) {
            $DedupEnabled = $false
            if ($S2DEnabled -ne $true) {
                Show-Warning("Deduplication PowerShell not installed on cluster node.")
            }
        }
    }

	if ($IncludeAssociations) {

		# Gather nodes view of storage and build all the associations

		if (-not $Read) {
			$SNVJob = Start-Job -Name 'StorageNodePhysicalDiskView' -ArgumentList $clusterName {
			param ($clusterName)
				$clusterCimSession = New-CimSession -ComputerName $ClusterName
				$snvInstances = Get-CimInstance -Namespace root\Microsoft\Windows\Storage -ClassName MSFT_StorageNodeToPhysicalDisk -CimSession $clusterCimSession
				$allPhysicalDisks  = Get-PhysicalDisk -CimSession $clusterCimSession
				$SNV = @()

				Foreach ($phyDisk in $snvInstances) {
					$SNVObject = New-Object -TypeName System.Object
					$pdIndex = $phyDisk.PhysicalDiskObjectId.IndexOf("PD:")
					$pdLength = $phyDisk.PhysicalDiskObjectId.Length
					$pdID = $phyDisk.PhysicalDiskObjectId.Substring($pdIndex+3, $pdLength-($pdIndex+4))
					$PDUID = ($allPhysicalDisks | Where-Object ObjectID -Match $pdID).UniqueID
					$pd = $allPhysicalDisks | Where-Object UniqueID -eq $PDUID
					$nodeIndex = $phyDisk.StorageNodeObjectId.IndexOf("SN:")
					$nodeLength = $phyDisk.StorageNodeObjectId.Length
					$storageNodeName = $phyDisk.StorageNodeObjectId.Substring($nodeIndex+3, $nodeLength-($nodeIndex+4))
					$poolName = ($pd | Get-StoragePool -CimSession $clusterCimSession -ErrorAction SilentlyContinue | Where-Object IsPrimordial -eq $false).FriendlyName
					if (-not $poolName) {
						continue
					}

					$SNVObject | Add-Member -Type NoteProperty -Name PhysicalDiskUID -Value $PDUID
					$SNVObject | Add-Member -Type NoteProperty -Name StorageNode -Value $storageNodeName
					$SNVObject | Add-Member -Type NoteProperty -Name StoragePool -Value $poolName
					$SNVObject | Add-Member -Type NoteProperty -Name MPIOPolicy -Value $phyDisk.LoadBalancePolicy
					$SNVObject | Add-Member -Type NoteProperty -Name MPIOState -Value $phyDisk.IsMPIOEnabled
					$SNVObject | Add-Member -Type NoteProperty -Name StorageEnclosure -Value $pd.PhysicalLocation
					$SNVObject | Add-Member -Type NoteProperty -Name PathID -Value $phyDisk.PathID
					$SNVObject | Add-Member -Type NoteProperty -Name PathState -Value $phyDisk.PathState

					$SNV += $SNVObject
				}
				Write-Output $SNV
			}
		}
	}

    #
    # Generate SBL Connectivity report based on input clusport information
    #

    if ($S2DEnabled -eq $true) {

        #
        # Gather only
        #

        if (-not $Read) {

            Show-Update "Unhealthy VD"

            try {
                $NonHealthyVDs = Get-VirtualDisk | where {$_.HealthStatus -ne "Healthy" -OR $_.OperationalStatus -ne "OK"}
                $NonHealthyVDs | Export-Clixml ($Path + "NonHealthyVDs.XML")

                foreach ($NonHealthyVD in $NonHealthyVDs) {
                    $NonHealthyExtents = $NonHealthyVD | Get-PhysicalExtent | ? OperationalStatus -ne Active | sort-object VirtualDiskOffset, CopyNumber
                    $NonHealthyExtents | Export-Clixml($Path + $NonHealthyVD.FriendlyName + "_Extents.xml")
                }
            } catch {
                Show-Warning("Not able to query extents for faulted virtual disks")
            }

            Show-Update "SSB Disks and SSU"

            try {
                Get-StoragePool -ErrorAction SilentlyContinue | ? IsPrimordial -eq $false |% {
                    $Disks = $_ | Get-PhysicalDisk
                    $Disks | Export-Clixml($Path + $_.FriendlyName + "_Disks.xml")

                    $SSU = $Disks | Get-StorageFaultDomain -type StorageScaleUnit | group FriendlyName |% { $_.Group[0] }
                    $SSU | Export-Clixml($Path + $_.FriendlyName + "_SSU.xml")
                }
            } catch {
                Show-Warning("Not able to query faulty disks and SSU for faulted pools")
            }

            Show-Update "SSB Connectivity"

            try {
                $j = $ClusterNodes |? { $_.State.ToString() -eq 'Up' } |% {
                    $node = $_.Name
                    Start-Job -Name $node {
                        Get-CimInstance -Namespace root\wmi -ClassName ClusPortDeviceInformation -ComputerName $using:node |
                            Export-Clixml (Join-Path $using:Path ($using:node + "_ClusPort.xml"))
                        Get-CimInstance -Namespace root\wmi -ClassName ClusBfltDeviceInformation -ComputerName $using:node |
                            Export-Clixml (Join-Path $using:Path ($using:node + "_ClusBflt.xml"))
                    }
                }

                $null = $j | Wait-Job
                $j | Receive-Job
                $j | Remove-Job

            } catch {
                Show-Warning "Gathering SBL connectivity failed"
            }
        }
    }

	if ($IncludeAssociations) {
		# Gather association between pool, virtualdisk, volume, share.
		# This is first used at Phase 4 and is run asynchronously since
		# it can take some time to gather for large numbers of devices.

		if (-not $Read) {

			$AssocJob = Start-Job -Name 'StorageComponentAssociations' -ArgumentList $AccessNode,$ClusterName {
				param($AccessNode,$ClusterName)

				$SmbShares = Get-SmbShare -CimSession $AccessNode
				$Associations = Get-VirtualDisk -CimSession $AccessNode |% {

					$o = $_ | Select-Object FriendlyName, OperationalStatus, HealthStatus, CSVName, CSVStatus, CSVNode, CSVPath, CSVVolume,
					ShareName, SharePath, VolumeID, PoolName, PoolOpStatus, PoolHealthStatus, VDResiliency, VDCopies, VDColumns, VDEAware

					$AssocCSV = $_ | Get-ClusterSharedVolume -Cluster $ClusterName

					if ($AssocCSV) {
						$o.CSVName = $AssocCSV.Name
						$o.CSVStatus = $AssocCSV.State
						$o.CSVNode = $AssocCSV.OwnerNode.Name
						$o.CSVPath = $AssocCSV.SharedVolumeInfo.FriendlyVolumeName
						if ($o.CSVPath.Length -ne 0) {
							$o.CSVVolume = $o.CSVPath.Split("\")[2]
						}
						$AssocLike = $o.CSVPath+"\*"
						$AssocShares = $SmbShares | Where-Object Path -like $AssocLike
						$AssocShare = $AssocShares | Select-Object -First 1
						if ($AssocShare) {
							$o.ShareName = $AssocShare.Name
							$o.SharePath = $AssocShare.Path
							$o.VolumeID = $AssocShare.Volume
							if ($AssocShares.Count -gt 1) { $o.ShareName += "*" }
						}
					}

					Write-Output $o
				}

				$AssocPool = Get-StoragePool -CimSession $AccessNode -ErrorAction SilentlyContinue
				$AssocPool |% {
					$AssocPName = $_.FriendlyName
					$AssocPOpStatus = $_.OperationalStatus
					$AssocPHStatus = $_.HealthStatus
					Get-StoragePool -CimSession $AccessNode -FriendlyName $AssocPName |
					Get-VirtualDisk -CimSession $AccessNode |% {
						$AssocVD = $_
						$Associations |% {
							if ($_.FriendlyName -eq $AssocVD.FriendlyName) {
								$_.PoolName = $AssocPName
								$_.PoolOpStatus = $AssocPOpStatus
								$_.PoolHealthStatus = $AssocPHStatus
								$_.VDResiliency = $AssocVD.ResiliencySettingName
								$_.VDCopies = $AssocVD.NumberofDataCopies
								$_.VDColumns = $AssocVD.NumberofColumns
								$_.VDEAware = $AssocVD.IsEnclosureAware
							}
						}
					}
				}

				Write-Output $Associations
			}
		}
	}

    # Cluster node health

    $NodesTotal = NCount($ClusterNodes)
    $NodesHealthy = NCount($ClusterNodes | Where {$_.State -like "Paused" -or $_.State -like "Up"})
    "Cluster Nodes up              : $NodesHealthy / $NodesTotal"

    if ($NodesTotal -lt $ExpectedNodes) { Show-Warning("Fewer nodes than the $ExpectedNodes expected") }
    if ($NodesHealthy -lt $NodesTotal) { Show-Warning("Unhealthy nodes detected") }

    if ($Read) {
        $ClusterNetworks = Import-Clixml ($Path + "GetClusterNetwork.XML")
    } else {
        try { $ClusterNetworks = Get-ClusterNetwork -Cluster $ClusterName }
        catch { Show-Error("Could not get Cluster Nodes. `nError="+$_.Exception.Message) }
        $ClusterNetworks | Export-Clixml ($Path + "GetClusterNetwork.XML")
    }

    # Cluster network health

    $NetsTotal = NCount($ClusterNetworks)
    $NetsHealthy = NCount($ClusterNetworks | Where {$_.State -like "Up"})
    "Cluster Networks up           : $NetsHealthy / $NetsTotal"


    if ($NetsTotal -lt $ExpectedNetworks) { Show-Warning("Fewer cluster networks than the $ExpectedNetworks expected") }
    if ($NetsHealthy -lt $NetsTotal) { Show-Warning("Unhealthy cluster networks detected") }

    if ($Read) {
        $ClusterResources = Import-Clixml ($Path + "GetClusterResource.XML")
    } else {
        try { $ClusterResources = Get-ClusterResource -Cluster $ClusterName }
        catch { Show-Error("Unable to get Cluster Resources.  `nError="+$_.Exception.Message) }
        $ClusterResources | Export-Clixml ($Path + "GetClusterResource.XML")
    }

    # Cluster resource health

    $ResTotal = NCount($ClusterResources)
    $ResHealthy = NCount($ClusterResources | Where-Object State -like "Online")
    "Cluster Resources Online      : $ResHealthy / $ResTotal "
    if ($ResHealthy -lt $ResTotal) { Show-Warning("Unhealthy cluster resources detected") }

    if ($Read) {
        $CSV = Import-Clixml ($Path + "GetClusterSharedVolume.XML")
    } else {
        try { $CSV = Get-ClusterSharedVolume -Cluster $ClusterName }
        catch { Show-Error("Unable to get Cluster Shared Volumes.  `nError="+$_.Exception.Message) }
        $CSV | Export-Clixml ($Path + "GetClusterSharedVolume.XML")
    }

    # Cluster shared volume health

    $CSVTotal = NCount($CSV)
    $CSVHealthy = NCount($CSV | Where-Object State -like "Online")
    "Cluster Shared Volumes Online : $CSVHealthy / $CSVTotal"
    if ($CSVHealthy -lt $CSVTotal) { Show-Warning("Unhealthy cluster shared volumes detected") }

    "`nHealthy Components count: [SMBShare -> CSV -> VirtualDisk -> StoragePool -> PhysicalDisk -> StorageEnclosure]"

    # SMB share health

    if ($Read) {
        #$SmbShares = Import-Clixml ($Path + "GetSmbShare.XML")
        $ShareStatus = Import-Clixml ($Path + "ShareStatus.XML")
    } else {
        try { $SmbShares = Get-SmbShare -CimSession $AccessNode }
        catch { Show-Error("Unable to get SMB Shares. `nError="+$_.Exception.Message) }

        $ShareStatus = $SmbShares | Where-Object ContinuouslyAvailable | Select-Object ScopeName, Name, SharePath, Health
        $Count1 = 0
        $Total1 = NCount($ShareStatus)

        if ($Total1 -gt 0)
        {
            $ShareStatus |% {
                $Progress = $Count1 / $Total1 * 100
                $Count1++
                Write-Progress -Activity "Testing file share access" -PercentComplete $Progress

                $_.SharePath = "\\"+$_.ScopeName+"."+$Cluster.Domain+"\"+$_.Name
                try { if (Test-Path -Path $_.SharePath  -ErrorAction SilentlyContinue) {
                            $_.Health = "Accessible"
                        } else {
                            $_.Health = "Inaccessible"
                    }
                }
                catch { $_.Health = "Accessible: "+$_.Exception.Message }
            }
            Write-Progress -Activity "Testing file share access" -Completed
        }

        #$SmbShares | Export-Clixml ($Path + "GetSmbShare.XML")
        $ShareStatus | Export-Clixml ($Path + "ShareStatus.XML")

    }

    $ShTotal = NCount($ShareStatus)
    $ShHealthy = NCount($ShareStatus | Where-Object Health -like "Accessible")
    "SMB CA Shares Accessible      : $ShHealthy / $ShTotal"
    if ($ShHealthy -lt $ShTotal) { Show-Warning("Inaccessible CA shares detected") }

    # Open files

    if ($Read) {
        $SmbOpenFiles = Import-Clixml ($Path + "GetSmbOpenFile.XML")
    } else {
        try { $SmbOpenFiles = Get-SmbOpenFile -CimSession $AccessNode }
        catch { Show-Error("Unable to get Open Files. `nError="+$_.Exception.Message) }
        $SmbOpenFiles | Export-Clixml ($Path + "GetSmbOpenFile.XML")
    }

    $FileTotal = NCount( $SmbOpenFiles | Group-Object ClientComputerName)
    "Users with Open Files         : $FileTotal"
    if ($FileTotal -eq 0) { Show-Warning("No users with open files") }

    # SMB witness

    if ($Read) {
        $SmbWitness = Import-Clixml ($Path + "GetSmbWitness.XML")
    } else {
        try { $SmbWitness = Get-SmbWitnessClient -CimSession $AccessNode }
        catch { Show-Error("Unable to get Open Files. `nError="+$_.Exception.Message) }
        $SmbWitness | Export-Clixml ($Path + "GetSmbWitness.XML")
    }

    $WitTotal = NCount($SmbWitness | Where-Object State -eq RequestedNotifications | Group-Object ClientName)
    "Users with a Witness           : $WitTotal"
    if ($WitTotal -eq 0) { Show-Warning("No users with a Witness") }

    # Volume health

    if ($Read) {
        $Volumes = Import-Clixml ($Path + "GetVolume.XML")
    } else {
        try { $Volumes = Get-Volume -CimSession $AccessNode  }
        catch { Show-Error("Unable to get Volumes. `nError="+$_.Exception.Message) }
        $Volumes | Export-Clixml ($Path + "GetVolume.XML")
    }

    $VolsTotal = NCount($Volumes | Where-Object FileSystem -eq CSVFS )
    $VolsHealthy = NCount($Volumes  | Where-Object FileSystem -eq CSVFS | Where-Object { ($_.HealthStatus -like "Healthy") -or ($_.HealthStatus -eq 0) })
    "Cluster Shared Volumes Healthy: $VolsHealthy / $VolsTotal "

    # Deduplicated volume health

    if ($DedupEnabled)
    {
        if ($Read) {
            $DedupVolumes = Import-Clixml ($Path + "GetDedupVolume.XML")
        } else {
            try { $DedupVolumes = Invoke-Command -ComputerName $AccessNode { Get-DedupStatus }}
            catch { Show-Error("Unable to get Dedup Volumes. `nError="+$_.Exception.Message) }
            $DedupVolumes | Export-Clixml ($Path + "GetDedupVolume.XML")
        }

        $DedupTotal = NCount($DedupVolumes)
        $DedupHealthy = NCount($DedupVolumes | Where-Object LastOptimizationResult -eq 0 )
        "Dedup Volumes Healthy         : $DedupHealthy / $DedupTotal "

        if ($DedupTotal -lt $ExpectedDedupVolumes) { Show-Warning("Fewer Dedup volumes than the $ExpectedDedupVolumes expected") }
        if ($DedupHealthy -lt $DedupTotal) { Show-Warning("Unhealthy Dedup volumes detected") }
    } else {
        $DedupVolumes = @()
        $DedupTotal = 0
        $DedupHealthy = 0
        if (-not $Read) { $DedupVolumes | Export-Clixml ($Path + "GetDedupVolume.XML") }
    }

    # Virtual disk health

    if ($Read) {
        $VirtualDisks = Import-Clixml ($Path + "GetVirtualDisk.XML")
    } else {
        try { $SubSystem = Get-StorageSubsystem Cluster* -CimSession $AccessNode
              $VirtualDisks = Get-VirtualDisk -CimSession $AccessNode -StorageSubSystem $SubSystem }
        catch { Show-Error("Unable to get Virtual Disks. `nError="+$_.Exception.Message) }
        $VirtualDisks | Export-Clixml ($Path + "GetVirtualDisk.XML")
    }

    $VDsTotal = NCount($VirtualDisks)
    $VDsHealthy = NCount($VirtualDisks | Where-Object { ($_.HealthStatus -like "Healthy") -or ($_.HealthStatus -eq 0) } )
    "Virtual Disks Healthy         : $VDsHealthy / $VDsTotal"

    if ($VDsHealthy -lt $VDsTotal) { Show-Warning("Unhealthy virtual disks detected") }

    # Storage tier information

    if ($Read) {
        $StorageTiers = Import-Clixml ($Path + "GetStorageTier.XML")
    } else {
        try { $SubSystem = Get-StorageSubsystem Cluster* -CimSession $AccessNode
              $StorageTiers = Get-StorageTier -CimSession $AccessNode }
        catch { Show-Error("Unable to get Storage Tiers. `nError="+$_.Exception.Message) }
        $StorageTiers | Export-Clixml ($Path + "GetStorageTier.XML")
    }

    # Storage pool health

    if ($Read) {
        $StoragePools = Import-Clixml ($Path + "GetStoragePool.XML")
    } else {
        try { $SubSystem = Get-StorageSubsystem Cluster* -CimSession $AccessNode
              $StoragePools =Get-StoragePool -IsPrimordial $False -CimSession $AccessNode -StorageSubSystem $SubSystem -ErrorAction SilentlyContinue }
        catch { Show-Error("Unable to get Storage Pools. `nError="+$_.Exception.Message) }
        $StoragePools | Export-Clixml ($Path + "GetStoragePool.XML")
    }

    $PoolsTotal = NCount($StoragePools)
    $PoolsHealthy = NCount($StoragePools | Where-Object { ($_.HealthStatus -like "Healthy") -or ($_.HealthStatus -eq 0) } )
    "Storage Pools Healthy         : $PoolsHealthy / $PoolsTotal "

    if ($PoolsTotal -lt $ExpectedPools) { Show-Warning("Fewer storage pools than the $ExpectedPools expected") }
    if ($PoolsHealthy -lt $PoolsTotal) { Show-Warning("Unhealthy storage pools detected") }

    # Physical disk health

    if ($Read) {
        $PhysicalDisks = Import-Clixml ($Path + "GetPhysicalDisk.XML")
    } else {
        try { $SubSystem = Get-StorageSubsystem Cluster* -CimSession $AccessNode
              $PhysicalDisks = Get-PhysicalDisk -CimSession $AccessNode -StorageSubSystem $SubSystem }
        catch { Show-Error("Unable to get Physical Disks. `nError="+$_.Exception.Message) }
        $PhysicalDisks | Export-Clixml ($Path + "GetPhysicalDisk.XML")
    }

    $PDsTotal = NCount($PhysicalDisks)
    $PDsHealthy = NCount($PhysicalDisks | Where-Object { ($_.HealthStatus -like "Healthy") -or ($_.HealthStatus -eq 0) } )
    "Physical Disks Healthy        : $PDsHealthy / $PDsTotal"

    if ($PDsTotal -lt $ExpectedPhysicalDisks) { Show-Warning("Fewer physical disks than the $ExpectedPhysicalDisks expected") }
    if ($PDsHealthy -lt $PDsTotal) { Show-Warning("Unhealthy physical disks detected") }

    if ($Read) {
        $PhysicalDiskSNV = Import-Clixml ($Path + "GetPhysicalDiskSNV.XML")
    } else {
        try { $SubSystem = Get-StorageSubsystem Cluster* -CimSession $AccessNode
              $PhysicalDiskSNV = Get-PhysicalDisk -CimSession $AccessNode -StorageSubSystem $SubSystem | Get-PhysicalDiskSNV }
        catch { Show-Error("Unable to get Physical Disk Storage Node View. `nError="+$_.Exception.Message) }
        $PhysicalDiskSNV | Export-Clixml ($Path + "GetPhysicalDiskSNV.XML")
    }

    # Reliability counters

    if ($Read) {
        if (Test-Path ($Path + "GetReliabilityCounter.XML")) {
            $ReliabilityCounters = Import-Clixml ($Path + "GetReliabilityCounter.XML")
        } else {
            Show-Warning("Reliability Counters not gathered for this capture")
        }
    } else {
        if ($IncludeReliabilityCounters -eq $true) {
            try { $SubSystem = Get-StorageSubsystem Cluster* -CimSession $AccessNode
                  $ReliabilityCounters = $PhysicalDisks | Get-StorageReliabilityCounter -CimSession $AccessNode }
            catch { Show-Error("Unable to get Storage Reliability Counters. `nError="+$_.Exception.Message) }
            $ReliabilityCounters | Export-Clixml ($Path + "GetReliabilityCounter.XML")
        }
    }

    # Storage enclosure health - only performed if the required KB is present

    if (-not (Get-Command *StorageEnclosure*)) {
        Show-Warning("Storage Enclosure commands not available. See http://support.microsoft.com/kb/2913766/en-us")
    } else {
        if ($Read) {
            if (Test-Path ($Path + "GetStorageEnclosure.XML") -ErrorAction SilentlyContinue ) {
               $StorageEnclosures = Import-Clixml ($Path + "GetStorageEnclosure.XML")
            } else {
               $StorageEnclosures = ""
            }
        } else {
            try { $SubSystem = Get-StorageSubsystem Cluster* -CimSession $AccessNode
                  $StorageEnclosures = Get-StorageEnclosure -CimSession $AccessNode -StorageSubSystem $SubSystem }
            catch { Show-Error("Unable to get Enclosures. `nError="+$_.Exception.Message) }
            $StorageEnclosures | Export-Clixml ($Path + "GetStorageEnclosure.XML")
        }

        $EncsTotal = NCount($StorageEnclosures)
        $EncsHealthy = NCount($StorageEnclosures | Where-Object { ($_.HealthStatus -like "Healthy") -or ($_.HealthStatus -eq 0) } )
        "Storage Enclosures Healthy    : $EncsHealthy / $EncsTotal "

        if ($EncsTotal -lt $ExpectedEnclosures) { Show-Warning("Fewer storage enclosures than the $ExpectedEnclosures expected") }
        if ($EncsHealthy -lt $EncsTotal) { Show-Warning("Unhealthy storage enclosures detected") }
    }

    #
    # Phase 2
    #
    Show-Update "<<< Phase 2 - details on unhealthy components >>>`n" -ForegroundColor Cyan

    $Failed = $False

    if ($NodesTotal -ne $NodesHealthy) {
        $Failed = $true;
        "Cluster Nodes:";
        $ClusterNodes | Where-Object State -ne "Up" | Format-Table -AutoSize
    }

    if ($NetsTotal -ne $NetsHealthy) {
        $Failed = $true;
        "Cluster Networks:";
        $ClusterNetworks | Where-Object State -ne "Up" | Format-Table -AutoSize
    }

    if ($ResTotal -ne $ResHealthy) {
        $Failed = $true;
        "Cluster Resources:";
        $ClusterResources | Where-Object State -notlike "Online" | Format-Table -AutoSize
    }

    if ($CSVTotal -ne $CSVHealthy) {
        $Failed = $true;
        "Cluster Shared Volumes:";
        $CSV | Where-Object State -ne "Online" | Format-Table -AutoSize
    }

    if ($VolsTotal -ne $VolsHealthy) {
        $Failed = $true;
        "Volumes:";
        $Volumes | Where-Object { ($_.HealthStatus -notlike "Healthy") -and ($_.HealthStatus -ne 0) }  |
        Format-Table Path, HealthStatus  -AutoSize
    }

    if ($DedupTotal -ne $DedupHealthy) {
        $Failed = $true;
        "Volumes:";
        $DedupVolumes | Where-Object LastOptimizationResult -eq 0 |
        Format-Table Volume, Capacity, SavingsRate, LastOptimizationResultMessage -AutoSize
    }

    if ($VDsTotal -ne $VDsHealthy) {
        $Failed = $true;
        "Virtual Disks:";
        $VirtualDisks | Where-Object { ($_.HealthStatus -notlike "Healthy") -and ($_.HealthStatus -ne 0) } |
        Format-Table FriendlyName, HealthStatus, OperationalStatus, ResiliencySettingName, IsManualAttach  -AutoSize
    }

    if ($PoolsTotal -ne $PoolsHealthy) {
        $Failed = $true;
        "Storage Pools:";
        $StoragePools | Where-Object { ($_.HealthStatus -notlike "Healthy") -and ($_.HealthStatus -ne 0) } |
        Format-Table FriendlyName, HealthStatus, OperationalStatus, IsReadOnly -AutoSize
    }

    if ($PDsTotal -ne $PDsHealthy) {
        $Failed = $true;
        "Physical Disks:";
        $PhysicalDisks | Where-Object { ($_.HealthStatus -notlike "Healthy") -and ($_.HealthStatus -ne 0) } |
        Format-Table FriendlyName, EnclosureNumber, SlotNumber, HealthStatus, OperationalStatus, Usage -AutoSize
    }

    if (Get-Command *StorageEnclosure*)
    {
        if ($EncsTotal -ne $EncsHealthy) {
            $Failed = $true; "Enclosures:";
            $StorageEnclosures | Where-Object { ($_.HealthStatus -notlike "Healthy") -and ($_.HealthStatus -ne 0) } |
            Format-Table FriendlyName, HealthStatus, ElementTypesInError -AutoSize
        }
    }

    if ($ShTotal -ne $ShHealthy) {
        $Failed = $true;
        "CA Shares:";
        $ShareStatus | Where-Object Health -notlike "Healthy" | Format-Table -AutoSize
    }

    if (-not $Failed) {
        "`nNo unhealthy components"
    }

    #
    # Phase 3
    #
    Show-Update "<<< Phase 3 - Firmware and drivers >>>`n" -ForegroundColor Cyan

    Show-Update "Devices and drivers by Model and Driver Version per cluster node"

    if (-not $Read) {

        $j = @()
        foreach ($node in $ClusterNodes.Name) {
            try {
                $j += Start-Job -Name $node {
                        Get-CimInstance -ClassName Win32_PnPSignedDriver -ComputerName $using:node |
                            Export-Clixml ($using:Path + $using:node + "_GetDrivers.XML")
                        }
            } catch {
                Show-Error("Unable to get Drivers on node $node. `nError="+$_.Exception.Message)
            }
        }

        $null = $j | Wait-Job
        $j | Receive-Job
        $j | Remove-Job
    }

    foreach ($node in $ClusterNodes) {
        "`nCluster Node: $node"
        Import-Clixml ($Path + $node + "_GetDrivers.XML") |? {
            ($_.DeviceCLass -eq 'SCSIADAPTER') -or ($_.DeviceCLass -eq 'NET') } |
            Group-Object DeviceName,DriverVersion |
            Sort Name |
            ft -AutoSize Count,
                @{ Expression = { $_.Group[0].DeviceName }; Label = "DeviceName" },
                @{ Expression = { $_.Group[0].DriverVersion }; Label = "DriverVersion" },
                @{ Expression = { $_.Group[0].DriverDate }; Label = "DriverDate" }
    }

    "`nPhysical disks by Media Type, Model and Firmware Version"
    $PhysicalDisks | Group-Object MediaType,Model,FirmwareVersion |
        ft -AutoSize Count,
            @{ Expression = { $_.Group[0].Model }; Label="Model" },
            @{ Expression = { $_.Group[0].FirmwareVersion }; Label="FirmwareVersion" },
            @{ Expression = { $_.Group[0].MediaType }; Label="MediaType" }


    if ( -not (Get-Command *StorageEnclosure*) ) {
        Show-Warning("Storage Enclosure commands not available. See http://support.microsoft.com/kb/2913766/en-us")
    } else {
        "Storage Enclosures by Model and Firmware Version"
        $StorageEnclosures | Group-Object Model,FirmwareVersion |
            ft -AutoSize Count,
                @{ Expression = { $_.Group[0].Model }; Label="Model" },
                @{ Expression = { $_.Group[0].FirmwareVersion }; Label="FirmwareVersion" }
    }

    #
    # Phase 4 Prep
    #
    Show-Update "<<< Phase 4 - Pool, Physical Disk and Volume Details >>>" -ForegroundColor Cyan

	if ($IncludeAssociations) {

		if ($Read) {
			$Associations = Import-Clixml ($Path + "GetAssociations.XML")
			$SNVView = Import-Clixml ($Path + "GetStorageNodeView.XML")
		} else {
			"`nCollecting device associations..."
			try {
				$Associations = $AssocJob | Wait-Job | Receive-Job
				$AssocJob | Remove-Job
				if ($null -eq $Associations) {
					Show-Warning("Unable to get object associations")
				}
				$Associations | Export-Clixml ($Path + "GetAssociations.XML")

				"`nCollecting storage view associations..."
				$SNVView = $SNVJob | Wait-Job | Receive-Job
				$SNVJob | Remove-Job
				if ($null -eq $SNVView) {
					Show-Warning("Unable to get nodes storage view associations")
				}
				$SNVView | Export-Clixml ($Path + "GetStorageNodeView.XML")
			} catch {
				Show-Warning("Not able to query associations..")
			}
		}
	}

    #
    # Phase 4
    #

	if ($IncludeHealthReport) {
		"`n[Health Report]"
		"`nVolumes with status, total size and available size, sorted by Available Size"
		"Notes: Sizes shown in gigabytes (GB). * means multiple shares on that volume"

		$Volumes | Where-Object FileSystem -eq CSVFS | Sort-Object SizeRemaining |
		Format-Table -AutoSize @{Expression={$poolName = VolumeToPool($_.Path); "[$(PoolOperationalStatus($_.Path))/$(PoolHealthStatus($_.Path))] " + $poolName};Label="[OpStatus/Health] Pool"},
		@{Expression={(PoolHealthyPDs(VolumeToPool($_.Path)))};Label="HealthyPhysicalDisks"; Align="Center"},
		@{Expression={$vd = VolumeToVD($_.Path);  "[$(VDOperationalStatus($_.Path))/$(VDHealthStatus($_.Path))] "+$vd};Label="[OpStatus/Health] VirtualDisk"},
		@{Expression={$csvVolume = VolumeToCSV($_.Path); "[" + $_.HealthStatus + "] " + $csvVolume};Label="[Health] CSV Volume"},
		@{Expression={$csvName = VolumeToCSVName($_.Path); $csvStatus = CSVStatus($_.Path);  " [$csvStatus] " + $csvName};Label="[Status] CSV Name"},
		@{Expression={CSVToNode(VolumeToCSV($_.Path))};Label="Volume Owner"},
		@{Expression={VolumeToShare($_.Path)};Label="Share Name"},
		@{Expression={$VolResiliency = VolumeToResiliency($_.Path); $volColumns = VolumeToColumns($_.Path); "$VolResiliency,$volColumns" +"Col" };Label="Volume Configuration"},
		@{Expression={"{0:N2}" -f ($_.Size/1GB)};Label="Total Size";Width=11;Align="Right"},
		@{Expression={"{0:N2}" -f ($_.SizeRemaining/$_.Size*100)};Label="Avail%";Width=11;Align="Right"}

		if ($DedupEnabled -and ($DedupTotal -gt 0))
		{
			"Dedup Volumes with status, total size and available size, sorted by Savings %"
			"Notes: Sizes shown in gigabytes (GB). * means multiple shares on that volume"

			$DedupVolumes | Sort-Object SavingsRate -Descending |
			Format-Table -AutoSize @{Expression={$poolName = VolumeToPool($_.VolumeId); "[$(PoolOperationalStatus($_.VolumeId))/$(PoolHealthStatus($_.VolumeId))] " + $poolName};Label="[OpStatus/Health] Pool"},
			@{Expression={(PoolHealthyPDs(VolumeToPool($_.VolumeId)))};Label="HealthyPhysicalDisks"; Align="Center"},
			@{Expression={$vd = VolumeToVD($_.VolumeId);  "[$(VDOperationalStatus($_.VolumeId))/$(VDHealthStatus($_.VolumeId))] "+$vd};Label="[OpStatus/Health] VirtualDisk"},
			@{Expression={VolumeToCSV($_.VolumeId)};Label="Volume "},
			@{Expression={VolumeToShare($_.VolumeId)};Label="Share"},
			@{Expression={"{0:N2}" -f ($_.Capacity/1GB)};Label="Capacity";Width=11;Align="Left"},
			@{Expression={"{0:N2}" -f ($_.UnoptimizedSize/1GB)};Label="Before";Width=11;Align="Right"},
			@{Expression={"{0:N2}" -f ($_.UsedSpace/1GB)};Label="After";Width=11;Align="Right"},
			@{Expression={"{0:N2}" -f ($_.SavingsRate)};Label="Savings%";Width=11;Align="Right"},
			@{Expression={"{0:N2}" -f ($_.FreeSpace/1GB)};Label="Free";Width=11;Align="Right"},
			@{Expression={"{0:N2}" -f ($_.FreeSpace/$_.Capacity*100)};Label="Free%";Width=11;Align="Right"},
			@{Expression={"{0:N0}" -f ($_.InPolicyFilesCount)};Label="Files";Width=11;Align="Right"}
		}

		if ($SNVView) {
			"`n[Storage Node view]"
			$SNVView | sort StorageNode,StorageEnclosure | Format-Table -AutoSize @{Expression = {$_.StorageNode}; Label = "StorageNode"; Align = "Left"},
			@{Expression = {$_.StoragePool}; Label = "StoragePool"; Align = "Left"},
			@{Expression = {$_.MPIOPolicy}; Label = "MPIOPolicy"; Align = "Left"},
			@{Expression = {$_.MPIOState}; Label = "MPIOState"; Align = "Left"},
			@{Expression = {$_.PathID}; Label = "PathID"; Align = "Left"},
			@{Expression = {$_.PathState}; Label = "PathState"; Align = "Left"},
			@{Expression = {$_.PhysicalDiskUID}; Label = "PhysicalDiskUID"; Align = "Left"},
			@{Expression = {$_.StorageEnclosure}; Label = "StorageEnclosureLocation"; Align = "Left"}
		}

		"`n[Capacity Report]"
		"Physical disks by Enclosure, Media Type and Health Status, with total and unallocated space"
		"Note: Sizes shown in gigabytes (GB)"

		$PDStatus = $PhysicalDisks | Where-Object EnclosureNumber -ne $null |
		Sort-Object EnclosureNumber, MediaType, HealthStatus |
		Group-Object EnclosureNumber, MediaType, HealthStatus |
		Select-Object Count, TotalSize, Unalloc,
		@{Expression={$_.Name.Split(",")[0].Trim().TrimEnd()}; Label="Enc"},
		@{Expression={$_.Name.Split(",")[1].Trim().TrimEnd()}; Label="Media"},
		@{Expression={$_.Name.Split(",")[2].Trim().TrimEnd()}; Label="Health"}

		$PDStatus |% {
			$Current = $_
			$TotalSize = 0
			$Unalloc = 0
			$PDCurrent = $PhysicalDisks | Where-Object { ($_.EnclosureNumber -eq $Current.Enc) -and ($_.MediaType -eq $Current.Media) -and ($_.HealthStatus -eq $Current.Health) }
			$PDCurrent |% {
				$Unalloc += $_.Size - $_.AllocatedSize
				$TotalSize +=$_.Size
			}

			$Current.Unalloc = $Unalloc
			$Current.TotalSize = $TotalSize
		}

		$PDStatus | Format-Table -AutoSize Enc, Media, Health, Count,
		@{Expression={"{0:N2}" -f ($_.TotalSize/$_.Count/1GB)};Label="Avg Size";Width=11;Align="Right"},
		@{Expression={"{0:N2}" -f ($_.TotalSize/1GB)};Label="Total Size";Width=11;Align="Right"},
		@{Expression={"{0:N2}" -f ($_.Unalloc/1GB)};Label="Unallocated";Width=11;Align="Right"},
		@{Expression={"{0:N2}" -f ($_.Unalloc/$_.TotalSize*100)};Label="Unalloc %";Width=11;Align="Right"}

		"Pools with health, total size and unallocated space"
		"Note: Sizes shown in gigabytes (GB)"

		$StoragePools | Sort-Object FriendlyName |
		Format-Table -AutoSize @{Expression={$_.FriendlyName};Label="Name"},
		@{Expression={$_.HealthStatus};Label="Health"},
		@{Expression={"{0:N2}" -f ($_.Size/1GB)};Label="Total Size";Width=11;Align="Right"},
		@{Expression={"{0:N2}" -f (($_.Size-$_.AllocatedSize)/1GB)};Label="Unallocated";Width=11;Align="Right"},
		@{Expression={"{0:N2}" -f (($_.Size-$_.AllocatedSize)/$_.Size*100)};Label="Unalloc%";Width=11;Align="Right"}

	}

    #
    # Phase 5
    #
    Show-Update "<<< Phase 5 - Storage Performance >>>`n" -ForegroundColor Cyan

    if ((-not $Read) -and (-not $IncludePerformance)) {
       "Performance was excluded by a parameter`n"
    }

    if ((-not $Read) -and $IncludePerformance) {

        "Please wait for $PerfSamples seconds while performance samples are collected."
		Write-Progress -Activity "Gathering counters" -CurrentOperation "Start monitoring"

        $PerfNodes = $ClusterNodes |% {$_.Name}
		$set=Get-Counter -ListSet *"virtual disk"*, *"hybrid"*, *"cluster storage"*, *"cluster csv"*,*"storage spaces"* -ComputerName $PerfNodes

        #$PerfCounters = "reads/sec","writes/sec","read latency","write latency"
        #$PerfItems = $PerfNodes |% { $Node=$_; $PerfCounters |% { ("\\"+$Node+"\Cluster CSV File System(*)\"+$_) } }
        #$PerfRaw = Get-Counter -Counter $PerfItems -SampleInterval 1 -MaxSamples $PerfSamples

		$PerfRaw=Get-Counter -Counter $set.Paths -SampleInterval 1 -MaxSamples $PerfSamples -ErrorAction Ignore -WarningAction Ignore
		Write-Progress -Activity "Gathering counters" -CurrentOperation "Exporting counters"
		$PerfRaw | Export-counter -Path ($Path + "GetCounters.blg") -Force -FileFormat BLG
		Write-Progress -Activity "Gathering counters" -Completed

		if ($ProcessCounter) {
			"Collected $PerfSamples seconds of raw performance counters. Processing...`n"
			$Count1 = 0
			$Total1 = $PerfRaw.Count

			if ($Total1 -gt 0) {

				$PerfDetail = $PerfRaw |% {
					$TimeStamp = $_.TimeStamp

					$Progress = $Count1 / $Total1 * 45
					$Count1++
					Write-Progress -Activity "Processing performance samples" -PercentComplete $Progress

					$_.CounterSamples |% {
						$DetailRow = "" | Select-Object Time, Pool, Owner, Node, Volume, Share, Counter, Value
						$Split = $_.Path.Split("\")
						$DetailRow.Time = $TimeStamp
						$DetailRow.Node = $Split[2]
						$DetailRow.Volume = $_.InstanceName
						$DetailRow.Counter = $Split[4]
						$DetailRow.Value = $_.CookedValue
						$DetailRow
					}
				}

				Write-Progress -Activity "Processing performance samples" -PercentComplete 50
				$PerfDetail = $PerfDetail | Sort-Object Volume

				$Last = $PerfDetail.Count - 1
				$Volume = ""

				$PerfVolume = 0 .. $Last |% {

					if ($Volume -ne $PerfDetail[$_].Volume) {
						$Volume = $PerfDetail[$_].Volume
						$Pool = CSVToPool ($Volume)
						$Owner = CSVToNode ($Volume)
						$Share = CSVToShare ($Volume)
						$ReadIOPS = 0
						$WriteIOPS = 0
						$ReadLatency = 0
						$WriteLatency = 0
						$NonZeroRL = 0
						$NonZeroWL = 0

						$Progress = 55 + ($_ / $Last * 45 )
						Write-Progress -Activity "Processing performance samples" -PercentComplete $Progress
					}

					$PerfDetail[$_].Pool = $Pool
					$PerfDetail[$_].Owner = $Owner
					$PerfDetail[$_].Share = $Share

					$Value = $PerfDetail[$_].Value

					Switch ($PerfDetail[$_].Counter) {
						"reads/sec" { $ReadIOPS += $Value }
						"writes/sec" { $WriteIOPS += $Value }
						"read latency" { $ReadLatency += $Value; if ($Value -gt 0) {$NonZeroRL++} }
						"write latency" { $WriteLatency += $Value; if ($Value -gt 0) {$NonZeroWL++} }
						default { Write-Warning ?Invalid counter? }
					}

					if ($_ -eq $Last) {
						$EndofVolume = $true
					} else {
						if ($Volume -ne $PerfDetail[$_+1].Volume) {
							$EndofVolume = $true
						} else {
							$EndofVolume = $false
						}
					}

					if ($EndofVolume) {
						$VolumeRow = "" | Select-Object Pool, Volume, Share, ReadIOPS, WriteIOPS, TotalIOPS, ReadLatency, WriteLatency, TotalLatency
						$VolumeRow.Pool = $Pool
						$VolumeRow.Volume = $Volume
						$VolumeRow.Share = $Share
						$VolumeRow.ReadIOPS = [int] ($ReadIOPS / $PerfSamples *  10) / 10
						$VolumeRow.WriteIOPS = [int] ($WriteIOPS / $PerfSamples * 10) / 10
						$VolumeRow.TotalIOPS = $VolumeRow.ReadIOPS + $VolumeRow.WriteIOPS
						if ($NonZeroRL -eq 0) {$NonZeroRL = 1}
						$VolumeRow.ReadLatency = [int] ($ReadLatency / $NonZeroRL * 1000000 ) / 1000
						if ($NonZeroWL -eq 0) {$NonZeroWL = 1}
						$VolumeRow.WriteLatency = [int] ($WriteLatency / $NonZeroWL * 1000000 ) / 1000
						$VolumeRow.TotalLatency = [int] (($ReadLatency + $WriteLatency) / ($NonZeroRL + $NonZeroWL) * 1000000) / 1000
						$VolumeRow
					 }
				}

			} else {
				Show-Warning("Unable to collect performance information")
				$PerfVolume = @()
				$PerfDetail = @()
			}

			$PerfVolume | Export-Clixml ($Path + "GetVolumePerf.XML")
			$PerfDetail | Export-Csv ($Path + "VolumePerformanceDetails.TXT")
		}
    }

    #
    # Phase 6
    #
    Show-Update "<<< Phase 6 - Recent Error events >>>`n" -ForegroundColor Cyan

    if ((-not $Read) -and (-not $IncludeEvents)) {
       "Events were excluded by a parameter`n"
    }

    if ((-not $Read) -and $IncludeEvents) {

        Show-Update "Starting Export of Cluster Logs..."

        # Cluster log collection will take some time.
        # Using Start-Job to run them in the background, while we collect events and other diagnostic information

        $ClusterLogJob = Start-Job -ArgumentList $ClusterName,$Path {
            param($c,$p)
            Get-ClusterLog -Cluster $c -Destination $p -UseLocalTime
            if ($using:S2DEnabled -eq $true) {
                Get-ClusterLog -Cluster $c -Destination $p -Health -UseLocalTime
            }
        }

        Show-Update "Exporting Event Logs..."

        $AllErrors = @();

        $j = Invoke-Command -ArgumentList $HoursOfEvents -ComputerName $($ClusterNodes).Name -AsJob {

            Param([int] $Hours)

            # import common functions
            iex $using:CommonFunc

            # Calculate number of milliseconds and prepare the WEvtUtil parameter to filter based on date/time
            if ($Hours -ne -1) {
                $MSecs = $Hours * 60 * 60 * 1000
            } else {
                $MSecs = -1
            }

            $QTime = "*[System[TimeCreated[timediff(@SystemTime) <= "+$MSecs+"]]]"

            $Node = $env:COMPUTERNAME
            $NodePath = [System.IO.Path]::GetTempPath()

            # Log prefixes to gather. Note that this is a simple pattern match; for instance, there are a number of
            # different providers that match *Microsoft-Windows-Storage*: Storage, StorageManagement, StorageSpaces, etc.
            $LogPatterns = 'Microsoft-Windows-Storage',
                           'Microsoft-Windows-SMB',
                           'Microsoft-Windows-FailoverClustering',
                           'Microsoft-Windows-VHDMP',
                           'Microsoft-Windows-Hyper-V',
                           'Microsoft-Windows-ResumeKeyFilter',
                           'Microsoft-Windows-REFS',
                           'Microsoft-Windows-WMI-Activity',
                           'Microsoft-Windows-NTFS',
                           'Microsoft-Windows-NDIS',
                           'Microsoft-Windows-Network',
                           'Microsoft-Windows-TCPIP',
                           'Microsoft-Windows-ClusterAwareUpdating',
                           'Microsoft-Windows-HostGuardian',
                           'Microsoft-Windows-Kernel',
						   'Microsoft-Windows-StorageSpaces',
                           'Microsoft-Windows-DataIntegrityScan',
						   'Microsoft-Windows-SMB' |% { "$_*" }

            # Exclude verbose/lower value channels
            # The FailoverClustering Diagnostics are reflected in the cluster logs, already gathered (and large)
            # StorageSpaces Performance is very expensive to export and not usually needed
            $LogPatternsToExclude = 'Microsoft-Windows-FailoverClustering/Diagnostic',
                                    'Microsoft-Windows-FailoverClustering-Client/Diagnostic',
                                    'Microsoft-Windows-StorageSpaces-Driver/Performance' |% { "$_*" }

            # Core logs to gather, by explicit names.
            $LogPatterns += 'System','Application'

            $Logs = Get-WinEvent -ListLog $LogPatterns -Force -ErrorAction Ignore -WarningAction Ignore

            # now apply exclusions
            $Logs = $Logs |? {
                $Log = $_.LogName
                $m = ($LogPatternsToExclude |% { $Log -like $_ } | measure -sum).sum
                -not $m
            }
<<<<<<< HEAD

            $Logs |% {

                $FileSuffix = $Node+"_Event_"+$_.LogName.Replace("/","-")+".EVTX"
                $NodeFile = $NodePath+$FileSuffix
                $RFile = $RPath+$FileSuffix

                # Export filtered log file using the WEvtUtil command-line tool
                # This includes filtering the events to errors (Level=2) that happened in recent hours.
                if (($_.LogName -like "Microsoft-Windows-FailoverClustering-ClusBflt/Management") -Or ($MSecs -eq -1)) {
                    WEvtUtil.exe epl $_.LogName $NodeFile /q:$QLevel /ow:true
                } else {
                    WEvtUtil.exe epl $_.LogName $NodeFile /q:$QLevelAndTime /ow:true
                }
                Write-Output $RFile
            }

            $Logs |% {

                $UnfilteredFileSuffix = $Node+"_UnfilteredEvent_"+$_.LogName.Replace("/","-")+".EVTX"
                $UnfilteredNodeFile = $NodePath+$UnfilteredFileSuffix
                $UnfilteredRFile = $RPath+$UnfilteredFileSuffix
=======

            $Logs |% {
        
                $NodeFile = $NodePath+$Node+"_UnfilteredEvent_"+$_.LogName.Replace("/","-")+".EVTX"
>>>>>>> 9994abb0

                # Export unfiltered log file using the WEvtUtil command-line tool

                if ($_.LogName -like "Microsoft-Windows-FailoverClustering-ClusBflt/Management"  -Or ($MSecs -eq -1)) {
                    WEvtUtil.exe epl $_.LogName $NodeFile /ow:true
                } else {
                    WEvtUtil.exe epl $_.LogName $NodeFile /q:$QTime /ow:true
                }
                Write-Output (Get-AdminSharePathFromLocal $Node $NodeFile)
            }
        }

        $null = Wait-Job $j
        Show-JobRuntime $j.childjobs

        Show-Update "Copying Event Logs...."

        # keep parallelizing on receive at the individual node/child job level
        $copyjobs = @()
        $j.ChildJobs |% {
            $logs = Receive-Job $_

            $copyjobs += start-job -Name "Copy $($_.Location)" {

                $using:logs |% {
                    Copy-Item $_ $using:Path -Force -ErrorAction SilentlyContinue -Verbose
                    Remove-Item $_ -Force -ErrorAction SilentlyContinue
                }
            }
        }

        $null = Wait-Job $copyjobs
        Remove-Job $j
        Remove-Job $copyjobs

        Show-Update "Gathering System Info, Reports and Minidump files ..."

        $Count1 = 0
        $Total1 = NCount($ClusterNodes)

        if ($Total1 -gt 0) {

            $ClusterNodes |% {

                $Progress = ( $Count1 / $Total1 ) * 100
                Write-Progress -Activity "Gathering System Info, Reports and Minidump files" -PercentComplete $Progress
                $Node = $_.Name + "." + $Cluster.Domain

                # Gather SYSTEMINFO.EXE output for a given node

                $LocalFile = $Path+$Node+"_SystemInfo.TXT"
                SystemInfo.exe /S $Node >$LocalFile

                # cmd is of the form "cmd arbitraryConstantArgs -argForComputerOrSessionSpecification"
                # will be trimmed to "cmd" for logging
                # _C_ token will be replaced with node for cimsession/computername callouts
				$CmdsToLog = "Get-NetAdapter -CimSession _C_",
                                "Get-NetAdapterAdvancedProperty -CimSession _C_",
                                "Get-NetIpAddress -CimSession _C_",
                                "Get-NetRoute -CimSession _C_",
                                "Get-NetQosPolicy -CimSession _C_",
                                "Get-NetIPv4Protocol -CimSession _C_",
                                "Get-NetIPv6Protocol -CimSession _C_",
                                "Get-NetOffloadGlobalSetting -CimSession _C_",
                                "Get-NetPrefixPolicy -CimSession _C_",
                                "Get-NetTCPConnection -CimSession _C_",
                                "Get-NetTcpSetting -CimSession _C_",
                                "Get-NetAdapterBinding -CimSession _C_",
                                "Get-NetAdapterChecksumOffload -CimSession _C_",
                                "Get-NetAdapterLso -CimSession _C_",
                                "Get-NetAdapterRss -CimSession _C_",
                                "Get-NetAdapterRdma -CimSession _C_",
                                "Get-NetAdapterIPsecOffload -CimSession _C_",
                                "Get-NetAdapterPacketDirect -CimSession _C_",
                                "Get-NetAdapterRsc -CimSession _C_",
                                "Get-NetLbfoTeam -CimSession _C_",
                                "Get-NetLbfoTeamNic -CimSession _C_",
                                "Get-NetLbfoTeamMember -CimSession _C_",
                                "Get-SmbServerNetworkInterface -CimSession _C_",
                                "Get-HotFix -ComputerName _C_",
                                "Get-ScheduledTask -CimSession _C_ | Get-ScheduledTaskInfo -CimSession _C_"

				foreach ($cmd in $CmdsToLog)
				{
                    # truncate cmd string to the cmd itself
					$LocalFile = $Path + (($cmd.split(' '))[0] -replace "-","") + "-$($Node)"
					try {

                        $out = iex ($cmd -replace '_C_',$Node)

                        # capture as txt and xml for quick analysis according to taste
                        $out | Out-File -Width 9999 -Encoding ascii -FilePath "$LocalFile.txt"
                        $out | Export-Clixml -Path "$LocalFile.xml"

                    } catch {
                        Show-Warning("'$cmd $node' failed for node $Node")
                    }
				}

                $NodePath = Invoke-Command -ComputerName $Node { $env:SystemRoot }

                if ($IncludeDumps -eq $true) {
                    # Enumerate minidump files for a given node

                    try {
                        $RPath = (Get-AdminSharePathFromLocal $Node (Join-Path $NodePath "Minidump\*.dmp"))
                        $DmpFiles = Get-ChildItem -Path $RPath -Recurse -ErrorAction SilentlyContinue }
                    catch { $DmpFiles = ""; Show-Warning("Unable to get minidump files for node $Node") }

                    # Copy minidump files from the node

                    $DmpFiles |% {
                        $LocalFile = $Path + $Node + "_" + $_.Name
                        try { Copy-Item $_.FullName $LocalFile }
                        catch { Show-Warning("Could not copy minidump file $_.FullName") }
                    }

                    try {
                        $RPath = (Get-AdminSharePathFromLocal $Node (Join-Path $NodePath "LiveKernelReports\*.dmp"))
                        $DmpFiles = Get-ChildItem -Path $RPath -Recurse -ErrorAction SilentlyContinue }
                    catch { $DmpFiles = ""; Show-Warning("Unable to get LiveKernelReports files for node $Node") }

                    # Copy LiveKernelReports files from the node

                    $DmpFiles |% {
                        $LocalFile = $Path + $Node + "_" + $_.Name
                        try { Copy-Item $_.FullName $LocalFile }
                        catch { Show-Warning("Could not copy LiveKernelReports file $_.FullName") }
                    }
                }

                try {
                    $RPath = (Get-AdminSharePathFromLocal $Node (Join-Path $NodePath "Cluster\Reports\*.*"))
                    $RepFiles = Get-ChildItem -Path $RPath -Recurse -ErrorAction SilentlyContinue }
                catch { $RepFiles = ""; Show-Warning("Unable to get reports for node $Node") }

                # Copy logs from the Report directory
                $RepFiles |% {
                    if (($_.Name -notlike "Cluster.log") -and ($_.Name -notlike "ClusterHealth.log")) {
                        $LocalFile = $Path + $Node + "_" + $_.Name
                        try { Copy-Item $_.FullName $LocalFile }
                        catch { Show-Warning("Could not copy report file $_.FullName") }
                    }
                }

                $Count1++
            }
        }

        Write-Progress -Activity "Gathering System Info and Minidump files" -Completed

        Show-Update "Receiving Cluster Logs..."
        $ClusterLogJob | Wait-Job | Receive-Job | ft -AutoSize
        $ClusterLogJob | Remove-Job
<<<<<<< HEAD

        $errorFilePath = $Path + "\*"
        Remove-Item -Path $errorFilePath -Include "*_Event_*.EVTX" -Recurse -Force -ErrorAction SilentlyContinue
=======
>>>>>>> 9994abb0

        Show-Update "All Logs Received`n"
    }

    if ($Read) {
        try { $ErrorSummary = Import-Clixml ($Path + "GetAllErrors.XML") }
        catch { $ErrorSummary = @() }
    }

    if ($S2DEnabled -ne $true) {
        if ((([System.Environment]::OSVersion.Version).Major) -ge 10) {
            Show-Update "Gathering the storage diagnostic information"
            $deleteStorageSubsystem = $false
            if (-not (Get-StorageSubsystem -FriendlyName Clustered*)) {
                $storageProviderName = (Get-StorageProvider -CimSession $ClusterName | ? Manufacturer -match 'Microsoft').Name
                $registeredSubSystem = Register-StorageSubsystem -ProviderName $storageProviderName -ComputerName $ClusterName -ErrorAction SilentlyContinue
                $deleteStorageSubsystem = $true
                $storagesubsystemToDelete = Get-StorageSubsystem -FriendlyName Clustered*
            }
            $destinationPath = Join-Path -Path $Path -ChildPath 'StorageDiagnosticInfo'
            if (Test-Path -Path $destinationPath) {
                Remove-Item -Path $destinationPath -Recurse -Force
            }
            New-Item -Path $destinationPath -ItemType Directory
            $clusterSubsystem = (Get-StorageSubSystem | Where-Object Model -eq 'Clustered Windows Storage').FriendlyName
            Stop-StorageDiagnosticLog -StorageSubSystemFriendlyName $clusterSubsystem -ErrorAction SilentlyContinue
            if ($IncludeLiveDump) {
                Get-StorageDiagnosticInfo -StorageSubSystemFriendlyName $clusterSubsystem -IncludeLiveDump -DestinationPath $destinationPath
            } else {
                Get-StorageDiagnosticInfo -StorageSubSystemFriendlyName $clusterSubsystem -DestinationPath $destinationPath
            }

            if ($deleteStorageSubsystem) {
                Unregister-StorageSubsystem -StorageSubSystemUniqueId $storagesubsystemToDelete.UniqueId -ProviderName Windows*
            }
        }
    }

    #
    # Phase 7
    #

    #
    # Force GC so that any pending file references are
    # torn down. If they live, they will block removal
    # of content.
    #

    [System.GC]::Collect()

    if (-not $read) {
        Show-Update "<<< Phase 7 - Compacting files for transport >>>`n" -ForegroundColor Cyan

        $ZipSuffix = '-{0}{1:00}{2:00}-{3:00}{4:00}' -f $TodayDate.Year,$TodayDate.Month,$TodayDate.Day,$TodayDate.Hour,$TodayDate.Minute
        $ZipSuffix = "-" + $Cluster.Name + $ZipSuffix
        $ZipPath = $ZipPrefix+$ZipSuffix+".ZIP"

        # Stop Transcript
        Stop-Transcript

        try {
            Show-Update "Creating Zip file ..."

            Add-Type -Assembly System.IO.Compression.FileSystem
            [System.IO.Compression.ZipFile]::CreateFromDirectory($Path, $ZipPath, [System.IO.Compression.CompressionLevel]::Optimal, $false)
            Show-Update "Zip File Name : $ZipPath"

            Show-Update "Cleaning up temporary directory $Path"
            Remove-Item -Path $Path -ErrorAction SilentlyContinue -Recurse

        } catch {
            Show-Error("Error creating the ZIP file!`nContent remains available at $Path")
        }

        Show-Update "Cleaning up CimSessions"
        Get-CimSession | Remove-CimSession
    }

    Show-Update "COMPLETE"
}

##
# PCStorageDiagnosticInfo Reporting
##

enum ReportLevelType
{
    Summary = 0
    Standard
    Full
}

# Report Types. Ordering here is reflects output ordering when multiple reports are specified.

enum ReportType
{
    All = 0
    StorageBusCache
    StorageBusConnectivity
    StorageLatency
    StorageFirmware
    LSIEvent
}

# helper function to parse the csv-demarcated sections of the cluster log
# return value is a hashtable indexed by section name

function Get-ClusterLogDataSources(
    [string] $logname
    )
{

    BEGIN {
        $csvf = New-TemporaryFile
        $sr = [System.IO.StreamReader](gi $logname).FullName
        $datasource = @{}
    }

    PROCESS {

        ##
        # Parse cluster log for all csv datasources. Recognize by a heuristic of >4 comma-seperated values
        #   immediately after the block header [=== name ===]
        #
        # Final line to parse is the System block, which is after all potential datasources.
        ##

        $firstline = $false
        $in = $false
        $section = $null

        do {

            $l = $sr.ReadLine()

            # Heuristic ...
            # SBL Disks comes before System

            if ($in) {

                # if first line of section, detect if CSV
                if ($firstline) {

                    $firstline = $false

                    #if not csv, go back to looking for blocks
                    if (($l -split ',').count -lt 4) {
                        $in = $false
                    } else {

                        # bug workaround
                        # the Resources section has a duplicate _embeddedFailureAction
                        # rename the first to an ignore per DaUpton
                        # using the non-greedy match gives us the guarantee of picking out the first instance

                        if ($section -eq 'Resources' -and $l -match '^(.*?)(_embeddedFailureAction)(.*)$') {
                            $l = $matches[1]+"ignore"+$matches[3]
                        }

                        # number all ignore fields s.t. duplicates become unique (Networks section)
                        $n = 0
                        while ($l -match '^(.*?)(,ignore,)(.*)$') {
                            $l = $matches[1]+",ignore$n,"+$matches[3]
                            $n += 1
                        }

                        # place in csv temporary file
                        $l | out-file -Encoding ascii -Width 9999 $csvf
                    }

                } else {

                    # parsing
                    # in section, blank line terminates
                    if ($l -notmatch '^\s*$') {
                        $l | out-file -Append -Encoding ascii -Width 9999 $csvf
                    } else {
                        # at end; parse was good
                        # import the csv and insert into the datasource table
                        $datasource[$section] = import-csv $csvf

                        # reset parser
                        $in = $false
                        $section = $null
                    }
                }

            } elseif ($l -match '^\[===\s(.*)\s===\]') {

                # done at the start of the System block
                if ($matches[1] -eq 'System') { break }

                # otherwise prepare to parse
                $section = $matches[1]
                $in = $true
                $firstline = $true
            }

        } while (-not $sr.EndOfStream)
    }

    END {
        $datasource
        $sr.Close()
        del $csvf
    }
}

# helper function which trims the full-length disk state
function Format-StorageBusCacheDiskState(
    [string] $DiskState
    )
{
    $DiskState -replace 'CacheDiskState',''
}

function Get-StorageBusCacheReport
{
    param(
        [parameter(Position=0, Mandatory=$true)]
        [ValidateNotNullOrEmpty()]
        [string]
        $Path,

        [parameter(Mandatory=$true)]
        [ReportLevelType]
        $ReportLevel
    )

    <#
    These are the possible DiskStates

    typedef enum
    {
        CacheDiskStateUnknown                   = 0,
        CacheDiskStateConfiguring               = 1,
        CacheDiskStateInitialized               = 2,
        CacheDiskStateInitializedAndBound       = 3,     <- expected normal operational
        CacheDiskStateDraining                  = 4,     <- expected during RW->RO change (waiting for dirty pages -> 0)
        CacheDiskStateDisabling                 = 5,
        CacheDiskStateDisabled                  = 6,     <- expected post-disable of S2D
        CacheDiskStateMissing                   = 7,
        CacheDiskStateOrphanedWaiting           = 8,
        CacheDiskStateOrphanedRecovering        = 9,
        CacheDiskStateFailedMediaError          = 10,
        CacheDiskStateFailedProvisioning        = 11,
        CacheDiskStateReset                     = 12,
        CacheDiskStateRepairing                 = 13,
        CacheDiskStateIneligibleDataPartition   = 2000,
        CacheDiskStateIneligibleNotGPT          = 2001,
        CacheDiskStateIneligibleNotEnoughSpace  = 2002,
        CacheDiskStateIneligibleUnsupportedSystem = 2003,
        CacheDiskStateIneligibleExcludedFromS2D = 2004,
        CacheDiskStateIneligibleForS2D          = 2999,
        CacheDiskStateSkippedBindingNoFlash     = 3000,
        CacheDiskStateIgnored                   = 3001,
        CacheDiskStateNonHybrid                 = 3002,
        CacheDiskStateInternalErrorConfiguring  = 9000,
        CacheDiskStateMarkedBad                 = 9001,
        CacheDiskStateMarkedMissing             = 9002,
        CacheDiskStateInStorageMaintenance      = 9003   <- expected during FRU/maint
    }
    CacheDiskState;
    #>

    dir $Path\*cluster.log | sort -Property BaseName |% {

        $node = "<unknown>"
        if ($_.BaseName -match "^(.*)_cluster$") {
            $node = $matches[1]
        }

        Write-Output ("-"*40) "Node: $node"


        ##
        # Parse cluster log for the SBL Disk section
        ##

        $data = Get-ClusterLogDataSources $_.FullName

        ##
        # With a an SBL Disks section, provide commentary
        ##

        $d = $data['SBL Disks']

        if ($d) {

            ##
            # Table of raw data, friendly cache device numbering
            ##

            $idmap = @{}
            $d |% {
                $idmap[$_.DiskId] = $_.DeviceNumber
            }

            if ($ReportLevel -eq [ReportLevelType]::Full) {
                $d | sort IsSblCacheDevice,CacheDeviceId,DiskState | ft -AutoSize @{ Label = 'DiskState'; Expression = { Format-StorageBusCacheDiskState $_.DiskState }},
                    DiskId,ProductId,Serial,@{
                        Label = 'Device#'; Expression = {$_.DeviceNumber}
                    },
                    @{
                        Label = 'CacheDevice#'; Expression = {
                            if ($_.IsSblCacheDevice -eq 'true') {
                                '= cache'
                            } elseif ($idmap.ContainsKey($_.CacheDeviceId)) {
                                $idmap[$_.CacheDeviceId]
                            } elseif ($_.CacheDeviceId -eq '{00000000-0000-0000-0000-000000000000}') {
                                "= unbound"
                            } else {
                                # should be DiskStateMissing or OrphanedWaiting? Check live.
                                "= not present $($_.CacheDeviceId)"
                            }
                        }
                    },@{
                        Label = 'SeekPenalty'; Expression = {$_.HasSeekPenalty}
                    },
                    PathId,BindingAttributes,DirtyPages
            }

            ##
            # Now do basic testing of device counts
            ##

            $dcache = $d |? IsSblCacheDevice -eq 'true'
            $dcap = $d |? IsSblCacheDevice -ne 'true'

            Write-Output "Device counts: cache $($dcache.count) capacity $($dcap.count)"

            ##
            # Test cache bindings if we do have cache present
            ##

            if ($dcache) {

                # first uneven check, the basic count case
                $uneven = $false
                if ($dcap.count % $dcache.count) {
                    $uneven = $true
                    Write-Warning "Capacity device count does not evenly distribute to cache devices"
                }

                # now look for unbound devices
                $unbound = $dcap |? CacheDeviceId -eq '{00000000-0000-0000-0000-000000000000}'
                if ($unbound) {
                    Write-Warning "There are $(@($unbound).count) unbound capacity device(s)"
                }

                # unbound devices give us the second uneven case
                if (-not $uneven -and ($dcap.count - @($unbound).count) % $dcache.count) {
                    $uneven = $true
                }

                $gdev = $dcap |? DiskState -eq 'CacheDiskStateInitializedAndBound' | group -property CacheDeviceId

                if (@($gdev).count -ne $dcache.count) {
                    Write-Warning "Not all cache devices in use"
                }

                $gdist = $gdev |% { $_.count } | group

                # in any given round robin binding of devices, there should be at most two counts; n and n-1

                # single ratio
                if (@($gdist).count -eq 1) {
                    Write-Output "Binding ratio is even: 1:$($gdist.name)"
                } else {
                    # group names are n in the 1:n binding ratios
                    $delta = [math]::Abs([int]$gdist[0].name - [int]$gdist[1].name)

                    if ($delta -eq 1 -and $uneven) {
                        Write-Output "Binding ratios are as expected for uneven device ratios"
                    } else {
                        Write-Warning "Binding ratios are uneven"
                    }

                    # form list of group sizes
                    $s = $($gdist |% {
                        "1:$($_.name) ($($_.count) total)"
                    }) -join ", "

                    Write-Output "Groups: $s"
                }
            }

            ##
            # Provide summary of diskstate if more than one is present in the results
            ##

            $g = $d | group -property DiskState

            if (@($g).count -ne 1) {
                write-output "Disk State Summary:"
                $g | sort -property Name | ft @{ Label = 'DiskState'; Expression = { Format-StorageBusCacheDiskState $_.Name}},@{ Label = "Number of Disks"; Expression = { $_.Count }}
            } else {
                write-output "All disks are in $(Format-StorageBusCacheDiskState $g.name)"
            }
        }
    }
}

function Get-StorageBusConnectivityReport
{
    param(
        [parameter(Position=0, Mandatory=$true)]
        [ValidateNotNullOrEmpty()]
        [string]
        $Path,

        [parameter(Mandatory=$true)]
        [ReportLevelType]
        $ReportLevel
    )

    function Show-SSBConnectivity($node)
    {
        BEGIN {
            $disks = 0
            $enc = 0
            $ssu = 0
        }
        PROCESS {
            switch ($_.DeviceType) {
                0 { $disks += 1 }
                1 { $enc += 1 }
                2 { $ssu += 1 }
            }
        }
        END {
            "$node has $disks disks, $enc enclosures, and $ssu scaleunit"
        }
    }

    dir $path\*_ClusPort.xml | sort -Property BaseName |% {

        if ($_.BaseName -match "^(.*)_ClusPort$") {
            $node = $matches[1]
        }

        Import-Clixml $_ | Show-SSBConnectivity $node
    }
}

function Get-StorageLatencyReport
{
    param(
        [parameter(Position=0, Mandatory=$true)]
        [ValidateNotNullOrEmpty()]
        [string]
        $Path,

        [parameter(Mandatory=$true)]
        [ReportLevelType]
        $ReportLevel
    )

    $j = @()

    dir $Path\*_UnfilteredEvent_Microsoft-Windows-Storage-Storport-Operational.EVTX | sort -Property BaseName |% {

        $file = $_.FullName
        $node = "<unknown>"
        if ($_.BaseName -match "^(.*)_UnfilteredEvent_Microsoft-Windows-Storage-Storport-Operational$") {
            $node = $matches[1]
        }

        # parallelize processing of per-node event logs

        $j += start-job -Name $node -ArgumentList $($ReportLevel -eq [ReportLevelType]::Full) {

            param($dofull)

            # hash for devices, label schema, and whether values are absolute counts or split success/faul
            $buckhash = @{}
            $bucklabels = $null
            $buckvalueschema = $null

            $evs = @()

            # get all storport 505 events; there is a label field at position 6 which names
            # the integer fields in the following positions. these fields countain counts
            # of IOs in the given latency buckets. we assume all events have the same labelling
            # scheme.
            #
            # 1. count the number of sample periods in which a given bucket had any io.
            # 2. emit onto the pipeline the hash of counted periods and events which have
            #    io in the last bucket
            #
            # note: getting fields by position is not ideal, but getting them by name would
            # appear to require pushing through an XML rendering and hashing. this would be
            # less efficient and this is already somewhat time consuming.

            # the erroraction handles (potentially) disabled logs, which have no events
            Get-WinEvent -Path $using:file -ErrorAction SilentlyContinue |? Id -eq 505 |% {

                # must cast through the XML representation of the event to get named properties
                # hash them
                $x = ([xml]$_.ToXml()).Event.EventData.Data
                $xh = @{}
                $x |% {
                    $xh[$_.Name] = $_.'#text'
                }

                # physical disk device id - string the curly to normalize later matching
                $dev = [string] $xh['ClassDeviceGuid']
                if ($dev -match '{(.*)}') {
                    $dev = $matches[1]
                }

                # only need to get the bucket label schema once
                # the number of labels and the number of bucket counts should be equal
                # determine the count schema at the same time
                if ($bucklabels -eq $null) {
                    $bucklabels = $xh['IoLatencyBuckets'] -split ',\s+'

                    # is the count scheme split (RS5) or combined (RS1)?
                    # match 1 is the bucket type
                    # match 2 is the value bucket number (1 .. n)
                    if ($xh.ContainsKey("BucketIoSuccess1")) {
                        $buckvalueschema = "^BucketIo(Success|Failed)(\d+)$"
                    } else {
                        $buckvalueschema = "^BucketIo(Count)(\d+)$"
                    }
                }

                # counting array for each bucket
                $buckvalues = @($null) * $bucklabels.length

                $xh.Keys |% {
                    if ($_ -match $buckvalueschema) {

                        # the schema parses the bucket number into match 2
                        # number is 1-based
                        $buckvalues[([int] $matches[2]) - 1] += [int] $xh[$_]
                    }
                }

                # if the counting array contains null entries, we got confused matching
                # counts to the label schema
                if ($buckvalues -contains $null) {
                    throw "misparsed 505 event latency buckets: labels $($bucklabels.count) values $(($buckvalues | measure).count)"
                }

                if (-not $buckhash.ContainsKey($dev)) {
                    # new device
                    $buckhash[$dev] = $buckvalues |% { if ($_) { 1 } else { 0 }}
                } else {
                    # increment device bucket hit counts
                    foreach ($i in 0..($buckvalues.count - 1)) {
                        if ($buckvalues[$i]) { $buckhash[$dev][$i] += 1}
                    }
                }

                if ($dofull -and $buckvalues[-1] -ne 0) {
                    $evs += $(

                        # events must be cracked into plain objects to survive deserialization through the session

                        # base object with time/device
                        $o = New-Object psobject -Property @{
                            'Time' = $_.TimeCreated
                            'Device' = [string] $_.Properties[4].Value
                        }

                        # add on the named latency buckets
                        foreach ($i in 0..($bucklabels.count -1)) {
                            $o | Add-Member -NotePropertyName $bucklabels[$i] -NotePropertyValue $buckvalues[$i]
                        }

                        # and emit
                        $o
                    )
                }
            }

            # return label schema, counting hash, and events
            # labels must be en-listed to pass the pipeline as a list as opposed to individual values
            ,$bucklabels
            $buckhash
            $evs
        }
    }

    # acquire the physicaldisks datasource
    $PhysicalDisks = Import-Clixml (Join-Path $Path "GetPhysicalDisk.XML")

    # hash by object id
    # this is an example where a formal datasource class/api could be useful
    $PhysicalDisksTable = @{}
    $PhysicalDisks |% {
        if ($_.ObjectId -match 'PD:{(.*)}') {
            $PhysicalDisksTable[$matches[1]] = $_
        }
    }

    # we will join the latency information with this set of physicaldisk attributes
    $pdattr = 'FriendlyName','SerialNumber','MediaType','OperationalStatus','HealthStatus','Usage'

    $pdattrs_tab = @{ Label = 'FriendlyName'; Expression = { $PhysicalDisksTable[$_.Device].FriendlyName }},
                @{ Label = 'SerialNumber'; Expression = { $PhysicalDisksTable[$_.Device].SerialNumber }},
                @{ Label = 'Firmware'; Expression = { $PhysicalDisksTable[$_.Device].FirmwareVersion }},
                @{ Label = 'Media'; Expression = { $PhysicalDisksTable[$_.Device].MediaType }},
                @{ Label = 'Usage'; Expression = { $PhysicalDisksTable[$_.Device].Usage }},
                @{ Label = 'OpStat'; Expression = { $PhysicalDisksTable[$_.Device].OperationalStatus }},
                @{ Label = 'HealthStat'; Expression = { $PhysicalDisksTable[$_.Device].HealthStatus }}

    # joined physicaldisk attributes for the event view
    # since status' are not known at the time of the event, omit for brevity/accuracy
    $pdattrs_ev = @{ Label = 'FriendlyName'; Expression = { $PhysicalDisksTable[$_.Device].FriendlyName }},
                @{ Label = 'SerialNumber'; Expression = { $PhysicalDisksTable[$_.Device].SerialNumber }},
                @{ Label = 'Media'; Expression = { $PhysicalDisksTable[$_.Device].MediaType }},
                @{ Label = 'Usage'; Expression = { $PhysicalDisksTable[$_.Device].Usage }}

    # now wait for the event processing jobs and emit the per-node reports
    $j | wait-job| sort name |% {

        ($bucklabels, $buckhash, $evs) = receive-job $_
        $node = $_.Name
        remove-job $_

        Write-Output ("-"*40) "Node: $node" "`nSample Period Count Report"

        if ($buckhash.Count -eq 0) {

            #
            # If there was nothing reported, that may indicate the storport channel was disabled. In any case
            # we can't produce the report.
            #

            Write-Warning "Node $node is not reporting latency information. Please verify the following event channel is enabled on it: Microsoft-Windows-Storage-Storport/Operational"

        } else {

            # note: these reports are filtered to only show devices in the pd table
            # this leaves boot device and others unreported until we have a datasource
            # to inject them.

            # output the table of device latency bucket counts
            $buckhash.Keys |? { $PhysicalDisksTable.ContainsKey($_) } |% {

                $dev = $_

                # the bucket labels are in the hash in the same order as the values
                # and use to make an object for table rendering
                $vprop = @{}
                $weight = 0
                foreach ($i in 0..($bucklabels.count - 1)) {
                    $v = $buckhash[$_][$i]
                    if ($v) {
                        $weight = $i
                        $weightval = $v
                        $vprop[$bucklabels[$i]] = $v
                    }
                }

                $vprop['Device'] = $dev
                $vprop['Weight'] = $weight
                $vprop['WeightVal'] = $weightval

                new-object psobject -Property $vprop

            } | sort Weight,@{ Expression = {$PhysicalDisksTable[$_.Device].Usage}},WeightVal | ft -AutoSize (,'Device' + $pdattrs_tab  + $bucklabels)

            # for the full report, output the high bucket events
            # note: enumerations do not appear to be available in job sessions, otherwise it would clearly be more efficient
            #  to avoid geneating the events in the first place.
            if ($ReportLevel -eq [ReportLevelType]::Full) {

                Write-Output "`nHighest Bucket ($($bucklabels[-1])) Latency Events"

                $n = 0
                if ($evs -ne $null) {
                    $evs |? { $PhysicalDisksTable.ContainsKey($_.Device) } |% { $n += 1; $_ } | sort Time -Descending | ft -AutoSize ('Time','Device' + $pdattrs_ev + $bucklabels)
                }

                if ($n -eq 0) {
                    Write-Output "-> No Events"
                }
            }
        }
    }
}

function Get-StorageFirmwareReport
{
    param(
        [parameter(Position=0, Mandatory=$true)]
        [ValidateNotNullOrEmpty()]
        [string]
        $Path,

        [parameter(Mandatory=$true)]
        [ReportLevelType]
        $ReportLevel
    )

    # acquire the physicaldisks datasource for non-retired disks
    # retired disks may not show fw and in any case are not of interest for live operation
    $PhysicalDisks = Import-Clixml (Join-Path $Path "GetPhysicalDisk.XML") |? Usage -ne Retired

    # basic report
    Write-Output "Total Firmware Report"
    $PhysicalDisks | group -Property Manufacturer,Model,FirmwareVersion | sort Name |
        ft @{ Label = 'Number'; Expression = { $_.Count }},
           @{ Label = 'Manufacturer'; Expression = { $_.Group[0].Manufacturer }},
           @{ Label = 'Model'; Expression = { $_.Group[0].Model }},
           @{ Label = 'Firmware'; Expression = { $_.Group[0].FirmwareVersion }},
           @{ Label = 'Media'; Expression = { $_.Group[0].MediaType }},
           @{ Label = 'Usage'; Expression = { $_.Group[0].Usage }}

    # group by manu/model and for each, group by fw
    # report out minority fw devices by serial number
    Write-Output "Per Unit Firmware Report`n"
    $PhysicalDisks | group -Property Manufacturer,Model | sort Name |% {

        $total = $_.Count
        $fwg = $_.Group | group -Property FirmwareVersion | sort -Property Count

        # if there is any variation, report
        if (($fwg | measure).Count -ne 1) {
            Write-Output "$($_.Group[0].Manufacturer) $($_.Group[0].Model): varying firmware found - $($fwg.Name -join ' ')"
            Write-Output "Majority Devices: $($fwg[-1].Count) are at firmware version $($fwg[-1].Group[0].FirmwareVersion)"
            Write-Output "Minority Devices:"

            # skip group with the highest count; likely correct/not relevant to report
            $fwg | select -SkipLast 1 |% {

                Write-Output "Firmware Version $($_.Name) - Total $($_.Count)"

                $_.Group |
                    ft @{ Label = 'SerialNumber'; Expression = { if ($_.BusType -eq 'NVME') { $_.AdapterSerialNumber } else { $_.SerialNumber}}},
                       @{ Label = "Media"; Expression = { $_.MediaType }},
                       Usage

            }


        } else {

            # good case
            Write-Output "$($_.Group[0].Manufacturer) $($_.Group[0].Model): all devices are on firmware version $($_.Group[0].FirmwareVersion)`n"
        }
    }
}

function Get-LsiEventReport
{
    param(
        [parameter(Position=0, Mandatory=$true)]
        [ValidateNotNullOrEmpty()]
        [string]
        $Path,

        [parameter(Mandatory=$true)]
        [ReportLevelType]
        $ReportLevel
    )

    # process the system event logs
    # produce the time-series for full report, error code summary-only for lower levels

    dir $path\*_UnfilteredEvent_System.EVTX | sort -Property BaseName |% {

        if ($_.BaseName -match "^(.*)_UnfilteredEvent_.*") {
            $node = $matches[1]
        }

        $ev = Get-WinEvent -Path $_ |? { $_.ProviderName -match "lsi" -and $_.Id -eq 11 } |% {

            new-object psobject -Property @{
                'Time' = $_.TimeCreated;
                'Provider Name' = $_.ProviderName;
                'LSI Error'= (($_.Properties[1].Value[19..16] |% { '{0:X2}' -f $_ }) -join '');
            }
        }

        Write-Output ("-"*40) "Node: $node"

        if (-not $ev) {
            Write-Output "No LSI events present"
        } else {
            Write-Output "Summary of LSI Event 11 error codes"

            $ev | group -Property 'LSI Error' -NoElement | sort -Property Name | ft -AutoSize Count,@{ Label = 'LSI Error'; Expression = { $_.Name }}

            if ($ReportLevel -eq [ReportLevelType]::Full) {

                Write-Output "LSI Event 11 errors by time"

                $ev | ft Time,'LSI Error'
            }
        }
    }
}

<#
.SYNOPSIS
    Show diagnostic reports based on information collected from Get-SddcDiagnosticInfo.

.DESCRIPTION
    Show diagnostic reports based on information collected from Get-SddcDiagnosticInfo.

.PARAMETER Path
    Path to the the logs produced by Get-SddcDiagnosticInfo. This must be the un-zipped report (Expand-Archive).

.PARAMETER ReportLevel
    Controls the level of detail in the report. By default standard reports are shown. Full detail may be extensive.

.PARAMETER Report
    Specifies individual reports to produce. By default all reports will be shown.

.EXAMPLE
    Show-SddcReport -Path C:\log -Report Full

#>

function Show-SddcDiagnosticReport
{
    [CmdletBinding()]
    param(
        [parameter(Position=0, Mandatory=$true)]
        [ValidateNotNullOrEmpty()]
        [string]
        $Path,

        [parameter(Mandatory=$false)]
        [ReportLevelType]
        $ReportLevel = [ReportLevelType]::Standard,

        [parameter(Mandatory=$false)]
        [ReportType[]]
        $Report = [ReportType]::All
    )

    $Path = (gi $Path).FullName

    if (-not (Test-Path $Path)) {
        Write-Error "Path is not accessible. Please check and try again: $Path"
        return
    }

    # Produce all reports?
    if ($Report.Count -eq 1 -and $Report[0] -eq [ReportType]::All) {
        $Report = [ReportType].GetEnumValues() |? { $_ -ne [ReportType]::All } | sort
    }

    foreach ($r in $Report) {

        Write-Output ("*"*80)
        Write-Output "Report: $r"

        $t0 = Get-Date

        switch ($r) {
            { $_ -eq [ReportType]::StorageBusCache } {
                Get-StorageBusCacheReport $Path -ReportLevel:$ReportLevel
            }
            { $_ -eq [ReportType]::StorageBusConnectivity } {
                Get-StorageBusConnectivityReport $Path -ReportLevel:$ReportLevel
            }
            { $_ -eq [ReportType]::StorageLatency } {
                Get-StorageLatencyReport $Path -ReportLevel:$ReportLevel
            }
            { $_ -eq [ReportType]::StorageFirmware } {
                Get-StorageFirmwareReport $Path -ReportLevel:$ReportLevel
            }
            { $_ -eq [ReportType]::LsiEvent } {
                Get-LsiEventReport $Path -ReportLevel:$ReportLevel
            }
            default {
                throw "Internal Error: unknown report type $r"
            }
        }

        $td = (Get-Date) - $t0
        Write-Output ("Report $r took {0:N2} seconds" -f $td.TotalSeconds)
    }
}

# DEPRECATED New-Alias -Value Get-SddcDiagnosticInfo -Name Test-StorageHealth # Original name when Jose started (CPSv1)
New-Alias -Value Get-SddcDiagnosticInfo -Name Get-PCStorageDiagnosticInfo # Name until 02/2018, changed for inclusiveness
New-Alias -Value Get-SddcDiagnosticInfo -Name getpcsdi # Shorthand for Get-PCStorageDiagnosticInfo
New-Alias -Value Get-SddcDiagnosticInfo -Name gsddcdi # New alias

New-Alias -Value Show-SddcDiagnosticReport -name Get-PCStorageReport

Export-ModuleMember -Alias * -Function Get-SddcDiagnosticInfo,Show-SddcDiagnosticReport<|MERGE_RESOLUTION|>--- conflicted
+++ resolved
@@ -28,30 +28,6 @@
             Write-Error $Message -ErrorAction Stop
         }
     }
-<<<<<<< HEAD
-}
-
-#
-# Shows warning, script continues
-#
-function Show-Warning(
-    [string] $Message
-    )
-{
-    Write-Warning "$(get-date -format 's') : $Message"
-}
-
-#
-# Show arbitrary normal status message, with optional color coding
-#
-function Show-Update(
-    [string] $Message,
-    [System.ConsoleColor] $ForegroundColor = [System.ConsoleColor]::White
-    )
-{
-    Write-Host -ForegroundColor $ForegroundColor "$(get-date -format 's') : $Message"
-}
-=======
  
     #
     # Shows warning, script continues
@@ -66,14 +42,13 @@
     #
     # Show arbitrary normal status message, with optional color coding
     #
-    function Show-Update(
-        [string] $Message,
-        [System.ConsoleColor] $ForegroundColor = [System.ConsoleColor]::White
-        )
-    {
-        Write-Host -ForegroundColor $ForegroundColor "$(get-date -format 's') : $Message"
-    }
->>>>>>> 9994abb0
+    function Show-Update(
+        [string] $Message,
+        [System.ConsoleColor] $ForegroundColor = [System.ConsoleColor]::White
+        )
+    {
+        Write-Host -ForegroundColor $ForegroundColor "$(get-date -format 's') : $Message"
+    }
 
     function Show-JobRuntime(
         [object[]] $jobs
@@ -1743,35 +1718,10 @@
                 $m = ($LogPatternsToExclude |% { $Log -like $_ } | measure -sum).sum
                 -not $m
             }
-<<<<<<< HEAD
-
-            $Logs |% {
-
-                $FileSuffix = $Node+"_Event_"+$_.LogName.Replace("/","-")+".EVTX"
-                $NodeFile = $NodePath+$FileSuffix
-                $RFile = $RPath+$FileSuffix
-
-                # Export filtered log file using the WEvtUtil command-line tool
-                # This includes filtering the events to errors (Level=2) that happened in recent hours.
-                if (($_.LogName -like "Microsoft-Windows-FailoverClustering-ClusBflt/Management") -Or ($MSecs -eq -1)) {
-                    WEvtUtil.exe epl $_.LogName $NodeFile /q:$QLevel /ow:true
-                } else {
-                    WEvtUtil.exe epl $_.LogName $NodeFile /q:$QLevelAndTime /ow:true
-                }
-                Write-Output $RFile
-            }
-
-            $Logs |% {
-
-                $UnfilteredFileSuffix = $Node+"_UnfilteredEvent_"+$_.LogName.Replace("/","-")+".EVTX"
-                $UnfilteredNodeFile = $NodePath+$UnfilteredFileSuffix
-                $UnfilteredRFile = $RPath+$UnfilteredFileSuffix
-=======
 
             $Logs |% {
         
                 $NodeFile = $NodePath+$Node+"_UnfilteredEvent_"+$_.LogName.Replace("/","-")+".EVTX"
->>>>>>> 9994abb0
 
                 # Export unfiltered log file using the WEvtUtil command-line tool
 
@@ -1926,12 +1876,6 @@
         Show-Update "Receiving Cluster Logs..."
         $ClusterLogJob | Wait-Job | Receive-Job | ft -AutoSize
         $ClusterLogJob | Remove-Job
-<<<<<<< HEAD
-
-        $errorFilePath = $Path + "\*"
-        Remove-Item -Path $errorFilePath -Include "*_Event_*.EVTX" -Recurse -Force -ErrorAction SilentlyContinue
-=======
->>>>>>> 9994abb0
 
         Show-Update "All Logs Received`n"
     }
