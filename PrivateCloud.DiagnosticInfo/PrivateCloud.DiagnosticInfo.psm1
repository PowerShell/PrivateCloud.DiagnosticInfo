<<<<<<< HEAD
<###################################################
 #                                                 #
 #  Copyright (c) Microsoft. All rights reserved.  #
 #                                                 #
 ##################################################>


<##################################################
#  Helper functions                               #
##################################################>

#
# Shows error, cancels script
#
Function ShowError { 
Param ([string] $Message)
    $Message = $Message + " - cmdlet was cancelled"
    Write-Error $Message -ErrorAction Stop
}
 
#
# Shows warning, script continues
#
Function ShowWarning { 
Param ([string] $Message) 
    Write-Warning $Message 
}

#
# Checks if the current version of module is the latest version
#
Function Compare-ModuleVersion {
    If ($PSVersionTable.PSVersion -lt [System.Version]"5.0.0") {
        ShowWarning("Current PS Version does not support this operation. `nPlease check for updated module from PS Gallery and update using: Update-Module PrivateCloud.DiagnosticInfo")
    }
    Else {        
        If ((Find-Module -Name PrivateCloud.DiagnosticInfo).Version -gt (Get-Module PrivateCloud.DiagnosticInfo).Version) {        
            ShowWarning ("There is an updated module available on PowerShell Gallery. Please update the module using: Update-Module PrivateCloud.DiagnosticInfo")
        }
    }
}
<##################################################
#  End Helper functions                           #
##################################################>

<# 
    .SYNOPSIS 
       Report on Storage Cluster Health

    .DESCRIPTION 
       Show Storage Cluster Health information for major cluster and storage objects.
       Run from one of the nodes of the Storage Cluster or specify a cluster name.
       Results are saved to a folder (default C:\Users\<user>\HealthTest) for later review and replay.

    .LINK 
        To provide feedback and contribute visit https://github.com/PowerShell/PrivateCloud.Health

    .EXAMPLE 
       Get-PCStorageDiagnosticInfo
 
       Reports on overall storage cluster health, capacity, performance and events.
       Uses the default temporary working folder at C:\Users\<user>\HealthTest
       Saves the zipped results at C:\Users\<user>\HealthTest-<cluster>-<date>.ZIP

    .EXAMPLE 
       Get-PCStorageDiagnosticInfo -WriteToPath C:\Test
 
       Reports on overall storage cluster health, capacity, performance and events.
       Uses the specified folder as the temporary working folder

    .EXAMPLE 
       Get-PCStorageDiagnosticInfo -ClusterName Cluster1
 
       Reports on overall storage cluster health, capacity, performance and events.
       Targets the storage cluster specified.

    .EXAMPLE 
       Get-PCStorageDiagnosticInfo -ReadFromPath C:\Test
 
       Reports on overall storage cluster health, capacity, performance and events.
       Results are obtained from the specified folder, not from a live cluster.

#> 

function Get-PCStorageDiagnosticInfo
{
    [CmdletBinding(DefaultParameterSetName="Write")]
    [OutputType([String])]

    param(
        [parameter(ParameterSetName="Write", Position=0, Mandatory=$false)]
        [ValidateNotNullOrEmpty()]
        [string] $WriteToPath = $($env:userprofile + "\HealthTest\"),

        [parameter(ParameterSetName="Write", Position=1, Mandatory=$false)]
        [ValidateNotNullOrEmpty()]
        [string] $ClusterName = ".",

        [parameter(ParameterSetName="Write", Position=2, Mandatory=$false)]
        [ValidateNotNullOrEmpty()]
        [string] $ZipPrefix = $($env:userprofile + "\HealthTest"),

        [parameter(ParameterSetName="Write", Mandatory=$false)]
        [ValidateNotNullOrEmpty()]
        [bool] $IncludeEvents = $true,
    
        [parameter(ParameterSetName="Write", Mandatory=$false)]
        [ValidateNotNullOrEmpty()]
        [bool] $IncludePerformance = $false,

        [parameter(ParameterSetName="Write", Mandatory=$false)]
        [ValidateNotNullOrEmpty()]
        [bool] $IncludeReliabilityCounters = $false,

        [parameter(Mandatory=$false)]
        [ValidateNotNullOrEmpty()]
        [switch] $MonitoringMode,

        [parameter(ParameterSetName="Write", Mandatory=$false)]
        [ValidateNotNullOrEmpty()]
        [int] $ExpectedNodes,

        [parameter(ParameterSetName="Write", Mandatory=$false)]
        [ValidateNotNullOrEmpty()]
        [int] $ExpectedNetworks,

        [parameter(ParameterSetName="Write", Mandatory=$false)]
        [ValidateNotNullOrEmpty()]
        [int] $ExpectedVolumes,

        [parameter(ParameterSetName="Write", Mandatory=$false)]
        [ValidateNotNullOrEmpty()]
        [int] $ExpectedDedupVolumes,

        [parameter(ParameterSetName="Write", Mandatory=$false)]
        [ValidateNotNullOrEmpty()]
        [int] $ExpectedPhysicalDisks,

        [parameter(ParameterSetName="Write", Mandatory=$false)]
        [ValidateNotNullOrEmpty()]
        [int] $ExpectedPools,
    
        [parameter(ParameterSetName="Write", Mandatory=$false)]
        [ValidateNotNullOrEmpty()]
        [int] $ExpectedEnclosures,

        [parameter(ParameterSetName="Write", Mandatory=$false)]
        [ValidateNotNullOrEmpty()]
        [int] $HoursOfEvents = 48,

        [parameter(ParameterSetName="Read", Mandatory=$true)]
        [ValidateNotNullOrEmpty()]
        [string] $ReadFromPath = "",

        [parameter(ParameterSetName="Write", Mandatory=$false)]
        [ValidateNotNullOrEmpty()]
        [bool] $IncludeLiveDump = $false
        )

    #
    # Set strict mode to check typos on variable and property names
    #

    Set-StrictMode -Version Latest

    #
    # Count number of elements in an array, including checks for $null or single object
    #

    Function NCount { 
        Param ([object] $Item) 
        If ($null -eq $Item) {
            $Result = 0
        } else {
            If ($Item.GetType().BaseType.Name -eq "Array") {
                $Result = ($Item).Count
            } Else { 
                $Result = 1
            }
        }
        Return $Result
    }

    Function VolumeToPath {
        Param ([String] $Volume) 
        if ($null -eq $Associations) { ShowError("No device associations present.") }
        $Result = ""
        $Associations | Foreach-Object {
            If ($_.VolumeID -eq $Volume) { $Result = $_.CSVPath }
             }
        Return $Result
    }

    Function VolumeToCSV {
        Param ([String] $Volume) 
        if ($null -eq $Associations) { ShowError("No device associations present.") }
        $Result = ""
        $Associations | Foreach-Object {
            If ($_.VolumeID -eq $Volume) { $Result = $_.CSVVolume }
        }
        Return $Result
    }
    
    Function VolumeToVD {
        Param ([String] $Volume) 
        if ($null -eq $Associations) { ShowError("No device associations present.") }
        $Result = ""
        $Associations | Foreach-Object {
            If ($_.VolumeID -eq $Volume) { $Result = $_.FriendlyName }
        }
        Return $Result
    }

    Function VolumeToShare {
        Param ([String] $Volume) 
        if ($null -eq $Associations) { ShowError("No device associations present.") }
        $Result = ""
        $Associations | Foreach-Object {
            If ($_.VolumeID -eq $Volume) { $Result = $_.ShareName }
        }
        Return $Result
    }

    Function VolumeToResiliency {
        Param ([String] $Volume) 
        if ($null -eq $Associations) { ShowError("No device associations present.") }
        $Result = ""
        $Associations | Foreach-Object {
            If ($_.VolumeID -eq $Volume) { 
                $Result = $_.VDResiliency+","+$_.VDCopies
                If ($_.VDEAware) { 
                    $Result += ",E"
                } else {
                    $Result += ",NE"
                }
            }
        }
        Return $Result
    }

    Function VolumeToColumns {
        Param ([String] $Volume) 
        if ($null -eq $Associations) { ShowError("No device associations present.") }
        $Result = ""
        $Associations | Foreach-Object {
            If ($_.VolumeID -eq $Volume) { $Result = $_.VDColumns }
        }
        Return $Result
    }

    Function CSVToShare {
        Param ([String] $Volume) 
        if ($null -eq $Associations) { ShowError("No device associations present.") }
        $Result = ""
        $Associations | Foreach-Object {
            If ($_.CSVVolume -eq $Volume) { $Result = $_.ShareName }
        }
        Return $Result
    }

    Function VolumeToPool {
        Param ([String] $Volume) 
        if ($null -eq $Associations) { ShowError("No device associations present.") }
        $Result = ""
        $Associations | Foreach-Object {
            If ($_.VolumeId -eq $Volume) { $Result = $_.PoolName }
        }
        Return $Result
    }

    Function CSVToVD {
        Param ([String] $Volume) 
        if ($null -eq $Associations) { ShowError("No device associations present.") }
        $Result = ""
        $Associations | Foreach-Object {
            If ($_.CSVVolume -eq $Volume) { $Result = $_.FriendlyName }
        }
        Return $Result
    }

    Function CSVToPool {
        Param ([String] $Volume) 
        if ($null -eq $Associations) { ShowError("No device associations present.") }
        $Result = ""
        $Associations | Foreach-Object {
            If ($_.CSVVolume -eq $Volume) { $Result = $_.PoolName }
        }
        Return $Result
    }
    
    Function CSVToNode {
        Param ([String] $Volume) 
        if ($null -eq $Associations) { ShowError("No device associations present.") }
        $Result = ""
        $Associations | Foreach-Object {
            If ($_.CSVVolume -eq $Volume) { $Result = $_.CSVNode }
        }
        Return $Result
    }

    Function VolumeToCSVName {
        Param ([String] $Volume) 
        if ($null -eq $Associations) { ShowError("No device associations present.") }
        $Result = ""
        $Associations | Foreach-Object {
            If ($_.VolumeId -eq $Volume) { $Result = $_.CSVName }
        }
        Return $Result
    }
    
    Function CSVStatus {
        Param ([String] $Volume) 
        if ($null -eq $Associations) { ShowError("No device associations present.") }
        $Result = ""
        $Associations | Foreach-Object {
            If ($_.VolumeId -eq $Volume) { $Result = $_.CSVStatus.Value }
        }
        Return $Result
    }
                
    Function PoolOperationalStatus {
        Param ([String] $Volume) 
        if ($null -eq $Associations) { ShowError("No device associations present.") }
        $Result = ""
        $Associations | Foreach-Object {
            If ($_.VolumeId -eq $Volume) { $Result = $_.PoolOpStatus }
        }
        Return $Result
    }

    Function PoolHealthStatus {
        Param ([String] $Volume) 
        if ($null -eq $Associations) { ShowError("No device associations present.") }
        $Result = ""
        $Associations | Foreach-Object {
            If ($_.VolumeId -eq $Volume) { $Result = $_.PoolHealthStatus }
        }
        Return $Result
    }

    Function PoolHealthyPDs {
        Param ([String] $PoolName)
        $healthyPDs = ""
        If ($PoolName) {
            $totalPDs = (Get-StoragePool -FriendlyName $PoolName -CimSession $ClusterName | Get-PhysicalDisk).Count
            $healthyPDs = (Get-StoragePool -FriendlyName $PoolName -CimSession $ClusterName | Get-PhysicalDisk | Where-Object HealthStatus -eq "Healthy" ).Count
        }
        else {
            ShowError("No storage pool specified")
        }
        return "$totalPDs/$healthyPDs"
    }

    Function VDOperationalStatus {
        Param ([String] $Volume) 
        if ($null -eq $Associations) { ShowError("No device associations present.") }
        $Result = ""
        $Associations | Foreach-Object {
            If ($_.VolumeId -eq $Volume) { $Result = $_.OperationalStatus }
        }
        Return $Result
    }

    Function VDHealthStatus {
        Param ([String] $Volume) 
        if ($null -eq $Associations) { ShowError("No device associations present.") }
        $Result = ""
        $Associations | Foreach-Object {
            If ($_.VolumeId -eq $Volume) { $Result = $_.HealthStatus }
        }
        Return $Result    
    }

    #
    # Veriyfing basic prerequisites on script node.
    #

    $OS = Get-CimInstance -ClassName Win32_OperatingSystem
    $S2DEnabled = $false

    If ([uint64]$OS.BuildNumber -lt 9600) { 
        ShowError("Wrong OS Version - Need at least Windows Server 2012 R2 or Windows 8.1. You are running - " + $OS.Name) 
    }
 
    If (-not (Get-Command -Module FailoverClusters)) { 
        ShowError("Cluster PowerShell not available. Download the Windows Failover Clustering RSAT tools.") 
    }

    Function StartMonitoring {
        Write-Output "Entered continuous monitoring mode. Storage Infrastucture information will be refreshed every 3-6 minutes" -ForegroundColor Yellow    
        Write-Output "Press Ctrl + C to stop monitoring" -ForegroundColor Yellow

        Try { $ClusterName = (Get-Cluster -Name $ClusterName).Name }
        Catch { ShowError("Cluster could not be contacted. `nError="+$_.Exception.Message) }

        $AccessNode = (Get-ClusterNode -Cluster $ClusterName | Where-Object State -like "Up")[0].Name + "." + (Get-Cluster -Name $ClusterName).Domain

        Try { $Volumes = Get-Volume -CimSession $AccessNode  }
        Catch { ShowError("Unable to get Volumes. `nError="+$_.Exception.Message) }

        $AssocJob = Start-Job -ArgumentList $AccessNode,$ClusterName {

            param($AccessNode,$ClusterName)

            $SmbShares = Get-SmbShare -CimSession $AccessNode
            $Associations = Get-VirtualDisk -CimSession $AccessNode |Foreach-Object {

                $o = $_ | Select-Object FriendlyName, CSVName, CSVNode, CSVPath, CSVVolume, 
                ShareName, SharePath, VolumeID, PoolName, VDResiliency, VDCopies, VDColumns, VDEAware

                $AssocCSV = $_ | Get-ClusterSharedVolume -Cluster $ClusterName

                If ($AssocCSV) {
                    $o.CSVName = $AssocCSV.Name
                    $o.CSVNode = $AssocCSV.OwnerNode.Name
                    $o.CSVPath = $AssocCSV.SharedVolumeInfo.FriendlyVolumeName
                    if ($o.CSVPath.Length -ne 0) {
                        $o.CSVVolume = $o.CSVPath.Split("\")[2]
                    }     
                    $AssocLike = $o.CSVPath+"\*"
                    $AssocShares = $SmbShares | Where-Object Path -like $AssocLike 
                    $AssocShare = $AssocShares | Select-Object -First 1
                    If ($AssocShare) {
                        $o.ShareName = $AssocShare.Name
                        $o.SharePath = $AssocShare.Path
                        $o.VolumeID = $AssocShare.Volume
                        If ($AssocShares.Count -gt 1) { $o.ShareName += "*" }
                    }
                }

                Write-Output $o
            }

            $AssocPool = Get-StoragePool -CimSession $AccessNode
            $AssocPool | Foreach-Object {
                $AssocPName = $_.FriendlyName
                Get-StoragePool -CimSession $AccessNode -FriendlyName $AssocPName | 
                Get-VirtualDisk -CimSession $AccessNode | Foreach-Object {
                    $AssocVD = $_
                    $Associations | Foreach-Object {
                        If ($_.FriendlyName -eq $AssocVD.FriendlyName) { 
                            $_.PoolName = $AssocPName 
                            $_.VDResiliency = $AssocVD.ResiliencySettingName
                            $_.VDCopies = $AssocVD.NumberofDataCopies
                            $_.VDColumns = $AssocVD.NumberofColumns
                            $_.VDEAware = $AssocVD.IsEnclosureAware
                        }
                    }
                }
            }

            Write-Output $Associations
        }

        $Associations = $AssocJob | Wait-Job | Receive-Job
        $AssocJob | Remove-Job

        [System.Console]::Clear()

        $Volumes | Where-Object FileSystem -eq CSVFS | Sort-Object SizeRemaining | 
        Format-Table -AutoSize @{Expression={$poolName = VolumeToPool($_.Path); "[$(PoolOperationalStatus($_.Path))/$(PoolHealthStatus($_.Path))] " + $poolName};Label="[OpStatus/Health] Pool"}, 
        @{Expression={(PoolHealthyPDs(VolumeToPool($_.Path)))};Label="HealthyPhysicalDisks"; Align="Center"}, 
        @{Expression={$vd = VolumeToVD($_.Path);  "[$(VDOperationalStatus($_.Path))/$(VDHealthStatus($_.Path))] "+$vd};Label="[OpStatus/Health] VirtualDisk"}, 
        @{Expression={$csvVolume = VolumeToCSV($_.Path); "[" + $_.HealthStatus + "] " + $csvVolume};Label="[Health] CSV Volume"},
        @{Expression={$csvName = VolumeToCSVName($_.Path); $csvStatus = CSVStatus($_.Path);  " [$csvStatus] " + $csvName};Label="[Status] CSV Name"}, 
        @{Expression={CSVToNode(VolumeToCSV($_.Path))};Label="Volume Owner"},   
        @{Expression={VolumeToShare($_.Path)};Label="Share Name"}, 
        @{Expression={$VolResiliency = VolumeToResiliency($_.Path); $volColumns = VolumeToColumns($_.Path); "$VolResiliency,$volColumns" +"Col" };Label="Volume Configuration"},        
        @{Expression={"{0:N2}" -f ($_.Size/1GB)};Label="Total Size";Width=11;Align="Right"},  
        @{Expression={"{0:N2}" -f ($_.SizeRemaining/$_.Size*100)};Label="Avail%";Width=11;Align="Right"}         
        
        StartMonitoring
    }
    If ($MonitoringMode) {
        StartMonitoring 
    }

    #
    # Veriyfing path
    #

    If ($ReadFromPath -ne "") {
        $Path = $ReadFromPath
        $Read = $true
    } else {
        $Path = $WriteToPath
        $Read = $false
    }

    $PathOK = Test-Path $Path -ErrorAction SilentlyContinue
    If ($Read -and -not $PathOK) { ShowError ("Path not found: $Path") }
    If (-not $Read) {
        Remove-Item -Path $Path -ErrorAction SilentlyContinue -Recurse | Out-Null
        MKDIR -ErrorAction SilentlyContinue $Path | Out-Null
    } 
    $PathObject = Get-Item $Path
    If ($null -eq $PathObject) { ShowError ("Invalid Path: $Path") }
    $Path = $PathObject.FullName

    If ($Path.ToUpper().EndsWith(".ZIP")) {
        [Reflection.Assembly]::LoadWithPartialName("System.IO.Compression.FileSystem") | Out-Null
        $ExtractToPath = $Path.Substring(0, $Path.Length - 4)

        Try { [System.IO.Compression.ZipFile]::ExtractToDirectory($Path, $ExtractToPath) }
        Catch { ShowError("Can't extract results as Zip file from '$Path' to '$ExtractToPath'") }

        $Path = $ExtractToPath
    }

    If (-not $Path.EndsWith("\")) { $Path = $Path + "\" }

    # Start Transcript
    $transcriptFile = $Path + "0_CloudHealthSummary.log"
    try{
        Stop-Transcript | Out-Null
    }
    catch [System.InvalidOperationException]{}
    Start-Transcript -Path $transcriptFile -Force


    If ($Read) { 
        "Reading from path : $Path"
    } else { 
        "Writing to path : $Path"
    }

<#
    If ($Read) {
        Try { $SavedVersion = Import-Clixml ($Path + "GetVersion.XML") }
        Catch { $SavedVersion = 1.1 }

        If ($SavedVersion -ne $ScriptVersion) 
        {ShowError("Files are from script version $SavedVersion, but the script is version $ScriptVersion")};
    } else {
        $ScriptVersion | Export-Clixml ($Path + "GetVersion.XML")
    }
#>
    #
    # Handle parameters
    #

    If ($Read) {
        $Parameters = Import-Clixml ($Path + "GetParameters.XML")
        $TodayDate = $Parameters.TodayDate
        $ExpectedNodes = $Parameters.ExpectedNodes
        $ExpectedNetworks = $Parameters.ExpectedNetworks
        $ExpectedVolumes = $Parameters.ExpectedVolumes
        $ExpectedPhysicalDisks = $Parameters.ExpectedPhysicalDisks
        $ExpectedPools = $Parameters.ExpectedPools
        $ExpectedEnclosures = $Parameters.ExpectedEnclosures
        $HoursOfEvents = $Parameters.HoursOfEvents

    } else {
        $Parameters = "" | Select-Object TodayDate, ExpectedNodes, ExpectedNetworks, ExpectedVolumes, 
        ExpectedPhysicalDisks, ExpectedPools, ExpectedEnclosures, HoursOfEvents
        $TodayDate = Get-Date
        $Parameters.TodayDate = $TodayDate
        $Parameters.ExpectedNodes = $ExpectedNodes
        $Parameters.ExpectedNetworks = $ExpectedNetworks 
        $Parameters.ExpectedVolumes = $ExpectedVolumes 
        $Parameters.ExpectedPhysicalDisks = $ExpectedPhysicalDisks
        $Parameters.ExpectedPools = $ExpectedPools
        $Parameters.ExpectedEnclosures = $ExpectedEnclosures
        $Parameters.HoursOfEvents = $HoursOfEvents
        $Parameters | Export-Clixml ($Path + "GetParameters.XML")
    }
    "Date of capture : " + $TodayDate

    #
    # Phase 1
    #

    "`n<<< Phase 1 - Storage Health Overview >>>`n"

    #
    # Get-Cluster
    #

    If ($Read) {
        $Cluster = Import-Clixml ($Path + "GetCluster.XML")
    } else {
        Try { $Cluster = Get-Cluster -Name $ClusterName }
        Catch { ShowError("Cluster could not be contacted. `nError="+$_.Exception.Message) }
        If ($null -eq $Cluster) { ShowError("Server is not in a cluster") }
        $Cluster | Export-Clixml ($Path + "GetCluster.XML")
    }

    $ClusterName = $Cluster.Name + "." + $Cluster.Domain
    "Cluster Name               : $ClusterName"
    
    $S2DEnabled = $Cluster.S2DEnabled
    "S2D Enabled                : $S2DEnabled"

    if ($S2DEnabled -ne $true) {
        if ((Test-NetConnection -ComputerName 'www.microsoft.com' -Hops 1 -ErrorAction SilentlyContinue -WarningAction SilentlyContinue).PingSucceeded) {
            Compare-ModuleVersion
        }
    }

    #
    # Test if it's a scale-out file server
    #

    If ($Read) {
        $ClusterGroups = Import-Clixml ($Path + "GetClusterGroup.XML")
    } else {
        Try { $ClusterGroups = Get-ClusterGroup -Cluster $ClusterName }
        Catch { ShowError("Unable to get Cluster Groups. `nError="+$_.Exception.Message) }
        $ClusterGroups | Export-Clixml ($Path + "GetClusterGroup.XML")
    }

    $ScaleOutServers = $ClusterGroups | Where-Object GroupType -like "ScaleOut*"
    If ($null -eq $ScaleOutServers) { 
        if ($S2DEnabled -ne $true) {
            ShowWarning("No Scale-Out File Server cluster roles found") 
        }
    } else {
        $ScaleOutName = $ScaleOutServers[0].Name+"."+$Cluster.Domain
        "Scale-Out File Server Name : $ScaleOutName"
    }
    #
    # Show health
    #

    # Cluster Nodes

    If ($Read) {
        $ClusterNodes = Import-Clixml ($Path + "GetClusterNode.XML")
    } else {
        Try { $ClusterNodes = Get-ClusterNode -Cluster $ClusterName }
        Catch { ShowError("Unable to get Cluster Nodes. `nError="+$_.Exception.Message) }
        $ClusterNodes | Export-Clixml ($Path + "GetClusterNode.XML")
    }

    # Select an access node, which will be used to query the cluster

    $AccessNode = ($ClusterNodes | Where-Object State -like "Up")[0].Name + "." + $Cluster.Domain
    "Access node                : $AccessNode `n"
    
    #
    # Verify deduplication prerequisites on access node, if in Write mode.
    #

    $DedupEnabled = $true
    if (-not $Read) {
        if ($(Invoke-Command -ComputerName $AccessNode {(-not (Get-Command -Module Deduplication))} )) { 
            $DedupEnabled = $false
            if ($S2DEnabled -ne $true) {
                ShowWarning("Deduplication PowerShell not installed on cluster node.")
            }
        }
    }


    # Gather nodes view of storage and build all the associations

    If (-not $Read) {                         
        $SNVJob = Start-Job -Name 'StorageNodePhysicalDiskView' -ArgumentList $clusterName {
        param ($clusterName)
            $clusterCimSession = New-CimSession -ComputerName $ClusterName
            $snvInstances = Get-CimInstance -Namespace root\Microsoft\Windows\Storage -ClassName MSFT_StorageNodeToPhysicalDisk -CimSession $clusterCimSession            
            $allPhysicalDisks  = Get-PhysicalDisk -CimSession $clusterCimSession               
            $SNV = @()              
                
            Foreach ($phyDisk in $snvInstances) {
                $SNVObject = New-Object -TypeName System.Object                       
                $pdIndex = $phyDisk.PhysicalDiskObjectId.IndexOf("PD:")
                $pdLength = $phyDisk.PhysicalDiskObjectId.Length
                $pdID = $phyDisk.PhysicalDiskObjectId.Substring($pdIndex+3, $pdLength-($pdIndex+4))  
                $PDUID = ($allPhysicalDisks | Where-Object ObjectID -Match $pdID).UniqueID
                $pd = $allPhysicalDisks | Where-Object UniqueID -eq $PDUID
                $nodeIndex = $phyDisk.StorageNodeObjectId.IndexOf("SN:")
                $nodeLength = $phyDisk.StorageNodeObjectId.Length
                $storageNodeName = $phyDisk.StorageNodeObjectId.Substring($nodeIndex+3, $nodeLength-($nodeIndex+4))  
                $poolName = ($pd | Get-StoragePool -CimSession $clusterCimSession | Where-Object IsPrimordial -eq $false).FriendlyName
                if (-not $poolName) {
                    continue
                }

                $SNVObject | Add-Member -Type NoteProperty -Name PhysicalDiskUID -Value $PDUID                
                $SNVObject | Add-Member -Type NoteProperty -Name StorageNode -Value $storageNodeName
                $SNVObject | Add-Member -Type NoteProperty -Name StoragePool -Value $poolName
                $SNVObject | Add-Member -Type NoteProperty -Name MPIOPolicy -Value $phyDisk.LoadBalancePolicy
                $SNVObject | Add-Member -Type NoteProperty -Name MPIOState -Value $phyDisk.IsMPIOEnabled            
                $SNVObject | Add-Member -Type NoteProperty -Name StorageEnclosure -Value $pd.PhysicalLocation
                $SNVObject | Add-Member -Type NoteProperty -Name PathID -Value $phyDisk.PathID
                $SNVObject | Add-Member -Type NoteProperty -Name PathState -Value $phyDisk.PathState

                $SNV += $SNVObject
            }            
            Write-Output $SNV
        }              
    }

    #
    # Generate SBL Connectivity report based on input clusport information
    #

    function Show-SBLConnectivity($node)
    {
        BEGIN {
            $disks = 0
            $enc = 0
            $ssu = 0
        }
        PROCESS {
            switch ($_.DeviceType) {
                0 { $disks += 1 }
                1 { $enc += 1 }
                2 { $ssu += 1 }
            }
        }
        END {
            "$node has $disks disks, $enc enclosures, and $ssu scaleunit"
        }
    }

    if ($S2DEnabled -eq $true) {

        #
        # Gather only
        #

        if (-not $Read) {
            Try {
                $NonHealthyVDs = Get-VirtualDisk | where {$_.HealthStatus -ne "Healthy" -OR $_.OperationalStatus -ne "OK"}
                $NonHealthyVDs | Export-Clixml ($Path + "NonHealthyVDs.XML")

                foreach ($NonHealthyVD in $NonHealthyVDs) {
                    $NonHealthyExtents = $NonHealthyVD | Get-PhysicalExtent | ? OperationalStatus -ne Active | sort-object VirtualDiskOffset, CopyNumber
                    $NonHealthyExtents | Export-Clixml($Path + $NonHealthyVD.FriendlyName + "_Extents.xml")
                }
            } Catch {
                ShowWarning("Not able to query extents for faulted virtual disks")
            } 

            Try {
                $NonHealthyPools = Get-StoragePool | ? IsPrimordial -eq $false
                foreach ($NonHealthyPool in $NonHealthyPools) {
                    $faultyDisks = $NonHealthyPool | Get-PhysicalDisk 
                    $faultySSU = $faultyDisks | Get-StorageFaultDomain -type StorageScaleUnit
                    $faultyDisks | Export-Clixml($Path + $NonHealthyPool.FriendlyName + "_Disks.xml")
                    $faultySSU | Export-Clixml($Path + $NonHealthyPool.FriendlyName + "_SSU.xml")
                }
            } Catch {
                ShowWarning("Not able to query faulty disks and SSU for faulted pools")
            } 
        }

        #
        # Gather and report
        #

        Try {
            Write-Progress -Activity "Gathering SBL connectivity"
            "SBL Connectivity"
            foreach($node in $ClusterNodes |? { $_.State.ToString() -eq 'Up' }) {

                Write-Progress -Activity "Gathering SBL connectivity" -currentOperation "collecting from $node"
                if ($Read) {
                    $endpoints = Import-Clixml ($Path + $node + "_ClusPort.xml")
                } else {
                    $endpoints = Get-CimInstance -Namespace root\wmi -ClassName ClusPortDeviceInformation -ComputerName $node
                    $endpoints | Export-Clixml ($Path + $node + "_ClusPort.xml")
                }

                $endpoints | Show-SBLConnectivity $node
            }
            Write-Progress -Activity "Gathering SBL connectivity" -Completed
        } Catch {
            Write-Progress -Activity "Gathering SBL connectivity" -Completed
            ShowWarning("Gathering SBL connectivity failed")
        }
    }

    # Gather association between pool, virtualdisk, volume, share.
    # This is first used at Phase 4 and is run asynchronously since
    # it can take some time to gather for large numbers of devices.

    If (-not $Read) {

        $AssocJob = Start-Job -Name 'StorageComponentAssociations' -ArgumentList $AccessNode,$ClusterName {
            param($AccessNode,$ClusterName)

            $SmbShares = Get-SmbShare -CimSession $AccessNode
            $Associations = Get-VirtualDisk -CimSession $AccessNode | Foreach-Object {

                $o = $_ | Select-Object FriendlyName, OperationalStatus, HealthStatus, CSVName, CSVStatus, CSVNode, CSVPath, CSVVolume, 
                ShareName, SharePath, VolumeID, PoolName, PoolOpStatus, PoolHealthStatus, VDResiliency, VDCopies, VDColumns, VDEAware

                $AssocCSV = $_ | Get-ClusterSharedVolume -Cluster $ClusterName

                If ($AssocCSV) {
                    $o.CSVName = $AssocCSV.Name
                    $o.CSVStatus = $AssocCSV.State
                    $o.CSVNode = $AssocCSV.OwnerNode.Name
                    $o.CSVPath = $AssocCSV.SharedVolumeInfo.FriendlyVolumeName
                    if ($o.CSVPath.Length -ne 0) {
                        $o.CSVVolume = $o.CSVPath.Split("\")[2]
                    }     
                    $AssocLike = $o.CSVPath+"\*"
                    $AssocShares = $SmbShares | Where-Object Path -like $AssocLike 
                    $AssocShare = $AssocShares | Select-Object -First 1
                    If ($AssocShare) {
                        $o.ShareName = $AssocShare.Name
                        $o.SharePath = $AssocShare.Path
                        $o.VolumeID = $AssocShare.Volume
                        If ($AssocShares.Count -gt 1) { $o.ShareName += "*" }
                    }
                }

                Write-Output $o
            }

            $AssocPool = Get-StoragePool -CimSession $AccessNode
            $AssocPool | Foreach-Object {
                $AssocPName = $_.FriendlyName
                $AssocPOpStatus = $_.OperationalStatus
                $AssocPHStatus = $_.HealthStatus
                Get-StoragePool -CimSession $AccessNode -FriendlyName $AssocPName | 
                Get-VirtualDisk -CimSession $AccessNode | Foreach-Object {
                    $AssocVD = $_
                    $Associations | Foreach-Object {
                        If ($_.FriendlyName -eq $AssocVD.FriendlyName) { 
                            $_.PoolName = $AssocPName 
                            $_.PoolOpStatus = $AssocPOpStatus
                            $_.PoolHealthStatus = $AssocPHStatus
                            $_.VDResiliency = $AssocVD.ResiliencySettingName
                            $_.VDCopies = $AssocVD.NumberofDataCopies
                            $_.VDColumns = $AssocVD.NumberofColumns
                            $_.VDEAware = $AssocVD.IsEnclosureAware
                        }
                    }
                }
            }

            Write-Output $Associations
        }
    }

    # Cluster node health

    $NodesTotal = NCount($ClusterNodes)
    $NodesHealthy = NCount($ClusterNodes | Where-Object State -like "Up")
    "Cluster Nodes up              : $NodesHealthy / $NodesTotal"

    If ($NodesTotal -lt $ExpectedNodes) { ShowWarning("Fewer nodes than the $ExpectedNodes expected") }
    If ($NodesHealthy -lt $NodesTotal) { ShowWarning("Unhealthy nodes detected") }

    If ($Read) {
        $ClusterNetworks = Import-Clixml ($Path + "GetClusterNetwork.XML")
    } else {
        Try { $ClusterNetworks = Get-ClusterNetwork -Cluster $ClusterName }
        Catch { ShowError("Could not get Cluster Nodes. `nError="+$_.Exception.Message) }
        $ClusterNetworks | Export-Clixml ($Path + "GetClusterNetwork.XML")
    }

    # Cluster network health

    $NetsTotal = NCount($ClusterNetworks)
    $NetsHealthy = NCount($ClusterNetworks | Where-Object State -like "Up")
    "Cluster Networks up           : $NetsHealthy / $NetsTotal"
    

    If ($NetsTotal -lt $ExpectedNetworks) { ShowWarning("Fewer cluster networks than the $ExpectedNetworks expected") }
    If ($NetsHealthy -lt $NetsTotal) { ShowWarning("Unhealthy cluster networks detected") }

    If ($Read) {
        $ClusterResources = Import-Clixml ($Path + "GetClusterResource.XML")
    } else {
        Try { $ClusterResources = Get-ClusterResource -Cluster $ClusterName }
        Catch { ShowError("Unable to get Cluster Resources.  `nError="+$_.Exception.Message) }
        $ClusterResources | Export-Clixml ($Path + "GetClusterResource.XML")
    }

    # Cluster resource health

    $ResTotal = NCount($ClusterResources)
    $ResHealthy = NCount($ClusterResources | Where-Object State -like "Online")
    "Cluster Resources Online      : $ResHealthy / $ResTotal "
    If ($ResHealthy -lt $ResTotal) { ShowWarning("Unhealthy cluster resources detected") }

    If ($Read) {
        $CSV = Import-Clixml ($Path + "GetClusterSharedVolume.XML")
    } else {
        Try { $CSV = Get-ClusterSharedVolume -Cluster $ClusterName }
        Catch { ShowError("Unable to get Cluster Shared Volumes.  `nError="+$_.Exception.Message) }
        $CSV | Export-Clixml ($Path + "GetClusterSharedVolume.XML")
    }

    # Cluster shared volume health

    $CSVTotal = NCount($CSV)
    $CSVHealthy = NCount($CSV | Where-Object State -like "Online")
    "Cluster Shared Volumes Online : $CSVHealthy / $CSVTotal"
    If ($CSVHealthy -lt $CSVTotal) { ShowWarning("Unhealthy cluster shared volumes detected") }

    "`nHealthy Components count: [SMBShare -> CSV -> VirtualDisk -> StoragePool -> PhysicalDisk -> StorageEnclosure]"

    # SMB share health

    If ($Read) {
        #$SmbShares = Import-Clixml ($Path + "GetSmbShare.XML")
        $ShareStatus = Import-Clixml ($Path + "ShareStatus.XML")
    } else {
        Try { $SmbShares = Get-SmbShare -CimSession $AccessNode }
        Catch { ShowError("Unable to get SMB Shares. `nError="+$_.Exception.Message) }

        $ShareStatus = $SmbShares | Where-Object ContinuouslyAvailable | Select-Object ScopeName, Name, SharePath, Health
        $Count1 = 0
        $Total1 = NCount($ShareStatus)

        If ($Total1 -gt 0)
        {
            $ShareStatus | Foreach-Object {
                $Progress = $Count1 / $Total1 * 100
                $Count1++
                Write-Progress -Activity "Testing file share access" -PercentComplete $Progress

                $_.SharePath = "\\"+$_.ScopeName+"."+$Cluster.Domain+"\"+$_.Name
                Try { If (Test-Path -Path $_.SharePath  -ErrorAction SilentlyContinue) {
                            $_.Health = "Accessible"
                        } else {
                            $_.Health = "Inaccessible" 
                    } 
                }
                Catch { $_.Health = "Accessible: "+$_.Exception.Message }
            }
            Write-Progress -Activity "Testing file share access" -Completed
        }

        #$SmbShares | Export-Clixml ($Path + "GetSmbShare.XML")
        $ShareStatus | Export-Clixml ($Path + "ShareStatus.XML")

    }

    $ShTotal = NCount($ShareStatus)
    $ShHealthy = NCount($ShareStatus | Where-Object Health -like "Accessible")
    "SMB CA Shares Accessible      : $ShHealthy / $ShTotal"
    If ($ShHealthy -lt $ShTotal) { ShowWarning("Inaccessible CA shares detected") }

    # Open files 

    If ($Read) {
        $SmbOpenFiles = Import-Clixml ($Path + "GetSmbOpenFile.XML")
    } else {
        Try { $SmbOpenFiles = Get-SmbOpenFile -CimSession $AccessNode }
        Catch { ShowError("Unable to get Open Files. `nError="+$_.Exception.Message) }
        $SmbOpenFiles | Export-Clixml ($Path + "GetSmbOpenFile.XML")
    }

    $FileTotal = NCount( $SmbOpenFiles | Group-Object ClientComputerName)
    "Users with Open Files         : $FileTotal"
    If ($FileTotal -eq 0) { ShowWarning("No users with open files") }

    # SMB witness

    If ($Read) {
        $SmbWitness = Import-Clixml ($Path + "GetSmbWitness.XML")
    } else {
        Try { $SmbWitness = Get-SmbWitnessClient -CimSession $AccessNode }
        Catch { ShowError("Unable to get Open Files. `nError="+$_.Exception.Message) }
        $SmbWitness | Export-Clixml ($Path + "GetSmbWitness.XML")
    }

    $WitTotal = NCount($SmbWitness | Where-Object State -eq RequestedNotifications | Group-Object ClientName)
    "Users with a Witness           : $WitTotal"
    If ($WitTotal -eq 0) { ShowWarning("No users with a Witness") }

    # Volume health

    If ($Read) {
        $Volumes = Import-Clixml ($Path + "GetVolume.XML")
    } else {
        Try { $Volumes = Get-Volume -CimSession $AccessNode  }
        Catch { ShowError("Unable to get Volumes. `nError="+$_.Exception.Message) }
        $Volumes | Export-Clixml ($Path + "GetVolume.XML")
    }

    $VolsTotal = NCount($Volumes | Where-Object FileSystem -eq CSVFS )
    $VolsHealthy = NCount($Volumes  | Where-Object FileSystem -eq CSVFS | Where-Object { ($_.HealthStatus -like "Healthy") -or ($_.HealthStatus -eq 0) })
    "Cluster Shared Volumes Healthy: $VolsHealthy / $VolsTotal "

    # Deduplicated volume health

    If ($DedupEnabled)
    {
        If ($Read) {
            $DedupVolumes = Import-Clixml ($Path + "GetDedupVolume.XML")
        } else {
            Try { $DedupVolumes = Invoke-Command -ComputerName $AccessNode { Get-DedupStatus }}
            Catch { ShowError("Unable to get Dedup Volumes. `nError="+$_.Exception.Message) }
            $DedupVolumes | Export-Clixml ($Path + "GetDedupVolume.XML")
        }

        $DedupTotal = NCount($DedupVolumes)
        $DedupHealthy = NCount($DedupVolumes | Where-Object LastOptimizationResult -eq 0 )
        "Dedup Volumes Healthy         : $DedupHealthy / $DedupTotal "

        If ($DedupTotal -lt $ExpectedDedupVolumes) { ShowWarning("Fewer Dedup volumes than the $ExpectedDedupVolumes expected") }
        If ($DedupHealthy -lt $DedupTotal) { ShowWarning("Unhealthy Dedup volumes detected") }
    } else {
        $DedupVolumes = @()
        $DedupTotal = 0
        $DedupHealthy = 0
        If (-not $Read) { $DedupVolumes | Export-Clixml ($Path + "GetDedupVolume.XML") }
    }

    # Virtual disk health

    If ($Read) {
        $VirtualDisks = Import-Clixml ($Path + "GetVirtualDisk.XML")
    } else {
        Try { $SubSystem = Get-StorageSubsystem Cluster* -CimSession $AccessNode
              $VirtualDisks = Get-VirtualDisk -CimSession $AccessNode -StorageSubSystem $SubSystem }
        Catch { ShowError("Unable to get Virtual Disks. `nError="+$_.Exception.Message) }
        $VirtualDisks | Export-Clixml ($Path + "GetVirtualDisk.XML")
    }

    $VDsTotal = NCount($VirtualDisks)
    $VDsHealthy = NCount($VirtualDisks | Where-Object { ($_.HealthStatus -like "Healthy") -or ($_.HealthStatus -eq 0) } )
    "Virtual Disks Healthy         : $VDsHealthy / $VDsTotal"

    If ($VDsHealthy -lt $VDsTotal) { ShowWarning("Unhealthy virtual disks detected") }

    # Storage pool health

    If ($Read) {
        $StoragePools = Import-Clixml ($Path + "GetStoragePool.XML")
    } else {
        Try { $SubSystem = Get-StorageSubsystem Cluster* -CimSession $AccessNode
              $StoragePools =Get-StoragePool -IsPrimordial $False -CimSession $AccessNode -StorageSubSystem $SubSystem }
        Catch { ShowError("Unable to get Storage Pools. `nError="+$_.Exception.Message) }
        $StoragePools | Export-Clixml ($Path + "GetStoragePool.XML")
    }

    $PoolsTotal = NCount($StoragePools)
    $PoolsHealthy = NCount($StoragePools | Where-Object { ($_.HealthStatus -like "Healthy") -or ($_.HealthStatus -eq 0) } )
    "Storage Pools Healthy         : $PoolsHealthy / $PoolsTotal "

    If ($PoolsTotal -lt $ExpectedPools) { ShowWarning("Fewer storage pools than the $ExpectedPools expected") }
    If ($PoolsHealthy -lt $PoolsTotal) { ShowWarning("Unhealthy storage pools detected") }

    # Physical disk health

    If ($Read) {
        $PhysicalDisks = Import-Clixml ($Path + "GetPhysicalDisk.XML")
    } else {
        Try { $SubSystem = Get-StorageSubsystem Cluster* -CimSession $AccessNode
              $PhysicalDisks = Get-PhysicalDisk -CimSession $AccessNode -StorageSubSystem $SubSystem }
        Catch { ShowError("Unable to get Physical Disks. `nError="+$_.Exception.Message) }
        $PhysicalDisks | Export-Clixml ($Path + "GetPhysicalDisk.XML")
    }

    $PDsTotal = NCount($PhysicalDisks)
    $PDsHealthy = NCount($PhysicalDisks | Where-Object { ($_.HealthStatus -like "Healthy") -or ($_.HealthStatus -eq 0) } )
    "Physical Disks Healthy        : $PDsHealthy / $PDsTotal"

    If ($PDsTotal -lt $ExpectedPhysicalDisks) { ShowWarning("Fewer physical disks than the $ExpectedPhysicalDisks expected") }
    If ($PDsHealthy -lt $PDsTotal) { ShowWarning("Unhealthy physical disks detected") }

    # Reliability counters

    If ($Read) {
        if (Test-Path ($Path + "GetReliabilityCounter.XML")) {
            $ReliabilityCounters = Import-Clixml ($Path + "GetReliabilityCounter.XML")
        } else {
            ShowWarning("Reliability Counters not gathered for this capture")
        }
    } else {
        if ($IncludeReliabilityCounters -eq $true) {
            Try { $SubSystem = Get-StorageSubsystem Cluster* -CimSession $AccessNode
                  $ReliabilityCounters = $PhysicalDisks | Get-StorageReliabilityCounter -CimSession $AccessNode }
            Catch { ShowError("Unable to get Storage Reliability Counters. `nError="+$_.Exception.Message) }
            $ReliabilityCounters | Export-Clixml ($Path + "GetReliabilityCounter.XML")
        }
    }

    # Storage enclosure health - only performed if the required KB is present

    If (-not (Get-Command *StorageEnclosure*)) {
        ShowWarning("Storage Enclosure commands not available. See http://support.microsoft.com/kb/2913766/en-us")
    } else {
        If ($Read) {
            If (Test-Path ($Path + "GetStorageEnclosure.XML") -ErrorAction SilentlyContinue ) {
               $StorageEnclosures = Import-Clixml ($Path + "GetStorageEnclosure.XML")
            } Else {
               $StorageEnclosures = ""
            }
        } else {
            Try { $SubSystem = Get-StorageSubsystem Cluster* -CimSession $AccessNode
                  $StorageEnclosures = Get-StorageEnclosure -CimSession $AccessNode -StorageSubSystem $SubSystem }
            Catch { ShowError("Unable to get Enclosures. `nError="+$_.Exception.Message) }
            $StorageEnclosures | Export-Clixml ($Path + "GetStorageEnclosure.XML")
        }

        $EncsTotal = NCount($StorageEnclosures)
        $EncsHealthy = NCount($StorageEnclosures | Where-Object { ($_.HealthStatus -like "Healthy") -or ($_.HealthStatus -eq 0) } )
        "Storage Enclosures Healthy    : $EncsHealthy / $EncsTotal "

        If ($EncsTotal -lt $ExpectedEnclosures) { ShowWarning("Fewer storage enclosures than the $ExpectedEnclosures expected") }
        If ($EncsHealthy -lt $EncsTotal) { ShowWarning("Unhealthy storage enclosures detected") }
    }   

    #
    # Phase 2
    #

    "`n<<< Phase 2 - details on unhealthy components >>>`n"

    $Failed = $False

    If ($NodesTotal -ne $NodesHealthy) { 
        $Failed = $true; 
        "Cluster Nodes:"; 
        $ClusterNodes | Where-Object State -ne "Up" | Format-Table -AutoSize 
    }

    If ($NetsTotal -ne $NetsHealthy) { 
        $Failed = $true; 
        "Cluster Networks:"; 
        $ClusterNetworks | Where-Object State -ne "Up" | Format-Table -AutoSize 
    }

    If ($ResTotal -ne $ResHealthy) { 
        $Failed = $true; 
        "Cluster Resources:"; 
        $ClusterResources | Where-Object State -notlike "Online" | Format-Table -AutoSize 
    }

    If ($CSVTotal -ne $CSVHealthy) { 
        $Failed = $true; 
        "Cluster Shared Volumes:"; 
        $CSV | Where-Object State -ne "Online" | Format-Table -AutoSize 
    }

    If ($VolsTotal -ne $VolsHealthy) { 
        $Failed = $true; 
        "Volumes:"; 
        $Volumes | Where-Object { ($_.HealthStatus -notlike "Healthy") -and ($_.HealthStatus -ne 0) }  | 
        Format-Table Path, HealthStatus  -AutoSize
    }

    If ($DedupTotal -ne $DedupHealthy) { 
        $Failed = $true; 
        "Volumes:"; 
        $DedupVolumes | Where-Object LastOptimizationResult -eq 0 | 
        Format-Table Volume, Capacity, SavingsRate, LastOptimizationResultMessage -AutoSize
    }

    If ($VDsTotal -ne $VDsHealthy) { 
        $Failed = $true; 
        "Virtual Disks:"; 
        $VirtualDisks | Where-Object { ($_.HealthStatus -notlike "Healthy") -and ($_.HealthStatus -ne 0) } | 
        Format-Table FriendlyName, HealthStatus, OperationalStatus, ResiliencySettingName, IsManualAttach  -AutoSize 
    }

    If ($PoolsTotal -ne $PoolsHealthy) { 
        $Failed = $true; 
        "Storage Pools:"; 
        $StoragePools | Where-Object { ($_.HealthStatus -notlike "Healthy") -and ($_.HealthStatus -ne 0) } | 
        Format-Table FriendlyName, HealthStatus, OperationalStatus, IsReadOnly -AutoSize 
    }

    If ($PDsTotal -ne $PDsHealthy) { 
        $Failed = $true; 
        "Physical Disks:"; 
        $PhysicalDisks | Where-Object { ($_.HealthStatus -notlike "Healthy") -and ($_.HealthStatus -ne 0) } | 
        Format-Table FriendlyName, EnclosureNumber, SlotNumber, HealthStatus, OperationalStatus, Usage -AutoSize
    }

    If (Get-Command *StorageEnclosure*)
    {
        If ($EncsTotal -ne $EncsHealthy) { 
            $Failed = $true; "Enclosures:";
            $StorageEnclosures | Where-Object { ($_.HealthStatus -notlike "Healthy") -and ($_.HealthStatus -ne 0) } | 
            Format-Table FriendlyName, HealthStatus, ElementTypesInError -AutoSize 
        }
    }

    If ($ShTotal -ne $ShHealthy) { 
        $Failed = $true; 
        "CA Shares:";
        $ShareStatus | Where-Object Health -notlike "Healthy" | Format-Table -AutoSize
    }

    If (-not $Failed) { 
        "`nNo unhealthy components" 
    }

    #
    # Phase 3
    #

    "`n<<< Phase 3 - Firmware and drivers >>>`n"

    "Devices and drivers by Model and Driver Version per cluster node" 

    If ($Read) {
        $clusterNodeNames = (Get-ClusterNode -Cluster $ClusterName).Name
        foreach ($node in $clusterNodeNames) {
            "`nCluster Node: $node"
            $Drivers = Import-Clixml ($Path + $node + "_GetDrivers.XML")
            $RelevantDrivers = $Drivers | Where-Object { ($_.DeviceName -like "LSI*") -or ($_.DeviceName -like "Mellanox*") -or ($_.DeviceName -like "Chelsio*") } | 
            Group-Object DeviceName, DriverVersion | 
            Select-Object @{Expression={$_.Name};Label="Device Name, Driver Version"}
            $RelevantDrivers
        }         
    } else {
        $clusterNodeNames = (Get-ClusterNode -Cluster $ClusterName).Name
        foreach ($node in $clusterNodeNames) { 
            "`nCluster Node: $node"
            Try { $Drivers = Get-CimInstance -ClassName Win32_PnPSignedDriver -ComputerName $node }
            Catch { ShowError("Unable to get Drivers on node $nod. `nError="+$_.Exception.Message) }
            $Drivers | Export-Clixml ($Path + $node + "_GetDrivers.XML")
            $RelevantDrivers = $Drivers | Where-Object { ($_.DeviceName -like "LSI*") -or ($_.DeviceName -like "Mellanox*") -or ($_.DeviceName -like "Chelsio*") } | 
            Group-Object DeviceName, DriverVersion | 
            Select-Object @{Expression={$_.Name};Label="Device Name, Driver Version"}
            $RelevantDrivers
        }
    }

    "`nPhysical disks by Media Type, Model and Firmware Version" 
    $PhysicalDisks | Group-Object MediaType, Model, FirmwareVersion | Format-Table Count, @{Expression={$_.Name};Label="Media Type, Model, Firmware Version"} -AutoSize

 
    If ( -not (Get-Command *StorageEnclosure*) ) {
        ShowWarning("Storage Enclosure commands not available. See http://support.microsoft.com/kb/2913766/en-us")
    } else {
        "Storage Enclosures by Model and Firmware Version"
        $StorageEnclosures | Group-Object Model, FirmwareVersion | Format-Table Count, @{Expression={$_.Name};Label="Model, Firmware Version"} -AutoSize
    }
    
    #
    # Phase 4 Prep
    #

    "`n<<< Phase 4 - Pool, Physical Disk and Volume Details >>>"

    if ($Read) {
        $Associations = Import-Clixml ($Path + "GetAssociations.XML")
        $SNVView = Import-Clixml ($Path + "GetStorageNodeView.XML")
    } else {
        "`nCollecting device associations..."
        Try {
            $Associations = $AssocJob | Wait-Job | Receive-Job
            $AssocJob | Remove-Job
            if ($null -eq $Associations) {
                ShowWarning("Unable to get object associations")
            }
            $Associations | Export-Clixml ($Path + "GetAssociations.XML")

            "`nCollecting storage view associations..."
            $SNVView = $SNVJob | Wait-Job | Receive-Job
            $SNVJob | Remove-Job
            if ($null -eq $SNVView) {
                ShowWarning("Unable to get nodes storage view associations")
            }
            $SNVView | Export-Clixml ($Path + "GetStorageNodeView.XML")        
        } catch {
            ShowWarning("Not able to query associations..")
        }
    }

    #
    # Phase 4
    #

    "`n[Health Report]" 
    "`nVolumes with status, total size and available size, sorted by Available Size" 
    "Notes: Sizes shown in gigabytes (GB). * means multiple shares on that volume"

    $Volumes | Where-Object FileSystem -eq CSVFS | Sort-Object SizeRemaining | 
    Format-Table -AutoSize @{Expression={$poolName = VolumeToPool($_.Path); "[$(PoolOperationalStatus($_.Path))/$(PoolHealthStatus($_.Path))] " + $poolName};Label="[OpStatus/Health] Pool"}, 
    @{Expression={(PoolHealthyPDs(VolumeToPool($_.Path)))};Label="HealthyPhysicalDisks"; Align="Center"}, 
    @{Expression={$vd = VolumeToVD($_.Path);  "[$(VDOperationalStatus($_.Path))/$(VDHealthStatus($_.Path))] "+$vd};Label="[OpStatus/Health] VirtualDisk"}, 
    @{Expression={$csvVolume = VolumeToCSV($_.Path); "[" + $_.HealthStatus + "] " + $csvVolume};Label="[Health] CSV Volume"},
    @{Expression={$csvName = VolumeToCSVName($_.Path); $csvStatus = CSVStatus($_.Path);  " [$csvStatus] " + $csvName};Label="[Status] CSV Name"}, 
    @{Expression={CSVToNode(VolumeToCSV($_.Path))};Label="Volume Owner"},   
    @{Expression={VolumeToShare($_.Path)};Label="Share Name"}, 
    @{Expression={$VolResiliency = VolumeToResiliency($_.Path); $volColumns = VolumeToColumns($_.Path); "$VolResiliency,$volColumns" +"Col" };Label="Volume Configuration"},        
    @{Expression={"{0:N2}" -f ($_.Size/1GB)};Label="Total Size";Width=11;Align="Right"},  
    @{Expression={"{0:N2}" -f ($_.SizeRemaining/$_.Size*100)};Label="Avail%";Width=11;Align="Right"} 

    If ($DedupEnabled -and ($DedupTotal -gt 0))
    {
        "Dedup Volumes with status, total size and available size, sorted by Savings %" 
        "Notes: Sizes shown in gigabytes (GB). * means multiple shares on that volume"

        $DedupVolumes | Sort-Object SavingsRate -Descending | 
        Format-Table -AutoSize @{Expression={$poolName = VolumeToPool($_.VolumeId); "[$(PoolOperationalStatus($_.VolumeId))/$(PoolHealthStatus($_.VolumeId))] " + $poolName};Label="[OpStatus/Health] Pool"},  
        @{Expression={(PoolHealthyPDs(VolumeToPool($_.VolumeId)))};Label="HealthyPhysicalDisks"; Align="Center"}, 
        @{Expression={$vd = VolumeToVD($_.VolumeId);  "[$(VDOperationalStatus($_.VolumeId))/$(VDHealthStatus($_.VolumeId))] "+$vd};Label="[OpStatus/Health] VirtualDisk"},  
        @{Expression={VolumeToCSV($_.VolumeId)};Label="Volume "},
        @{Expression={VolumeToShare($_.VolumeId)};Label="Share"},
        @{Expression={"{0:N2}" -f ($_.Capacity/1GB)};Label="Capacity";Width=11;Align="Left"}, 
        @{Expression={"{0:N2}" -f ($_.UnoptimizedSize/1GB)};Label="Before";Width=11;Align="Right"}, 
        @{Expression={"{0:N2}" -f ($_.UsedSpace/1GB)};Label="After";Width=11;Align="Right"}, 
        @{Expression={"{0:N2}" -f ($_.SavingsRate)};Label="Savings%";Width=11;Align="Right"}, 
        @{Expression={"{0:N2}" -f ($_.FreeSpace/1GB)};Label="Free";Width=11;Align="Right"}, 
        @{Expression={"{0:N2}" -f ($_.FreeSpace/$_.Capacity*100)};Label="Free%";Width=11;Align="Right"},
        @{Expression={"{0:N0}" -f ($_.InPolicyFilesCount)};Label="Files";Width=11;Align="Right"}
    }
    
    If ($SNVView) {
        "`n[Storage Node view]"
        $SNVView | sort StorageNode,StorageEnclosure | Format-Table -AutoSize @{Expression = {$_.StorageNode}; Label = "StorageNode"; Align = "Left"},
        @{Expression = {$_.StoragePool}; Label = "StoragePool"; Align = "Left"},
        @{Expression = {$_.MPIOPolicy}; Label = "MPIOPolicy"; Align = "Left"},
        @{Expression = {$_.MPIOState}; Label = "MPIOState"; Align = "Left"},
        @{Expression = {$_.PathID}; Label = "PathID"; Align = "Left"},
        @{Expression = {$_.PathState}; Label = "PathState"; Align = "Left"},
        @{Expression = {$_.PhysicalDiskUID}; Label = "PhysicalDiskUID"; Align = "Left"},
        @{Expression = {$_.StorageEnclosure}; Label = "StorageEnclosureLocation"; Align = "Left"} 
    }

    "`n[Capacity Report]"
    "Physical disks by Enclosure, Media Type and Health Status, with total and unallocated space" 
    "Note: Sizes shown in gigabytes (GB)"

    $PDStatus = $PhysicalDisks | Where-Object EnclosureNumber -ne $null | 
    Sort-Object EnclosureNumber, MediaType, HealthStatus |  
    Group-Object EnclosureNumber, MediaType, HealthStatus | 
    Select-Object Count, TotalSize, Unalloc, 
    @{Expression={$_.Name.Split(",")[0].Trim().TrimEnd()}; Label="Enc"},
    @{Expression={$_.Name.Split(",")[1].Trim().TrimEnd()}; Label="Media"},
    @{Expression={$_.Name.Split(",")[2].Trim().TrimEnd()}; Label="Health"}

    $PDStatus | Foreach-Object {
        $Current = $_
        $TotalSize = 0
        $Unalloc = 0
        $PDCurrent = $PhysicalDisks | Where-Object { ($_.EnclosureNumber -eq $Current.Enc) -and ($_.MediaType -eq $Current.Media) -and ($_.HealthStatus -eq $Current.Health) }
        $PDCurrent | Foreach-Object {
            $Unalloc += $_.Size - $_.AllocatedSize
            $TotalSize +=$_.Size
        }
        
        $Current.Unalloc = $Unalloc
        $Current.TotalSize = $TotalSize
    }

    $PDStatus | Format-Table -AutoSize Enc, Media, Health, Count, 
    @{Expression={"{0:N2}" -f ($_.TotalSize/$_.Count/1GB)};Label="Avg Size";Width=11;Align="Right"}, 
    @{Expression={"{0:N2}" -f ($_.TotalSize/1GB)};Label="Total Size";Width=11;Align="Right"}, 
    @{Expression={"{0:N2}" -f ($_.Unalloc/1GB)};Label="Unallocated";Width=11;Align="Right"},
    @{Expression={"{0:N2}" -f ($_.Unalloc/$_.TotalSize*100)};Label="Unalloc %";Width=11;Align="Right"} 

    "Pools with health, total size and unallocated space" 
    "Note: Sizes shown in gigabytes (GB)"

    $StoragePools | Sort-Object FriendlyName | 
    Format-Table -AutoSize @{Expression={$_.FriendlyName};Label="Name"}, 
    @{Expression={$_.HealthStatus};Label="Health"}, 
    @{Expression={"{0:N2}" -f ($_.Size/1GB)};Label="Total Size";Width=11;Align="Right"}, 
    @{Expression={"{0:N2}" -f (($_.Size-$_.AllocatedSize)/1GB)};Label="Unallocated";Width=11;Align="Right"}, 
    @{Expression={"{0:N2}" -f (($_.Size-$_.AllocatedSize)/$_.Size*100)};Label="Unalloc%";Width=11;Align="Right"} 

    #
    # Phase 5
    #

    "<<< Phase 5 - Storage Performance >>>`n"

    If ((-not $Read) -and (-not $IncludePerformance)) {
       "Performance was excluded by a parameter`n"
    }

    If ((-not $Read) -and $IncludePerformance) {

        $PerfSamples = 60 
        "Please wait for $PerfSamples seconds while performance samples are collected."

        $PerfNodes = $ClusterNodes | Where-Object State -like "Up" | Foreach-Object {$_.Name}
        $PerfCounters = "reads/sec","writes/sec","read latency","write latency"
        $PerfItems = $PerfNodes | Foreach-Object { $Node=$_; $PerfCounters | Foreach-Object { ("\\"+$Node+"\Cluster CSV File System(*)\"+$_) } }
        $PerfRaw = Get-Counter -Counter $PerfItems -SampleInterval 1 -MaxSamples $PerfSamples

        "Collected $PerfSamples seconds of raw performance counters. Processing...`n"

        $Count1 = 0
        $Total1 = $PerfRaw.Count

        If ($Total1 -gt 0) {

            $PerfDetail = $PerfRaw | Foreach-Object { 
                $TimeStamp = $_.TimeStamp
        
                $Progress = $Count1 / $Total1 * 45
                $Count1++
                Write-Progress -Activity "Processing performance samples" -PercentComplete $Progress

                $_.CounterSamples | Foreach-Object { 
                    $DetailRow = "" | Select-Object Time, Pool, Owner, Node, Volume, Share, Counter, Value
                    $Split = $_.Path.Split("\")
                    $DetailRow.Time = $TimeStamp
                    $DetailRow.Node = $Split[2]
                    $DetailRow.Volume = $_.InstanceName
                    $DetailRow.Counter = $Split[4]
                    $DetailRow.Value = $_.CookedValue
                    $DetailRow
                } 
            }

            Write-Progress -Activity "Processing performance samples" -PercentComplete 50
            $PerfDetail = $PerfDetail | Sort-Object Volume

            $Last = $PerfDetail.Count - 1
            $Volume = ""
    
            $PerfVolume = 0 .. $Last | Foreach-Object {

                If ($Volume -ne $PerfDetail[$_].Volume) {
                    $Volume = $PerfDetail[$_].Volume
                    $Pool = CSVToPool ($Volume)
                    $Owner = CSVToNode ($Volume)
                    $Share = CSVToShare ($Volume)
                    $ReadIOPS = 0
                    $WriteIOPS = 0
                    $ReadLatency = 0
                    $WriteLatency = 0
                    $NonZeroRL = 0
                    $NonZeroWL = 0

                    $Progress = 55 + ($_ / $Last * 45 )
                    Write-Progress -Activity "Processing performance samples" -PercentComplete $Progress
                }

                $PerfDetail[$_].Pool = $Pool
                $PerfDetail[$_].Owner = $Owner
                $PerfDetail[$_].Share = $Share

                $Value = $PerfDetail[$_].Value

                Switch ($PerfDetail[$_].Counter) {
                    "reads/sec" { $ReadIOPS += $Value }
                    "writes/sec" { $WriteIOPS += $Value }
                    "read latency" { $ReadLatency += $Value; If ($Value -gt 0) {$NonZeroRL++} }
                    "write latency" { $WriteLatency += $Value; If ($Value -gt 0) {$NonZeroWL++} }
                    default { Write-Warning ?Invalid counter? }
                }

                If ($_ -eq $Last) { 
                    $EndofVolume = $true 
                } else { 
                    If ($Volume -ne $PerfDetail[$_+1].Volume) { 
                        $EndofVolume = $true 
                    } else { 
                        $EndofVolume = $false 
                    }
                }

                If ($EndofVolume) {
                    $VolumeRow = "" | Select-Object Pool, Volume, Share, ReadIOPS, WriteIOPS, TotalIOPS, ReadLatency, WriteLatency, TotalLatency
                    $VolumeRow.Pool = $Pool
                    $VolumeRow.Volume = $Volume
                    $VolumeRow.Share = $Share
                    $VolumeRow.ReadIOPS = [int] ($ReadIOPS / $PerfSamples *  10) / 10
                    $VolumeRow.WriteIOPS = [int] ($WriteIOPS / $PerfSamples * 10) / 10
                    $VolumeRow.TotalIOPS = $VolumeRow.ReadIOPS + $VolumeRow.WriteIOPS
                    If ($NonZeroRL -eq 0) {$NonZeroRL = 1}
                    $VolumeRow.ReadLatency = [int] ($ReadLatency / $NonZeroRL * 1000000 ) / 1000 
                    If ($NonZeroWL -eq 0) {$NonZeroWL = 1}
                    $VolumeRow.WriteLatency = [int] ($WriteLatency / $NonZeroWL * 1000000 ) / 1000
                    $VolumeRow.TotalLatency = [int] (($ReadLatency + $WriteLatency) / ($NonZeroRL + $NonZeroWL) * 1000000) / 1000
                    $VolumeRow
                 }
            }
    
        } else {
            ShowWarning("Unable to collect performance information")
            $PerfVolume = @()
            $PerfDetail = @()
        }

        $PerfVolume | Export-Clixml ($Path + "GetVolumePerf.XML")
        $PerfDetail | Export-Csv ($Path + "VolumePerformanceDetails.TXT")
    }

    If ($Read) { 
        Try { $PerfVolume = Import-Clixml ($Path + "GetVolumePerf.XML") }
        Catch { $PerfVolume = @() }
    }

    If ($Read -or $IncludePerformance) {

        If (-not $PerfVolume) {
            "No storage performance information found" 
        } Else { 
        
            "Storage Performance per Volume, sorted by Latency"
            "Notes: Latencies in milliseconds (ms). * means multiple shares on that volume`n"

            $PerfVolume | Sort-Object TotalLatency -Descending | Select-Object * -ExcludeProperty TotalL* | Format-Table -AutoSize 
        }
    }

    #
    # Phase 6
    #

    "<<< Phase 6 - Recent Error events >>>`n"

    If ((-not $Read) -and (-not $IncludeEvents)) {
       "Events were excluded by a parameter`n"
    }

    If ((-not $Read) -and $IncludeEvents) {

        "Starting Export of Cluster Logs..." 

        # Cluster log collection will take some time. 
        # Using Start-Job to run them in the background, while we collect events and other diagnostic information

        $ClusterLogJob = Start-Job -ArgumentList $ClusterName,$Path { 
            param($c,$p)
            Get-ClusterLog -Cluster $c -Destination $p -UseLocalTime
            if ($using:S2DEnabled -eq $true) {
                Get-ClusterLog -Cluster $c -Destination $p -Health -UseLocalTime
            }
        }

        "Exporting Event Logs..." 

        $AllErrors = @();
        $Logs = Invoke-Command -ArgumentList $HoursOfEvents -ComputerName $($ClusterNodes | Where-Object State -like "Up") {

            Param([int] $Hours)
            # Calculate number of milliseconds and prepare the WEvtUtil parameter to filter based on date/time
            $MSecs = $Hours * 60 * 60 * 1000
            
            $QParameterLevel = "*[System[(Level=2)]]"
            $QParameter = "*[System[(Level=2) and TimeCreated[timediff(@SystemTime) <= "+$MSecs+"]]]"
            $QParameterUnfiltered = "*[System[TimeCreated[timediff(@SystemTime) <= "+$MSecs+"]]]"

            $Node = $env:COMPUTERNAME
            $NodePath = [System.IO.Path]::GetTempPath()
            $RPath = "\\"+$Node+"\"+$NodePath.Substring(0,1)+"$\"+$NodePath.Substring(3,$NodePath.Length-3)

            $LogPatterns = 'Storage','SMB','Failover','VHDMP','Hyper-V','ResumeKeyFilter','Witness','PnP','Space','REFS','NTFS','storport','disk','Kernel' | Foreach-Object { "*$_*" }
            $LogPatterns += 'System','Application'

            #$Logs = Get-WinEvent -ListLog $LogPatterns -ComputerName $Node | Where-Object LogName -NotLike "*Diag*" 
            $Logs = Get-WinEvent -ListLog $LogPatterns -ComputerName $Node  
            $Logs | Foreach-Object {
        
                $FileSuffix = $Node+"_Event_"+$_.LogName.Replace("/","-")+".EVTX"
                $NodeFile = $NodePath+$FileSuffix
                $RFile = $RPath+$FileSuffix

                # Export filtered log file using the WEvtUtil command-line tool
                # This includes filtering the events to errors (Level=2) that happened in recent hours.
                if ($_.LogName -like "Microsoft-Windows-FailoverClustering-ClusBflt/Management") {
                    WEvtUtil.exe epl $_.LogName $NodeFile /q:$QParameterLevel /ow:true
                } else {
                    WEvtUtil.exe epl $_.LogName $NodeFile /q:$QParameter /ow:true
                }
                Write-Output $RFile
            }

            $Logs | Foreach-Object {
        
                $UnfilteredFileSuffix = $Node+"_UnfilteredEvent_"+$_.LogName.Replace("/","-")+".EVTX"
                $UnfilteredNodeFile = $NodePath+$UnfilteredFileSuffix
                $UnfilteredRFile = $RPath+$UnfilteredFileSuffix

                # Export unfiltered log file using the WEvtUtil command-line tool
            
                if ($_.LogName -like "Microsoft-Windows-FailoverClustering-ClusBflt/Management") {
                    WEvtUtil.exe epl $_.LogName $UnfilteredNodeFile /ow:true
                } else {
                    WEvtUtil.exe epl $_.LogName $UnfilteredNodeFile /q:$QParameterUnfiltered /ow:true
                }
                Write-Output $UnfilteredRFile
            }
        }

        "Copying Event Logs...."

        $Logs |Foreach-Object {
            # Copy event log files and remove them from the source
            Copy-Item $_ $Path -Force -ErrorAction SilentlyContinue
            Remove-Item $_ -Force -ErrorAction SilentlyContinue
        }

        "Processing Event Logs..." 

        $Files = Get-ChildItem ($Path+"\*_Event_*.EVTX") | Sort-Object Name

        If ($Files) {

            $Total1 = $Files.Count
            #$E = "" | Select-Object MachineName, LogName, EventID, Count
            $ErrorFound = $false
            $Count1 = 0

            $Files | Foreach-Object {
                Write-Progress -Activity "Processing Event Logs - Reading in" -PercentComplete ($Count1 / $Total1 * 100)
                $Count1++

                $ErrorEvents = Get-WinEvent -Path $_ -ErrorAction SilentlyContinue | 
                Sort-Object MachineName, LogName, Id | Group-Object MachineName, LogName, Id 

                If ($ErrorEvents) {
                     $ErrorEvents | Foreach-Object { $AllErrors += $_ }
                     $ErrorFound = $true 
                }
            } 

            Write-Progress -Activity "Processing Event Logs - Reading in" -Completed
        }

        #
        # Find the node name prefix, so we can trim the node name if possible
        #

        $NodeCount = @($ClusterNodes).Count
        $NodeSame = 0
        If ($NodeCount -gt 1) { 
    
            # Find the length of the shortest node name
            $NodeShort = $ClusterNodes[0].Name.Length
            1..($NodeCount-1) | Foreach-Object {
                If ($NodeShort -gt $ClusterNodes[$_].Name.Length) {
                    $NodeShort = $ClusterNodes[$_].Name.Length
                }
            }

            # Find the first character that's different in a node name (end of prefix)
            $Current = 0
            $Done = $false
            While (-not $Done) {

                1..($NodeCount-1) | Foreach-Object {
                    If ($ClusterNodes[0].Name[$Current] -ne $ClusterNodes[$_].Name[$Current]) {
                        $Done = $true
                    }
                }
                $Current++
                If ($Current -eq $NodeShort) {
                    $Done = $true
                }
            }
            # The last character was the end of the prefix
            $NodeSame = $Current-1
        } 

        #
        # Trim the node name by removing the node name prefix
        #
        Function TrimNode {
            Param ([String] $Node) 
            $Result = $Node.Split(".")[0].Trim().TrimEnd()
            If ($NodeSame -gt 0) { $Result = $Result.Substring($NodeSame, $Result.Length-$NodeSame) }
            Return $Result
        }

        # 
        # Trim the log name by removing some common log name prefixes
        #

        Function TrimLogName {
            Param ([String] $LogName) 
            $Result = $LogName.Split(",")[1].Trim().TrimEnd()
            $Result = $Result.Replace("Microsoft-Windows-","")
            $Result = $Result.Replace("Hyper-V-Shared-VHDX","Shared-VHDX")
            $Result = $Result.Replace("Hyper-V-High-Availability","Hyper-V-HA")
            $Result = $Result.Replace("FailoverClustering","Clustering")
            Return $Result
        }

        #
        # Convert the grouped table into a table with the fields we need
        #

        $Errors = $AllErrors | Select-Object @{Expression={TrimLogName($_.Name)};Label="LogName"},
        @{Expression={[int] $_.Name.Split(",")[2].Trim().TrimEnd()};Label="EventId"},
        @{Expression={TrimNode($_.Name)};Label="Node"}, Count, 
        @{Expression={$_.Group[0].Message};Label="Message"} | 
        Sort-Object LogName, EventId, Node

        #
        # Prepare to summarize events by LogName/EventId
        #

        If ($Errors) {

            $Last = $Errors.Count -1
            $LogName = ""
            $EventID = 0

            $ErrorSummary = 0 .. $Last | Foreach-Object {

                #
                # Top of row, initialize the totals
                #

                If (($LogName -ne $Errors[$_].LogName) -or ($EventId -ne $Errors[$_].EventId)) {
                    Write-Progress -Activity "Processing Event Logs - Summary" -PercentComplete ($_ / ($Last+1) * 100)
                    $LogName = $Errors[$_].LogName
                    $EventId = $Errors[$_].EventId
                    $Message = $Errors[$_].Message

                    # Zero out the node hash table
                    $NodeData = @{}
                    $ClusterNodes | Foreach-Object { 
                        $Node = TrimNode($_.Name)
                        $NodeData.Add( $Node, 0) 
                    }
                }

                # Add the error count to the node hash table
                $Node = $Errors[$_].Node
                $NodeData[$Node] += $Errors[$_].Count

                #
                # Is it the end of row?
                #

                If ($_ -eq $Last) { 
                    $EndofRow = $true 
                } else { 
                    If (($LogName -ne $Errors[$_+1].LogName) -or ($EventId -ne $Errors[$_+1].EventId)) { 
                        $EndofRow = $true 
                    } else { 
                        $EndofRow = $false 
                    }
                }

                # 
                # End of row, generate the row with the totals per Logname, EventId
                #

                If ($EndofRow) {
                    $ErrorRow = "" | Select-Object LogName, EventId
                    $ErrorRow.LogName = $LogName
                    $ErrorRow.EventId = "<" + $EventId + ">"
                    $TotalErrors = 0
                    $ClusterNodes | Sort-Object Name | Foreach-Object { 
                        $Node = TrimNode($_.Name)
                        $NNode = "N"+$Node
                        $ErrorRow | Add-Member -NotePropertyName $NNode -NotePropertyValue $NodeData[$Node]
                        $TotalErrors += $NodeData[$Node]
                    }
                    $ErrorRow | Add-Member -NotePropertyName "Total" -NotePropertyValue $TotalErrors
                    $ErrorRow | Add-Member -NotePropertyName "Message" -NotePropertyValue $Message
                    $ErrorRow
                }
            }
        } else {
            $ErrorSummary = @()
        }

        $ErrorSummary | Export-Clixml ($Path + "GetAllErrors.XML")
        Write-Progress -Activity "Processing Event Logs - Summary" -Completed

        "Gathering System Info and Minidump files ..." 

        $Count1 = 0
        $Total1 = NCount($ClusterNodes | Where-Object State -like "Up")
    
        If ($Total1 -gt 0) {
    
            $ClusterNodes | Where-Object State -like "Up" | Foreach-Object {

                $Progress = ( $Count1 / $Total1 ) * 100
                Write-Progress -Activity "Gathering System Info and Minidump files" -PercentComplete $Progress
                $Node = $_.Name + "." + $Cluster.Domain

                # Gather SYSTEMINFO.EXE output for a given node

                $LocalFile = $Path+$Node+"_SystemInfo.TXT"
                SystemInfo.exe /S $Node >$LocalFile

                # Gather Network Adapter information for a given node

                $LocalFile = $Path+"GetNetAdapter_"+$Node+".XML"
                Try { Get-NetAdapter -CimSession $Node >$LocalFile }
                Catch { ShowWarning("Unable to get a list of network adapters for node $Node") }

                # Gather SMB Network information for a given node

                $LocalFile = $Path+"GetSmbServerNetworkInterface_"+$Node+".XML"
                Try { Get-SmbServerNetworkInterface -CimSession $Node >$LocalFile } 
                Catch { ShowWarning("Unable to get a list of SMB network interfaces for node $Node") }

                # Enumerate minidump files for a given node

                Try { $NodePath = Invoke-Command -ComputerName $Node { Get-Content Env:\SystemRoot }
                      $RPath = "\\"+$Node+"\"+$NodePath.Substring(0,1)+"$\"+$NodePath.Substring(3,$NodePath.Length-3)+"\Minidump\*.dmp"
                      $DmpFiles = Get-ChildItem -Path $RPath -Recurse -ErrorAction SilentlyContinue }                       
                Catch { $DmpFiles = ""; ShowWarning("Unable to get minidump files for node $Node") }

                # Copy minidump files from the node

                $DmpFiles | Foreach-Object {
                    $LocalFile = $Path + $Node + "_" + $_.Name 
                    Try { Copy-Item $_.FullName $LocalFile } 
                    Catch { ShowWarning("Could not copy minidump file $_.FullName") }
                }        

                $Count1++
            }
        }

        Write-Progress -Activity "Gathering System Info and Minidump files" -Completed

        "Receiving Cluster Logs..."
        $ClusterLogJob | Wait-Job | Receive-Job
        $ClusterLogJob | Remove-Job        

        $errorFilePath = $Path + "\*"
        Remove-Item -Path $errorFilePath -Include "*_Event_*.EVTX" -Recurse -Force -ErrorAction SilentlyContinue

        "All Logs Received`n"
    }

    If ($Read) { 
        Try { $ErrorSummary = Import-Clixml ($Path + "GetAllErrors.XML") }
        Catch { $ErrorSummary = @() }
    }

    If ($Read -or $IncludeEvents) {
        If (-not $ErrorSummary) {
            "No errors found`n" 
        } Else { 

            #
            # Output the final error summary
            #
            "Summary of Error Events (in the last $HoursOfEvents hours) by LogName and EventId"
            $ErrorSummary | Sort-Object Total -Descending | Select-Object * -ExcludeProperty Group, Values | Format-Table  -AutoSize
        }
    }

    if ($S2DEnabled -ne $true) { 
        if ((([System.Environment]::OSVersion.Version).Major) -ge 10) {
            "Gathering the storage diagnostic information"
            $deleteStorageSubsystem = $false
            if (-not (Get-StorageSubsystem -FriendlyName Clustered*)) {
                $storageProviderName = (Get-StorageProvider -CimSession $ClusterName | ? Manufacturer -match 'Microsoft').Name
                $registeredSubSystem = Register-StorageSubsystem -ProviderName $storageProviderName -ComputerName $ClusterName -ErrorAction SilentlyContinue
                $deleteStorageSubsystem = $true
                $storagesubsystemToDelete = Get-StorageSubsystem -FriendlyName Clustered*
            }
            $destinationPath = Join-Path -Path $Path -ChildPath 'StorageDiagnosticInfo'
            If (Test-Path -Path $destinationPath) {
                Remove-Item -Path $destinationPath -Recurse -Force
            }
            New-Item -Path $destinationPath -ItemType Directory
            $clusterSubsystem = (Get-StorageSubSystem | Where-Object Model -eq 'Clustered Windows Storage').FriendlyName
            Stop-StorageDiagnosticLog -StorageSubSystemFriendlyName $clusterSubsystem -ErrorAction SilentlyContinue
            if ($IncludeLiveDump) {
                Get-StorageDiagnosticInfo -StorageSubSystemFriendlyName $clusterSubsystem -IncludeLiveDump -DestinationPath $destinationPath
            } else {
                Get-StorageDiagnosticInfo -StorageSubSystemFriendlyName $clusterSubsystem -DestinationPath $destinationPath
            }
            
            if ($deleteStorageSubsystem) {
                Unregister-StorageSubsystem -StorageSubSystemUniqueId $storagesubsystemToDelete.UniqueId -ProviderName Windows*
            }
        }
    }    

    #
    # Phase 7
    #

    #
    # Force GC so that any pending file references are
    # torn down. If they live, they will block removal
    # of content.
    #

    [System.GC]::Collect()

    If (-not $read) {

        "<<< Phase 7 - Compacting files for transport >>>`n"

        $ZipSuffix = '-{0}{1:00}{2:00}-{3:00}{4:00}' -f $TodayDate.Year,$TodayDate.Month,$TodayDate.Day,$TodayDate.Hour,$TodayDate.Minute
        $ZipSuffix = "-" + $Cluster.Name + $ZipSuffix
        $ZipPath = $ZipPrefix+$ZipSuffix+".ZIP"

        # Stop Transcript
        Stop-Transcript
        
        Try {
            "Creating zip file with objects, logs and events."

            [Reflection.Assembly]::LoadWithPartialName("System.IO.Compression.FileSystem") | Out-Null
            $ZipLevel = [System.IO.Compression.CompressionLevel]::Optimal
            [System.IO.Compression.ZipFile]::CreateFromDirectory($Path, $ZipPath, $ZipLevel, $false)
            "Zip File Name : $ZipPath `n" 
        
            "Cleaning up temporary directory $Path"
            Remove-Item -Path $Path -ErrorAction SilentlyContinue -Recurse
            "Removing all the cimsessions"
            Get-CimSession | Remove-cimSession 
        } Catch {
            ShowError("Error creating the ZIP file!`nContent remains available at $Path") 
        }
    }
}

##
# PCStorageDiagnosticInfo Reporting
##

enum ReportLevelType
{
    Summary
    Standard
    Full
}

# Report Types. Ordering here is reflects output ordering when multiple reports are specified.

enum ReportType
{
    All = 0
    SSBCache = 1
    StorageLatency = 2
}

function Get-PCStorageReportSSBCache
{
    param(
        [parameter(Position=0, Mandatory=$true)]
        [ValidateNotNullOrEmpty()]
        [string]
        $Path,

        [parameter(Mandatory=$true)]
        [ReportLevelType]
        $ReportLevel
    )

    BEGIN {

        $csvf = New-TemporaryFile
    }

    <#
    These are the possible DiskStates

    typedef enum
    {
        CacheDiskStateUnknown                   = 0,
        CacheDiskStateConfiguring               = 1,
        CacheDiskStateInitialized               = 2,
        CacheDiskStateInitializedAndBound       = 3,     <- expected normal operational
        CacheDiskStateDraining                  = 4,     <- expected during RW->RO change (waiting for dirty pages -> 0)
        CacheDiskStateDisabling                 = 5,
        CacheDiskStateDisabled                  = 6,     <- expected post-disable of S2D
        CacheDiskStateMissing                   = 7,
        CacheDiskStateOrphanedWaiting           = 8,
        CacheDiskStateOrphanedRecovering        = 9,
        CacheDiskStateFailedMediaError          = 10,
        CacheDiskStateFailedProvisioning        = 11,
        CacheDiskStateReset                     = 12,
        CacheDiskStateRepairing                 = 13,
        CacheDiskStateIneligibleDataPartition   = 2000,
        CacheDiskStateIneligibleNotGPT          = 2001,
        CacheDiskStateIneligibleNotEnoughSpace  = 2002,
        CacheDiskStateIneligibleUnsupportedSystem = 2003,
        CacheDiskStateIneligibleExcludedFromS2D = 2004,
        CacheDiskStateIneligibleForS2D          = 2999,
        CacheDiskStateSkippedBindingNoFlash     = 3000,
        CacheDiskStateIgnored                   = 3001,
        CacheDiskStateNonHybrid                 = 3002,
        CacheDiskStateInternalErrorConfiguring  = 9000,
        CacheDiskStateMarkedBad                 = 9001,
        CacheDiskStateMarkedMissing             = 9002,
        CacheDiskStateInStorageMaintenance      = 9003   <- expected during FRU/maint
    }
    CacheDiskState;
    #>

    PROCESS {

        dir $Path\*cluster.log | sort -Property BaseName |% {

            $node = "<unknown>"
            if ($_.BaseName -match "^(.*)_cluster$") {
                $node = $matches[1]
            }

            Write-Output ("-"*40) "Node: $node"


            ##
            # Parse cluster log for the SBL Disk section
            ## 

            $sr = [System.IO.StreamReader]$_.FullName

            $in = $false
            $parse = $false
            $(do {
                $l = $sr.ReadLine()
        
                # Heuristic ...
                # SBL Disks comes before System

                if ($in) {
                    # in section, blank line terminates
                    if ($l -notmatch '^\s*$') {
                        $l
                    } else {
                        # parse was good
                        $parse = $true
                        break
                    }
                } elseif ($l -match '^\[=== SBL Disks') {
                    $in = $true
                } elseif ($l -match '^\[=== System') {
                    break
                }
        
            } while (-not $sr.EndOfStream)) > $csvf

            ##
            # With a good parse, provide commentary
            ##

            if ($parse) {
                $d = import-csv $csvf

                ##
                # Table of raw data, friendly cache device numbering
                ##

                $idmap = @{}
                $d |% {
                    $idmap[$_.DiskId] = $_.DeviceNumber
                }

                if ($ReportLevel -eq [ReportLevelType]::Full) {
                    $d | sort IsSblCacheDevice,CacheDeviceId,DiskState | ft -AutoSize DiskState,DiskId,DeviceNumber,@{
                        Label = 'CacheDeviceNumber'; Expression = {
                            if ($_.IsSblCacheDevice -eq 'true') {
                                '= cache'
                            } elseif ($idmap.ContainsKey($_.CacheDeviceId)) {
                                $idmap[$_.CacheDeviceId]
                            } elseif ($_.CacheDeviceId -eq '{00000000-0000-0000-0000-000000000000}') {
                                "= unbound"
                            } else {
                                # should be DiskStateMissing or OrphanedWaiting? Check live.
                                "= not present $($_.CacheDeviceId)"
                            }
                        }
                    },HasSeekPenalty,PathId,BindingAttributes,DirtyPages
                }

                ##
                # Now do basic testing of device counts
                ##

                $dcache = $d |? IsSblCacheDevice -eq 'true'
                $dcap = $d |? IsSblCacheDevice -ne 'true'

                Write-Output "Device counts: cache $($dcache.count) capacity $($dcap.count)"
        
                ##
                # Test cache bindings if we do have cache present
                ##

                if ($dcache) {

                    # first uneven check, the basic count case
                    $uneven = $false
                    if ($dcap.count % $dcache.count) {
                        $uneven = $true
                        Write-Warning "Capacity device count does not evenly distribute to cache devices"
                    }

                    # now look for unbound devices
                    $unbound = $dcap |? CacheDeviceId -eq '{00000000-0000-0000-0000-000000000000}'
                    if ($unbound) {
                        Write-Warning "There are $(@($unbound).count) unbound capacity device(s)"
                    }

                    # unbound devices give us the second uneven case
                    if (-not $uneven -and ($dcap.count - @($unbound).count) % $dcache.count) {
                        $uneven = $true
                    }

                    $gdev = $dcap |? DiskState -eq 'CacheDiskStateInitializedAndBound' | group -property CacheDeviceId

                    if (@($gdev).count -ne $dcache.count) {
                        Write-Warning "Not all cache devices in use"
                    }

                    $gdist = $gdev |% { $_.count } | group

                    # in any given round robin binding of devices, there should be at most two counts; n and n-1

                    # single ratio
                    if (@($gdist).count -eq 1) {
                        Write-Output "Binding ratio is even: 1:$($gdist.name)"
                    } else {
                        # group names are n in the 1:n binding ratios
                        $delta = [math]::Abs([int]$gdist[0].name - [int]$gdist[1].name)

                        if ($delta -eq 1 -and $uneven) {
                            Write-Output "Binding ratios are as expected for uneven device ratios"
                        } else {
                            Write-Warning "Binding ratios are uneven"
                        }

                        # form list of group sizes
                        $s = $($gdist |% {
                            "1:$($_.name) ($($_.count) total)"
                        }) -join ", "

                        Write-Output "Groups: $s"
                    }
                }

                ##
                # Provide summary of diskstate if more than one is present in the results
                ##

                $g = $d | group -property DiskState

                if (@($g).count -ne 1) {
                    write-output "Disk State Summary:"
                    $g | sort -property Name | ft @{ Label = 'DiskState'; Expression = { $_.Name}},@{ Label = "Number of Disks"; Expression = { $_.Count }}
                } else {
                    write-output "All disks are in $($g.name)"
                }
            }
        }
    }

    END {

        del $csvf
    }
}

function Get-PCStorageReportStorageLatency
{

    param(
        [parameter(Position=0, Mandatory=$true)]
        [ValidateNotNullOrEmpty()]
        [string]
        $Path,

        [parameter(Mandatory=$true)]
        [ReportLevelType]
        $ReportLevel
    )

    $j = @()

    dir $Path\*_UnfilteredEvent_Microsoft-Windows-Storage-Storport-Operational.EVTX | sort -Property BaseName |% {

        $file = $_.FullName
        $node = "<unknown>"
        if ($_.BaseName -match "^(.*)_UnfilteredEvent_Microsoft-Windows-Storage-Storport-Operational$") {
            $node = $matches[1]
        }

        # parallelize processing of per-node event logs

        $j += start-job -Name $node -ArgumentList $($ReportLevel -eq [ReportLevelType]::Full) {

            param($dofull)

            $buckhash = @{}
            $bucklabels = $null

            $evs = @()

            # get all storport 505 events; there is a label field at position 6 which names
            # the integer fields in the following positions. these fields countain counts
            # of IOs in the given latency buckets. we assume all events have the same labelling
            # scheme.
            #
            # 1. count the number of sample periods in which a given bucket had any io.
            # 2. emit onto the pipeline the hash of counted periods and events which have
            #    io in the last bucket
            #
            # note: getting fields by position is not ideal, but getting them by name would
            # appear to require pushing through an XML rendering and hashing. this would be
            # less efficient and this is already somewhat time consuming.
        
            Get-WinEvent -Path $using:file |? Id -eq 505 |% {

                # physical disk device id at position 4
                $dev = [string] $_.Properties[4].Value
                if ($bucklabels -eq $null) { $bucklabels = $_.Properties[6].Value -split ',\s+' }
                $buckvalues = $_.Properties[7..11].Value
                if ($bucklabels.count -ne $buckvalues.count) { throw "misparsed 505 event latency buckets" }

                if (-not $buckhash.ContainsKey($dev)) {
                    # new device
                    $buckhash[$dev] = $buckvalues |% { if ($_) { 1 } else { 0 }}
                } else {
                    # increment device bucket hit counts
                    foreach ($i in 0..($buckvalues.count - 1)) {
                        if ($buckvalues[$i]) { $buckhash[$dev][$i] += 1}
                    }
                }

                if ($dofull -and $buckvalues[-1] -ne 0) {
                    $evs += $_
                }
            }

            # return label schema, counting hash, and events
            # labels must be en-listed to pass the pipeline as a list as opposed to individual values
            # events must be cracked into plain objects to survive deserialization through the session
            ,$bucklabels
            $buckhash
            $evs |% {

                # base object with time/device
                $o = New-Object psobject -Property @{
                    'Time' = $_.TimeCreated
                    'Device' = [string] $_.Properties[4].Value
                }

                # add on the named latency buckets
                foreach ($i in 0..($bucklabels.count -1)) {
                    $o | Add-Member -NotePropertyName $bucklabels[$i] -NotePropertyValue $_.Properties[7 + $i].Value
                }

                # and emit
                $o
            }
        }
    }

    # acquire the physicaldisks datasource
    # $PhysicalDisks = Import-Clixml ($Path + "GetPhysicalDisk.XML")
    $PhysicalDisks = Import-Clixml ("x:\plex\GetPhysicalDisk.XML")

    # hash by object id
    # this is an example where a formal datasource class/api could be useful
    $PhysicalDisksTable = @{}
    $PhysicalDisks |% {
        if ($_.ObjectId -match 'PD:{(.*)}') {
            $PhysicalDisksTable[$matches[1]] = $_
        }
    }

    # we will join the latency information with this set of physicaldisk attributes
    $pdattr = 'FriendlyName','SerialNumber','MediaType','OperationalStatus','HealthStatus','Usage'

    $pdattrs_tab = @{ Label = 'FriendlyName'; Expression = { $PhysicalDisksTable[$_.Device].FriendlyName }},
                @{ Label = 'SerialNumber'; Expression = { $PhysicalDisksTable[$_.Device].SerialNumber }},
                @{ Label = 'MediaType'; Expression = { $PhysicalDisksTable[$_.Device].MediaType }},
                @{ Label = 'Usage'; Expression = { $PhysicalDisksTable[$_.Device].Usage }},
                @{ Label = 'OperationalStatus'; Expression = { $PhysicalDisksTable[$_.Device].OperationalStatus }},
                @{ Label = 'HealthStatus'; Expression = { $PhysicalDisksTable[$_.Device].HealthStatus }}

    # joined physicaldisk attributes for the event view
    # since status' are not known at the time of the event, omit for brevity/accuracy
    $pdattrs_ev = @{ Label = 'FriendlyName'; Expression = { $PhysicalDisksTable[$_.Device].FriendlyName }},
                @{ Label = 'SerialNumber'; Expression = { $PhysicalDisksTable[$_.Device].SerialNumber }},
                @{ Label = 'MediaType'; Expression = { $PhysicalDisksTable[$_.Device].MediaType }},
                @{ Label = 'Usage'; Expression = { $PhysicalDisksTable[$_.Device].Usage }}
            
    # now wait for the event processing jobs and emit the per-node reports
    $j | wait-job| sort name |% {

        ($bucklabels, $buckhash, $evs) = receive-job $_
        $node = $_.Name
        remove-job $_

        Write-Output ("-"*40) "Node: $node" "`nSample Period Count Report"

        # note: these reports are filtered to only show devices in the pd table
        # this leaves boot device and others unreported until we have a datasource
        # to inject them.
    
        # output the table of device latency bucket counts
        $buckhash.Keys |? { $PhysicalDisksTable.ContainsKey($_) } |% {

            $dev = $_


            # the bucket labels are in the hash in the same order as the values
            # and use to make an object for table rendering
            $vprop = @{}
            $weight = 0
            foreach ($i in 0..($buckhash[$label].count - 1)) { 
                $v = $buckhash[$_][$i]
                if ($v) {
                    $weight = $i
                    $vprop[$bucklabels[$i]] = $v
                }
            }

            $vprop['Device'] = $dev
            $vprop['Weight'] = $weight

            new-object psobject -Property $vprop

        } | sort Weight,@{ Expression = {$PhysicalDisksTable[$_.Device].Usage}} | ft -AutoSize (,'Device' + $pdattrs_tab  + $bucklabels)

        # for the full report, output the high bucket events
        # note: enumerations do not appear to be available in job sessions, otherwise it would clearly be more efficient
        #  to avoid geneating the events in the first place.
        if ($ReportLevel -eq [ReportLevelType]::Full) {

            Write-Output "`nHighest Bucket ($($bucklabels[-1])) Latency Events"

            $n = 0
            $evs |? { $PhysicalDisksTable.ContainsKey($_.Device) } |% { $n += 1; $_ } | sort Time -Descending | ft -AutoSize ('Time','Device' + $pdattrs_ev + $bucklabels)

            if ($n -eq 0) {
                Write-Output "-> No Events"
            }
        }
    }
}


<#
.SYNOPSIS
    Show diagnostic reports based on information collected from Get-PCStorageDiagnosticInfo.

.DESCRIPTION
    Show diagnostic reports based on information collected from Get-PCStorageDiagnosticInfo.    

.PARAMETER Path
    Path to the the logs produced by Get-PCStorageDiagnosticInfo. This must be the un-zipped report (Expand-Archive).

.PARAMETER ReportLevel
    Controls the level of detail in the report. By default standard reports are shown. Full detail may be extensive.

.PARAMETER Report
    Specifies individual reports to produce. By default all reports will be shown.

.EXAMPLE
    Get-PCStorageTriageReport -Path C:\log -Report Full

#>

function Get-PCStorageReport
{
    [CmdletBinding()]
    param(
        [parameter(Position=0, Mandatory=$true)]
        [ValidateNotNullOrEmpty()]
        [string]
        $Path,

        [parameter(Mandatory=$false)]
        [ReportLevelType]
        $ReportLevel = [ReportLevelType]::Standard,

        [parameter(Mandatory=$false)]
        [ReportType[]]
        $Report = [ReportType]::All
    )

    if (-not (Test-Path $Path)) {
        Write-Error "Path is not accessible. Please check and try again: $Path"
        return
    }

    # Produce all reports?
    if ($Report.Count -eq 1 -and $Report[0] -eq [ReportType]::All) {
        $Report = [ReportType].GetEnumValues() |? { $_ -ne [ReportType]::All } | sort
    }

    foreach ($r in $Report) {

        Write-Output ("*"*80)
        Write-Output "Report: $r"

        $t0 = Get-Date

        switch ($r) {
            { $_ -eq [ReportType]::SSBCache } {
                Get-PCStorageReportSSBCache $Path -ReportLevel:$ReportLevel
            }
            { $_ -eq [ReportType]::StorageLatency } {
                Get-PCStorageReportStorageLatency $Path -ReportLevel:$ReportLevel
            }
            default {
                throw "Internal Error: unknown report type $r"
            }
        }

        $td = (Get-Date) - $t0
        Write-Output ("Report $r took {0:N2} seconds" -f $td.TotalSeconds)
    }
}

<#
.SYNOPSIS
    Collect All WOSS related logs/events/... for Diagonistic

.DESCRIPTION

.PARAMETER StartTime
    The start time for collected logs, default value is two hours before current time

.PARAMETER  EndTime
    The end time for collected logs, default value is current time

.PARAMETER  TragetFolderPath
    The targetPosition unc path, default value is $env:temp

.PARAMETER  Credential
    The PSCredential object to run this script

.PARAMETER  SettingsStoreLiteralPath
    The Woss Settings Store location

.PARAMETER  $LogPrefix
    The Prefix for all the logs stored in public Azure blob
    
.EXAMPLE
    $secpasswd = ConvertTo-SecureString "Password!" -AsPlainText -Force
    $credential = New-Object System.Management.Automation.PSCredential ($UserName, $secpasswd)
    $start = Get-Date -Date "2015-08-17 08:00:00"
    $end=Get-Date -Date "2015-08-17 09:00:00"

    Get-PCAzureStackACSDiagnosticInfo -StartTime $start -EndTime $end -Credential $credential -TargetFolderPath \\shared\SMB\LogCollect -Verbose
#>

function Get-PCAzureStackACSDiagnosticInfo
{
    param(
        [Parameter(Mandatory = $false)]
        [System.DateTime] $StartTime = (Get-Date).AddHours(-2),
        [Parameter(Mandatory = $false)]
        [System.DateTime] $EndTime = (Get-Date),
        [Parameter(Mandatory = $true)]
        [PSCredential] $Credential, 
        [Parameter(Mandatory = $false)]
        [System.String] $TargetFolderPath = $env:temp,
        [Parameter(Mandatory = $false)]
        [System.String] $SettingsStoreLiteralPath,
        [Parameter(Mandatory = $false)]
        [System.String] $LogPrefix
    )

    Write-Verbose "Set error action to Stop."
    $ErrorActionPreference = "Stop"
    
    if($StartTime -gt $EndTime)
    {
        Write-Error "Parameter StartTime is greater than EndTime, pls check your input and run the command again."
        exit
    }

    function global:EstablishSmbConnection
    {
    Param(
        [Parameter(
            Mandatory = $True,
            ParameterSetName = '',
            Position = 0)]
            [string[]]$remoteUNC,
        [Parameter(
            Mandatory = $True,
            ParameterSetName = '',
            Position = 1)]
            [PSCredential] $Credential
        )
        $ret = $True

        Write-Verbose('Check SMB connection on computers')

    # Inline C# helper class to connect/disconnect an SMB share using the specified credential

        $Assemblies = (
        'mscorlib'
        )

        $source = @'
        using System;
        using System.Runtime.InteropServices;

        public class WossDeploymentNetUseHelper
        {
            [DllImport("Mpr.dll", CallingConvention = CallingConvention.Winapi)]
            private static extern int WNetUseConnection
             (
                 IntPtr hwndOwner,
                 NETRESOURCE lpNetResource,
                 string lpPassword,
                 string lpUserID,
                 Connect dwFlags,
                 string lpAccessName,
                 string lpBufferSize,
                 string lpResult
             );

            [DllImport("Mpr.dll", CallingConvention = CallingConvention.Winapi)]
            public static extern int WNetCancelConnection(string Name, bool Force);

            public enum ResourceScope
            {
                CONNECTED = 0x00000001,
                GLOBALNET = 0x00000002,
                REMEMBERED = 0x00000003,
            }

            public enum ResourceType
            {
                ANY = 0x00000000,
                DISK = 0x00000001,
                PRINT = 0x00000002,
            }

            public enum ResourceDisplayType
            {
                GENERIC = 0x00000000,
                DOMAIN = 0x00000001,
                SERVER = 0x00000002,
                SHARE = 0x00000003,
                FILE = 0x00000004,
                GROUP = 0x00000005,
                NETWORK = 0x00000006,
                ROOT = 0x00000007,
                SHAREADMIN = 0x00000008,
                DIRECTORY = 0x00000009,
                TREE = 0x0000000A,
                NDSCONTAINER = 0x0000000A,
            }

            [Flags]
            public enum ResourceUsage
            {
                CONNECTABLE = 0x00000001,
                CONTAINER = 0x00000002,
                NOLOCALDEVICE = 0x00000004,
                SIBLING = 0x00000008,
                ATTACHED = 0x00000010,
            }

            [Flags]
            public enum Connect
            {
                UPDATE_PROFILE = 0x00000001,
                INTERACTIVE = 0x00000008,
                PROMPT = 0x00000010,
                REDIRECT = 0x00000080,
                LOCALDRIVE = 0x00000100,
                COMMANDLINE = 0x00000800,
                CMD_SAVECRED = 0x00001000,
            }

            [StructLayout(LayoutKind.Sequential)]
            private class NETRESOURCE
            {
                public ResourceScope dwScope = 0;
                public ResourceType dwType = 0;
                public ResourceDisplayType dwDisplayType = 0;
                public ResourceUsage dwUsage = 0;

                public string lpLocalName = null;
                public string lpRemoteName = null;
                public string lpComment = null;
                public string lpProvider = null;
            }

            public static int NetUseSmbShare(string UncPath, string username, string password)
            {
                NETRESOURCE nr = new NETRESOURCE();
                nr.dwType = ResourceType.DISK;
                nr.lpRemoteName = UncPath;
                int ret = WNetUseConnection(IntPtr.Zero, nr, password, username, 0, null, null, null);
                return ret;
            }
        }
'@
        Add-Type  -TypeDefinition $source -ReferencedAssemblies $Assemblies
        
        Foreach($path in $remoteUNC){
            $err = [WossDeploymentNetUseHelper]::NetUseSmbShare($path, $Credential.GetNetworkCredential().UserName, $Credential.GetNetworkCredential().Password)
            # The share has an existing connection from another user and WNetUseConnection returns ERROR_SESSION_CREDENTIAL_CONFLICT
            if(($err -eq 0) -or ($err -eq 1219))
            {
                 Write-Verbose('SMB {0} connection successfully established.' -f $path) 
            }
            else{
                Write-Error('{0} cannot be accessed, error: {1}' -f $path, $err) 
                $ret = $false
            }
        }
        return $ret
    }   
        
    function Upload-WossLogs
    {
        param(
            [Parameter(Mandatory = $true)]
            [System.String[]] $LogPaths,
        
            [Parameter(Mandatory = $true)]
            [System.String] $TargetFolderPath,
        
            [Parameter(Mandatory = $false)]
            [System.String] $LogPrefix
        )

        if(![string]::IsNullOrEmpty($TargetFolderPath))
        {
            foreach ($path in $LogPaths)
            {        
                if(Test-Path $path -pathtype Leaf)
                {
                    $parentPath = (get-item $path).Directory.Name
                }
                $TargetPath = Join-Path (Join-Path $TargetFolderPath $LogPrefix) $parentPath
                if(!(Test-Path -Path $TargetPath )){
                    New-Item -ItemType directory -Path $TargetPath
                }
                Write-Verbose "Upload log $path to share folder $TargetPath"
                Copy-Item $path $TargetPath -Recurse -Force
            }
            Write-Output "logs have been uploaded to share folder"
        }
    }   
    
    function Get-AcsNodeLog
    {
    [CmdletBinding()]
    param(
            [Parameter(Mandatory = $true)]
            [System.String[]] $RoleList,
            
            [Parameter(Mandatory = $false)]
            [System.String[]] $BinLogRoot,
            
            [Parameter(Mandatory = $true)]
            [System.DateTime] $StartTime,
            
            [Parameter(Mandatory = $true)]
            [System.DateTime] $EndTime,
            
            [Parameter(Mandatory = $true)]
            [System.String] $ComputerName,

            [Parameter(Mandatory = $false)]
            [PSCredential] $Credential,
            
            [Parameter(Mandatory = $true)]
            [System.String] $TargetFolderPath,
            
            [Parameter(Mandatory = $false)]
            [System.String] $LogPrefix
        )

        Write-Verbose "Create temp folder..."
        $tempLogFolder = Join-Path $env:TEMP ([System.Guid]::NewGuid())
        New-Item -ItemType directory -Path $tempLogFolder
        Write-Verbose "Temp foler is $tempLogFolder"
        
        $LogPrefix = "$LogPrefix$ComputerName"
        
        Write-Verbose "Set firewall rule to enable remote log collect."
        $sc = {
            $isEventLogInEnabled = (Get-NetFirewallRule -Name "RemoteEventLogSvc-In-TCP").Enabled
            if($isEventLogInEnabled -eq "False")
            {
                Enable-NetFirewallRule -Name "RemoteEventLogSvc-In-TCP"
            }
            $isEventLogInEnabled
        }

        if($Credential -ne $null)
        {
            $isEventLogInEnabled = Invoke-Command -ComputerName $ComputerName -Credential $Credential -ScriptBlock $sc
        }
        else
        {
            $isEventLogInEnabled = Invoke-Command -ComputerName $ComputerName -ScriptBlock $sc
        }

        $sc = {
            $isFPSEnabled = (Get-NetFirewallRule -Name "FPS-SMB-In-TCP").Enabled
            if($isFPSEnabled -eq "False")
            {
                Enable-NetFirewallRule -Name "FPS-SMB-In-TCP"
            }
            $isFPSEnabled
        }
        
        if($Credential -ne $null)
        {
            $isFPSEnabled = Invoke-Command -ComputerName $ComputerName -Credential $Credential -ScriptBlock $sc
        }
        else
        {
            $isFPSEnabled = Invoke-Command -ComputerName $ComputerName -ScriptBlock $sc
        }

        Write-Verbose "Get Cosmos Log file List"

        if($null -ne $BinLogRoot)
        {
            foreach ($root in $BinLogRoot) {

                $rawFiles = Get-ChildItem $root | Where-Object {$_.Extension -eq ".bin"}
                if($null -eq $rawFiles)
                {
                    continue
                }
                $firstFile = $rawFiles | Where-Object {$_.LastWriteTime -ge $StartTime} | Select-Object -First 1
                if($null -eq $firstFile)
                {
                    $firstFile = $rawFiles[-2]
                }

                $CosmosLogList = @()
                $getFile = $false
                foreach($file in $rawFiles)
                {
                    if($file.FullName -eq $firstFile.FullName)
                    {
                        $getFile = $true
                    }
                    if(($getFile -eq $true) -and ((Get-Content $file.FullName -Raw) -ne "")){
                        $CosmosLogList += $file.FullName
                    }
                    if($file.LastWriteTime -ge $EndTime)
                    {
                        break
                    }
                }

                if(($null -ne $CosmosLogList) -and ($CosmosLogList.count -gt 0)){
                    Upload-WossLogs -LogPaths $CosmosLogList -TargetFolderPath $TargetFolderPath -LogPrefix $LogPrefix
                }
                else
                {
                    Write-Verbose "$root has no log to copy."
                }
            }
            Write-Verbose "Cosmos logs copy complete."
        }

        if($RoleList.Contains("TableServer") -or $RoleList.Contains("TableMaster") -or $RoleList.Contains("AccountAndContainer") -or $RoleList.Contains("Metrics"))
        {
            Write-Verbose "Collect Events."
            $eventRootFolder = "\\$ComputerName\" + $env:SystemRoot.replace(":","$")+"\System32\Winevt\Logs\"
            $applicationEventFile = $eventRootFolder + "Application.evtx"
            $smbClientConnectivityEventFile = $eventRootFolder + "Microsoft-Windows-SmbClient%4Connectivity.evtx"
            $smbClientOperationalEventFile = $eventRootFolder + "Microsoft-Windows-SmbClient%4Operational.evtx"
            $smbClientSecurityEventFile = $eventRootFolder + "Microsoft-Windows-SmbClient%4Security.evtx"
            $wossEventAdminFile = $eventRootFolder + "Microsoft-AzureStack-ACS%4Admin.evtx"
            $wossEventOperationalFile = $eventRootFolder + "Microsoft-AzureStack-ACS%4Operational.evtx"
            $wossEventStorageAccountFile = $eventRootFolder + "Microsoft-AzureStack-ACS%4StorageAccount.evtx"
            
            Upload-WossLogs -LogPaths $applicationEventFile -TargetFolderPath $TargetFolderPath -LogPrefix $LogPrefix

            Upload-WossLogs -LogPaths $smbClientConnectivityEventFile -TargetFolderPath $TargetFolderPath -LogPrefix $LogPrefix
            Upload-WossLogs -LogPaths $smbClientOperationalEventFile -TargetFolderPath $TargetFolderPath -LogPrefix $LogPrefix
            Upload-WossLogs -LogPaths $smbClientSecurityEventFile -TargetFolderPath $TargetFolderPath -LogPrefix $LogPrefix

            Upload-WossLogs -LogPaths $wossEventAdminFile -TargetFolderPath $TargetFolderPath -LogPrefix $LogPrefix
            Upload-WossLogs -LogPaths $wossEventOperationalFile -TargetFolderPath $TargetFolderPath -LogPrefix $LogPrefix
            Upload-WossLogs -LogPaths $wossEventStorageAccountFile -TargetFolderPath $TargetFolderPath -LogPrefix $LogPrefix

            Write-Verbose "Finish collecting Application, ACS and SMBClient events"
        }
        
        Write-Verbose "Collect Dump files"
        if($Credential -ne $null)
        {
            $dumpkeys = Invoke-Command -ComputerName $ComputerName -Credential $Credential -ScriptBlock {Get-ChildItem "hklm:\SOFTWARE\Microsoft\Windows\Windows Error Reporting\LocalDumps" -ErrorAction SilentlyContinue}
        }
        else
        {
            $dumpkeys = Invoke-Command -ComputerName $ComputerName -ScriptBlock {Get-ChildItem "hklm:\SOFTWARE\Microsoft\Windows\Windows Error Reporting\LocalDumps" -ErrorAction SilentlyContinue}
        }
        $collectDumpExeNameList = ("blobsvc.exe","Fabric.exe","FabricDCA.exe","FabricGateway.exe","FabricHost.exe","FabricIS.exe","FabricMdsAgentSvc.exe","FabricMonSvc.exe","FabricMonSvc.exe","FabricRM.exe","FabricRS.exe","FrontEnd.Table.exe","FrontEnd.Blob.exe","FrontEnd.Queue.exe","Metrics.exe","TableMaster.exe","TableServer.exe","MonAgentHost.exe","AgentCore.exe")

        foreach ($dumpkey in $dumpkeys)
        {
            $isExeContained = $collectDumpExeNameList.Contains($dumpkey.Name)
            if($isExeContained)
            {
                $dumpFolder = ($dumpkey| Get-ItemProperty).DumpFolder
                
                $dumpFolder = "\\$ComputerName\" + $dumpFolder.replace(":","$")
                
                $dumpfiles = Get-ChildItem $dumpFolder | Where-Object {$_.CreationTime -ge $StartTime -and $_.CreationTime -le $EndTime}
                foreach ($dumpfilePath in $dumpfiles) {
                    if(!(Test-Path -Path $dumpDestinationPath )){
                        New-Item -ItemType directory -Path $dumpDestinationPath
                    }

                    Upload-WossLogs -LogPaths $dumpfilePath -TargetFolderPath $TargetFolderPath -LogPrefix $LogPrefix
                }
            }
        }
        Write-Verbose "Finish collecting Dump files" 
        
        Write-Verbose "Cleanup temp folder" 
        Remove-Item $tempLogFolder -Recurse -Force
        
        Write-Verbose "Reset firewall status back."
        
        if($isEventLogInEnabled -eq "False"){
            if($Credential -ne $null)
            {
                Invoke-Command -ComputerName $ComputerName -Credential $Credential -ScriptBlock {Disable-NetFirewallRule -Name "RemoteEventLogSvc-In-TCP"}
            }
            else
            {
                Invoke-Command -ComputerName $ComputerName -ScriptBlock {Disable-NetFirewallRule -Name "RemoteEventLogSvc-In-TCP"}
            }
        }

        if($isFPSEnabled -eq "False"){
            if($Credential -ne $null)
            {
                Invoke-Command -ComputerName $ComputerName -Credential $Credential -ScriptBlock {Disable-NetFirewallRule -Name "FPS-SMB-In-TCP"}
            }
            else
            {
                Invoke-Command -ComputerName $ComputerName -ScriptBlock {Disable-NetFirewallRule -Name "FPS-SMB-In-TCP"}
            }        
        }

        Write-Verbose "Node $ComputerName Log Collector completed."
    }

    if($LogPrefix -eq $null){
        $LogPrefix = get-date -Format yyyyMMddHHmmss
    }
    $LogPrefix += "\"
    
    if([string]::IsNullOrEmpty($SettingsStoreLiteralPath))
    {
        $settingskey = Get-ItemProperty "hklm:\SOFTWARE\Microsoft\WOSS\Deployment"
        $SettingsStoreLiteralPath = $settingskey.SettingsStore
    }

    $tempLogFolder = Join-Path $env:TEMP ([System.Guid]::NewGuid())
    New-Item -ItemType directory -Path $tempLogFolder
    Write-Verbose "Temp foler is $tempLogFolder"
    
    if(![string]::IsNullOrEmpty($TargetFolderPath))
    {
        if(-not (Test-Path $TargetFolderPath))
        {
            Write-Verbose "Establish SMB connection to TargetFolder"
            if($Credential -ne $null)
            {
                EstablishSmbConnection -remoteUNC $TargetFolderPath -Credential $Credential
            }
            else
            {
                net use $TargetFolderPath
            }
        }
        $OriTargetFolderPath = $TargetFolderPath
        $TargetFolderPath = Join-Path $TargetFolderPath (get-date -Format yyyyMMddHHmmss)
        if(!(Test-Path -Path $TargetFolderPath)){
            New-Item -ItemType directory -Path $TargetFolderPath
        }
    }

    Write-Verbose "Copy Settings Store..."

    $settingsPrefix = $LogPrefix + "Settings\"
    Upload-WossLogs -LogPaths $SettingsStoreLiteralPath.TrimStart("file:") -TargetFolderPath $TargetFolderPath -LogPrefix $settingsPrefix

    Write-Verbose "Get Deploy Settings..."

    $SettingsFile = Get-ChildItem $SettingsStoreLiteralPath.TrimStart("file:") | Where-Object {$_.Extension -eq ".xml"} | Select-Object -Last 1

    [xml]$xmlDoc = Get-Content $SettingsFile.FullName

    $Settings = $xmlDoc.Settings

    $clusterStatusFile = Join-Path $tempLogFolder "WossDeploymentStatus.txt"
    $Settings["Deployment"] > $clusterStatusFile
    
    Upload-WossLogs -LogPaths $clusterStatusFile -TargetFolderPath $TargetFolderPath -LogPrefix $LogPrefix

    Write-Verbose "Get Woss Node List"
    $NodeListDefinationDict = @{}
    $NodeListDefinationDict.Add("MetricsMasterNodeList", "Metrics")
    $NodeListDefinationDict.Add("MetricsRunnerNodeList", "Metrics")
    $NodeListDefinationDict.Add("BlobFENodeList", "BlobFrontEnd")
    $NodeListDefinationDict.Add("TableFENodeList", "TableFrontEnd")
    $NodeListDefinationDict.Add("QueueFENodeList", "QueueFrontEnd")
    $NodeListDefinationDict.Add("TMNodeList", "TableMaster")
    $NodeListDefinationDict.Add("TSNodeList", "TableServer")
    $NodeListDefinationDict.Add("MonitoringServiceNodeList", "MonitoringService")
    $NodeListDefinationDict.Add("ACNodeList", "AccountAndContainer")
    $NodeListDefinationDict.Add("BlobBackEndNodeList", "BlobSvc")

    $WossNodeList = @{}
    foreach($defination in $NodeListDefinationDict.Keys)
    {
        foreach($node in $Settings.Deployment[$defination].'#text'.split('|'))
        {
            if($WossNodeList.ContainsKey($node) -eq $false)
            {
                $WossNodeList.Add($node, @())
            }
            $WossNodeList[$node]+=$NodeListDefinationDict[$defination]
        }
    }
    
    Write-Verbose "Perparation Completed"

    Write-Verbose "Set error action to Continue."
    $ErrorActionPreference = "Continue"

    $blobServiceStatusFile = Join-Path $tempLogFolder "BlobServiceStatus.txt"
    sc.exe query blobsvc >> $blobServiceStatusFile
    
    Upload-WossLogs -LogPaths $blobServiceStatusFile -TargetFolderPath $TargetFolderPath -LogPrefix $LogPrefix

    Write-Output "Get Service Fabric Health Status Completed"

    Write-Verbose "Trigger Log collect on Each Woss Node"
    # temp solution, hardcode SRP node as MAS-XRP01

    $WossNodeList.Add("MAS-XRP01",("SRP"))
    
    $domain = $env:UserDNSDOMAIN
    $WossNodeList.Add($domain.split('.')[0].replace("-","") + "-XRP01" , ("SRP"))
    
    Write-Verbose "Check if AD module is installed"
    $adModule = (Get-Module -Name ActiveDirectory)
    if($null -eq $adModule)
    {
        Import-Module ServerManager
        Add-WindowsFeature RSAT-AD-PowerShell
        Import-Module ActiveDirectory
    }

    foreach ($node in $WossNodeList.GetEnumerator())
    {
        $LogFolders = @()
        $roleList = @()
        foreach ($role in $node.Value)
        {
            if($role -eq "BlobSvc") {
                $logpath = $Settings.BlobSvc.CosmosLogDirectory
            }
            else {
                # temp solution, hardcode SRP path 
                if($role -eq "SRP") {
                    try {
                        Get-ADComputer $($node.Key) -ErrorAction Stop
                    }
                    catch {
                        Write-Verbose "Cannot find node: $($node.Key)"
                        continue
                    }

                    $logpath = "%programdata%\Microsoft\AzureStack\Logs\StorageResourceProvider"
                }
                else {
                    $logpath = $Settings[$role]["LogPath"].'#text'
                }
            }
            if($null -ne $logpath) {
                $logpath = [System.Environment]::ExpandEnvironmentVariables($logpath)
                $logpath = "\\$($node.Key)\" + $logpath.replace(":","$")
                $LogFolders += $logpath
            }
            $roleList += $role
        }
        if($LogFolders.Count -gt 0)
        {
            $uniLogFolders = $LogFolders | Select-Object -uniq
        }
        else
        {
            continue
        }

        Write-Verbose "Start collect on Node: $($node.Key) from $uniLogFolders"

        if($uniLogFolders.Count -gt 0)
        {
            if(-not (Test-Path $TargetFolderPath))
            {
                Write-Verbose "Establish SMB connection to source Folder"
                if($Credential -ne $null)
                {
                    EstablishSmbConnection -remoteUNC $uniLogFolders[0] -Credential $Credential
                }
                else
                {
                    net use -remoteUNC $uniLogFolders[0]
                }
            }
        }

        Get-AcsNodeLog -RoleList $roleList -BinLogRoot $uniLogFolders -StartTime $StartTime -EndTime $EndTime -TargetFolderPath $TargetFolderPath -Credential $Credential -ComputerName $($node.Key) -LogPrefix $LogPrefix
        Write-Verbose "Get log on Node: $($node.Key) Completed"
    }

    Write-Verbose "Get Cosmos log from all nodes Completed"
    
    Write-Verbose "Get Failover Cluster log"
    foreach ($node in $WossNodeList.GetEnumerator())
    {
        if($node.Value -contains "BlobBackEndNodeList")
        {
            if($Credential -ne $null)
            {
                Invoke-Command -ComputerName $($node.Key) -Credential $Credential -ScriptBlock {Get-ClusterLog -UseLocalTime}
            }
            else
            {
                Invoke-Command -ComputerName $($node.Key) -ScriptBlock {Get-ClusterLog -UseLocalTime}
            }
            $clusterlogpath = [System.Environment]::ExpandEnvironmentVariables("%windir%\Cluster\Reports\Cluster.log")
            $clusterlogpath = "\\$($node.Key)\" + $clusterlogpath.replace(":","$")
            Upload-WossLogs -LogPaths $clusterlogpath -TargetFolderPath $TargetFolderPath -LogPrefix $LogPrefix
            break
        }
    }
    Write-Verbose "Get Failover Cluster log complete"

    Write-Verbose "Get Service Fabric Log List"
    $DCARoot = $Settings.Deployment.FabricDiagnosticStore.TrimStart("file:") 
    $winFabLogList = Get-ChildItem $DCARoot | Where-Object {$_.LastWriteTime -ge $StartTime -and $_.CreationTime -le $EndTime}

    $winFabLogFolder = Join-Path $tempLogFolder "WinFabLogs"
    New-Item -ItemType directory -Path $winFabLogFolder

    Write-Verbose "Start copying Logs in folder $winFabLogFolder start at $StartTime and End at $EndTime"
    foreach ($filepath in $winFabLogList) {
        $fileName = Split-Path -Path $filepath.FullName -Leaf
        $parentFolder = Split-Path -Path (Split-Path -Path $filepath.FullName -Parent) -Leaf
        $destinationPath = Join-Path $winFabLogFolder $parentFolder
        
        if(!(Test-Path -Path $destinationPath )){
            New-Item -ItemType directory -Path $destinationPath
        }

        $destinationFile = Join-Path $destinationPath $fileName
        Copy-Item $filepath.FullName -Destination $destinationFile -Force -Recurse
    }
    Write-Verbose "Compact winfabric log folder"

    Add-Type -Assembly System.IO.Compression.FileSystem
    $compressionLevel = [System.IO.Compression.CompressionLevel]::Optimal
    $zipfilename = Join-Path $env:TEMP "ServiceFabricLogs.zip"
    if(Test-Path -Path $zipfilename)
    {
        Remove-Item -Path $zipfilename
    }

    $fileSystemDllPath = [System.IO.Path]::Combine([System.IO.Path]::Combine($env:Windir,"Microsoft.NET\Framework64\v4.0.30319"), "System.IO.Compression.FileSystem.dll")

    Add-Type -Path $fileSystemDllPath
    [System.IO.Compression.ZipFile]::CreateFromDirectory($winFabLogFolder, $zipfilename, $compressionLevel, $false) 
    
    Upload-WossLogs -LogPaths $zipfilename -TargetFolderPath $TargetFolderPath -LogPrefix $LogPrefix

    Write-Verbose "Log Files was compacted into $zipfilename"

    Write-Verbose "Remove win fabric temp log folder"
    Remove-Item $winFabLogFolder -Recurse -Force

    Write-Output "Get Service Fabric Log Completed"

    if(![string]::IsNullOrEmpty($OriTargetFolderPath))
    {
        Write-Verbose "Compact log folder"
        $logName = get-date -Format yyyyMMddHHmmss
        $zipfilename = Join-Path $OriTargetFolderPath "ACSLogs_$logName.zip" 
        $compressionLevel = [System.IO.Compression.CompressionLevel]::Fastest

        [System.IO.Compression.ZipFile]::CreateFromDirectory($TargetFolderPath, $zipfilename, $compressionLevel, $false)
        Write-Verbose "Your log files was compacted into $zipfilename"

        Write-Verbose "Cleanup share folder" 
        Remove-Item $TargetFolderPath -Recurse -Force
    }

    Write-Verbose "Cleanup temp folder" 
    Remove-Item $tempLogFolder -Recurse -Force
    
    Write-Verbose "Log Collector completed."
}

New-Alias -Name getpcsdi -Value Get-PCStorageDiagnosticInfo -Description "Collects & reports the Storage Cluster state & diagnostic information"
New-Alias -Name Test-StorageHealth -Value Get-PCStorageDiagnosticInfo -Description "Collects & reports the Storage Cluster state & diagnostic information"
New-Alias -Name getacslog -Value Get-PCAzureStackACSDiagnosticInfo -Description "Collects diagnostic information of Azure Stack Storage"

Export-ModuleMember -Alias * -Function Get-PCStorageDiagnosticInfo,Get-PCAzureStackACSDiagnosticInfo,Get-PCStorageReport
=======
<###################################################
 #                                                 #
 #  Copyright (c) Microsoft. All rights reserved.  #
 #                                                 #
 ##################################################>


<##################################################
#  Helper functions                               #
##################################################>

#
# Shows error, cancels script
#
Function ShowError { 
Param ([string] $Message)
    $Message = $Message + " - cmdlet was cancelled"
    Write-Error $Message -ErrorAction Stop
}
 
#
# Shows warning, script continues
#
Function ShowWarning { 
Param ([string] $Message) 
    Write-Warning $Message 
}

#
# Checks if the current version of module is the latest version
#
Function Compare-ModuleVersion {
    If ($PSVersionTable.PSVersion -lt [System.Version]"5.0.0") {
        ShowWarning("Current PS Version does not support this operation. `nPlease check for updated module from PS Gallery and update using: Update-Module PrivateCloud.DiagnosticInfo")
    }
    Else {        
        If ((Find-Module -Name PrivateCloud.DiagnosticInfo).Version -gt (Get-Module PrivateCloud.DiagnosticInfo).Version) {        
            ShowWarning ("There is an updated module available on PowerShell Gallery. Please update the module using: Update-Module PrivateCloud.DiagnosticInfo")
        }
    }
}
<##################################################
#  End Helper functions                           #
##################################################>

<# 
    .SYNOPSIS 
       Report on Storage Cluster Health

    .DESCRIPTION 
       Show Storage Cluster Health information for major cluster and storage objects.
       Run from one of the nodes of the Storage Cluster or specify a cluster name.
       Results are saved to a folder (default C:\Users\<user>\HealthTest) for later review and replay.

    .LINK 
        To provide feedback and contribute visit https://github.com/PowerShell/PrivateCloud.Health

    .EXAMPLE 
       Get-PCStorageDiagnosticInfo
 
       Reports on overall storage cluster health, capacity, performance and events.
       Uses the default temporary working folder at C:\Users\<user>\HealthTest
       Saves the zipped results at C:\Users\<user>\HealthTest-<cluster>-<date>.ZIP

    .EXAMPLE 
       Get-PCStorageDiagnosticInfo -WriteToPath C:\Test
 
       Reports on overall storage cluster health, capacity, performance and events.
       Uses the specified folder as the temporary working folder

    .EXAMPLE 
       Get-PCStorageDiagnosticInfo -ClusterName Cluster1
 
       Reports on overall storage cluster health, capacity, performance and events.
       Targets the storage cluster specified.

    .EXAMPLE 
       Get-PCStorageDiagnosticInfo -ReadFromPath C:\Test
 
       Reports on overall storage cluster health, capacity, performance and events.
       Results are obtained from the specified folder, not from a live cluster.

#> 

function Get-PCStorageDiagnosticInfo
{
    [CmdletBinding(DefaultParameterSetName="Write")]
    [OutputType([String])]

    param(
        [parameter(ParameterSetName="Write", Position=0, Mandatory=$false)]
        [ValidateNotNullOrEmpty()]
        [string] $WriteToPath = $($env:userprofile + "\HealthTest\"),

        [parameter(ParameterSetName="Write", Position=1, Mandatory=$false)]
        [ValidateNotNullOrEmpty()]
        [string] $ClusterName = ".",

        [parameter(ParameterSetName="Write", Position=2, Mandatory=$false)]
        [ValidateNotNullOrEmpty()]
        [string] $ZipPrefix = $($env:userprofile + "\HealthTest"),

        [parameter(ParameterSetName="Write", Mandatory=$false)]
        [ValidateNotNullOrEmpty()]
        [bool] $IncludeEvents = $true,
    
        [parameter(ParameterSetName="Write", Mandatory=$false)]
        [ValidateNotNullOrEmpty()]
        [bool] $IncludePerformance = $false,

        [parameter(ParameterSetName="Write", Mandatory=$false)]
        [ValidateNotNullOrEmpty()]
        [bool] $IncludeReliabilityCounters = $false,

        [parameter(Mandatory=$false)]
        [ValidateNotNullOrEmpty()]
        [switch] $MonitoringMode,

        [parameter(ParameterSetName="Write", Mandatory=$false)]
        [ValidateNotNullOrEmpty()]
        [int] $ExpectedNodes,

        [parameter(ParameterSetName="Write", Mandatory=$false)]
        [ValidateNotNullOrEmpty()]
        [int] $ExpectedNetworks,

        [parameter(ParameterSetName="Write", Mandatory=$false)]
        [ValidateNotNullOrEmpty()]
        [int] $ExpectedVolumes,

        [parameter(ParameterSetName="Write", Mandatory=$false)]
        [ValidateNotNullOrEmpty()]
        [int] $ExpectedDedupVolumes,

        [parameter(ParameterSetName="Write", Mandatory=$false)]
        [ValidateNotNullOrEmpty()]
        [int] $ExpectedPhysicalDisks,

        [parameter(ParameterSetName="Write", Mandatory=$false)]
        [ValidateNotNullOrEmpty()]
        [int] $ExpectedPools,
    
        [parameter(ParameterSetName="Write", Mandatory=$false)]
        [ValidateNotNullOrEmpty()]
        [int] $ExpectedEnclosures,

        [parameter(ParameterSetName="Write", Mandatory=$false)]
        [ValidateNotNullOrEmpty()]
        [int] $HoursOfEvents = 48,

        [parameter(ParameterSetName="Read", Mandatory=$true)]
        [ValidateNotNullOrEmpty()]
        [string] $ReadFromPath = "",

        [parameter(ParameterSetName="Write", Mandatory=$false)]
        [ValidateNotNullOrEmpty()]
        [bool] $IncludeLiveDump = $false
        )

    #
    # Set strict mode to check typos on variable and property names
    #

    Set-StrictMode -Version Latest

    #
    # Count number of elements in an array, including checks for $null or single object
    #

    Function NCount { 
        Param ([object] $Item) 
        If ($null -eq $Item) {
            $Result = 0
        } else {
            If ($Item.GetType().BaseType.Name -eq "Array") {
                $Result = ($Item).Count
            } Else { 
                $Result = 1
            }
        }
        Return $Result
    }

    Function VolumeToPath {
        Param ([String] $Volume) 
        if ($null -eq $Associations) { ShowError("No device associations present.") }
        $Result = ""
        $Associations | Foreach-Object {
            If ($_.VolumeID -eq $Volume) { $Result = $_.CSVPath }
             }
        Return $Result
    }

    Function VolumeToCSV {
        Param ([String] $Volume) 
        if ($null -eq $Associations) { ShowError("No device associations present.") }
        $Result = ""
        $Associations | Foreach-Object {
            If ($_.VolumeID -eq $Volume) { $Result = $_.CSVVolume }
        }
        Return $Result
    }
    
    Function VolumeToVD {
        Param ([String] $Volume) 
        if ($null -eq $Associations) { ShowError("No device associations present.") }
        $Result = ""
        $Associations | Foreach-Object {
            If ($_.VolumeID -eq $Volume) { $Result = $_.FriendlyName }
        }
        Return $Result
    }

    Function VolumeToShare {
        Param ([String] $Volume) 
        if ($null -eq $Associations) { ShowError("No device associations present.") }
        $Result = ""
        $Associations | Foreach-Object {
            If ($_.VolumeID -eq $Volume) { $Result = $_.ShareName }
        }
        Return $Result
    }

    Function VolumeToResiliency {
        Param ([String] $Volume) 
        if ($null -eq $Associations) { ShowError("No device associations present.") }
        $Result = ""
        $Associations | Foreach-Object {
            If ($_.VolumeID -eq $Volume) { 
                $Result = $_.VDResiliency+","+$_.VDCopies
                If ($_.VDEAware) { 
                    $Result += ",E"
                } else {
                    $Result += ",NE"
                }
            }
        }
        Return $Result
    }

    Function VolumeToColumns {
        Param ([String] $Volume) 
        if ($null -eq $Associations) { ShowError("No device associations present.") }
        $Result = ""
        $Associations | Foreach-Object {
            If ($_.VolumeID -eq $Volume) { $Result = $_.VDColumns }
        }
        Return $Result
    }

    Function CSVToShare {
        Param ([String] $Volume) 
        if ($null -eq $Associations) { ShowError("No device associations present.") }
        $Result = ""
        $Associations | Foreach-Object {
            If ($_.CSVVolume -eq $Volume) { $Result = $_.ShareName }
        }
        Return $Result
    }

    Function VolumeToPool {
        Param ([String] $Volume) 
        if ($null -eq $Associations) { ShowError("No device associations present.") }
        $Result = ""
        $Associations | Foreach-Object {
            If ($_.VolumeId -eq $Volume) { $Result = $_.PoolName }
        }
        Return $Result
    }

    Function CSVToVD {
        Param ([String] $Volume) 
        if ($null -eq $Associations) { ShowError("No device associations present.") }
        $Result = ""
        $Associations | Foreach-Object {
            If ($_.CSVVolume -eq $Volume) { $Result = $_.FriendlyName }
        }
        Return $Result
    }

    Function CSVToPool {
        Param ([String] $Volume) 
        if ($null -eq $Associations) { ShowError("No device associations present.") }
        $Result = ""
        $Associations | Foreach-Object {
            If ($_.CSVVolume -eq $Volume) { $Result = $_.PoolName }
        }
        Return $Result
    }
    
    Function CSVToNode {
        Param ([String] $Volume) 
        if ($null -eq $Associations) { ShowError("No device associations present.") }
        $Result = ""
        $Associations | Foreach-Object {
            If ($_.CSVVolume -eq $Volume) { $Result = $_.CSVNode }
        }
        Return $Result
    }

    Function VolumeToCSVName {
        Param ([String] $Volume) 
        if ($null -eq $Associations) { ShowError("No device associations present.") }
        $Result = ""
        $Associations | Foreach-Object {
            If ($_.VolumeId -eq $Volume) { $Result = $_.CSVName }
        }
        Return $Result
    }
    
    Function CSVStatus {
        Param ([String] $Volume) 
        if ($null -eq $Associations) { ShowError("No device associations present.") }
        $Result = ""
        $Associations | Foreach-Object {
            If ($_.VolumeId -eq $Volume) { $Result = $_.CSVStatus.Value }
        }
        Return $Result
    }
                
    Function PoolOperationalStatus {
        Param ([String] $Volume) 
        if ($null -eq $Associations) { ShowError("No device associations present.") }
        $Result = ""
        $Associations | Foreach-Object {
            If ($_.VolumeId -eq $Volume) { $Result = $_.PoolOpStatus }
        }
        Return $Result
    }

    Function PoolHealthStatus {
        Param ([String] $Volume) 
        if ($null -eq $Associations) { ShowError("No device associations present.") }
        $Result = ""
        $Associations | Foreach-Object {
            If ($_.VolumeId -eq $Volume) { $Result = $_.PoolHealthStatus }
        }
        Return $Result
    }

    Function PoolHealthyPDs {
        Param ([String] $PoolName)
        $healthyPDs = ""
        If ($PoolName) {
            $totalPDs = (Get-StoragePool -FriendlyName $PoolName -CimSession $ClusterName | Get-PhysicalDisk).Count
            $healthyPDs = (Get-StoragePool -FriendlyName $PoolName -CimSession $ClusterName | Get-PhysicalDisk | Where-Object HealthStatus -eq "Healthy" ).Count
        }
        else {
            ShowError("No storage pool specified")
        }
        return "$totalPDs/$healthyPDs"
    }

    Function VDOperationalStatus {
        Param ([String] $Volume) 
        if ($null -eq $Associations) { ShowError("No device associations present.") }
        $Result = ""
        $Associations | Foreach-Object {
            If ($_.VolumeId -eq $Volume) { $Result = $_.OperationalStatus }
        }
        Return $Result
    }

    Function VDHealthStatus {
        Param ([String] $Volume) 
        if ($null -eq $Associations) { ShowError("No device associations present.") }
        $Result = ""
        $Associations | Foreach-Object {
            If ($_.VolumeId -eq $Volume) { $Result = $_.HealthStatus }
        }
        Return $Result    
    }

    #
    # Veriyfing basic prerequisites on script node.
    #

    $OS = Get-CimInstance -ClassName Win32_OperatingSystem
    $S2DEnabled = $false

    If ([uint64]$OS.BuildNumber -lt 9600) { 
        ShowError("Wrong OS Version - Need at least Windows Server 2012 R2 or Windows 8.1. You are running - " + $OS.Name) 
    }
 
    If (-not (Get-Command -Module FailoverClusters)) { 
        ShowError("Cluster PowerShell not available. Download the Windows Failover Clustering RSAT tools.") 
    }

    Function StartMonitoring {
        Write-Output "Entered continuous monitoring mode. Storage Infrastucture information will be refreshed every 3-6 minutes" -ForegroundColor Yellow    
        Write-Output "Press Ctrl + C to stop monitoring" -ForegroundColor Yellow

        Try { $ClusterName = (Get-Cluster -Name $ClusterName).Name }
        Catch { ShowError("Cluster could not be contacted. `nError="+$_.Exception.Message) }

        $AccessNode = (Get-ClusterNode -Cluster $ClusterName | Where-Object State -like "Up")[0].Name + "." + (Get-Cluster -Name $ClusterName).Domain

        Try { $Volumes = Get-Volume -CimSession $AccessNode  }
        Catch { ShowError("Unable to get Volumes. `nError="+$_.Exception.Message) }

        $AssocJob = Start-Job -ArgumentList $AccessNode,$ClusterName {

            param($AccessNode,$ClusterName)

            $SmbShares = Get-SmbShare -CimSession $AccessNode
            $Associations = Get-VirtualDisk -CimSession $AccessNode |Foreach-Object {

                $o = $_ | Select-Object FriendlyName, CSVName, CSVNode, CSVPath, CSVVolume, 
                ShareName, SharePath, VolumeID, PoolName, VDResiliency, VDCopies, VDColumns, VDEAware

                $AssocCSV = $_ | Get-ClusterSharedVolume -Cluster $ClusterName

                If ($AssocCSV) {
                    $o.CSVName = $AssocCSV.Name
                    $o.CSVNode = $AssocCSV.OwnerNode.Name
                    $o.CSVPath = $AssocCSV.SharedVolumeInfo.FriendlyVolumeName
                    if ($o.CSVPath.Length -ne 0) {
                        $o.CSVVolume = $o.CSVPath.Split("\")[2]
                    }     
                    $AssocLike = $o.CSVPath+"\*"
                    $AssocShares = $SmbShares | Where-Object Path -like $AssocLike 
                    $AssocShare = $AssocShares | Select-Object -First 1
                    If ($AssocShare) {
                        $o.ShareName = $AssocShare.Name
                        $o.SharePath = $AssocShare.Path
                        $o.VolumeID = $AssocShare.Volume
                        If ($AssocShares.Count -gt 1) { $o.ShareName += "*" }
                    }
                }

                Write-Output $o
            }

            $AssocPool = Get-StoragePool -CimSession $AccessNode
            $AssocPool | Foreach-Object {
                $AssocPName = $_.FriendlyName
                Get-StoragePool -CimSession $AccessNode -FriendlyName $AssocPName | 
                Get-VirtualDisk -CimSession $AccessNode | Foreach-Object {
                    $AssocVD = $_
                    $Associations | Foreach-Object {
                        If ($_.FriendlyName -eq $AssocVD.FriendlyName) { 
                            $_.PoolName = $AssocPName 
                            $_.VDResiliency = $AssocVD.ResiliencySettingName
                            $_.VDCopies = $AssocVD.NumberofDataCopies
                            $_.VDColumns = $AssocVD.NumberofColumns
                            $_.VDEAware = $AssocVD.IsEnclosureAware
                        }
                    }
                }
            }

            Write-Output $Associations
        }

        $Associations = $AssocJob | Wait-Job | Receive-Job
        $AssocJob | Remove-Job

        [System.Console]::Clear()

        $Volumes | Where-Object FileSystem -eq CSVFS | Sort-Object SizeRemaining | 
        Format-Table -AutoSize @{Expression={$poolName = VolumeToPool($_.Path); "[$(PoolOperationalStatus($_.Path))/$(PoolHealthStatus($_.Path))] " + $poolName};Label="[OpStatus/Health] Pool"}, 
        @{Expression={(PoolHealthyPDs(VolumeToPool($_.Path)))};Label="HealthyPhysicalDisks"; Align="Center"}, 
        @{Expression={$vd = VolumeToVD($_.Path);  "[$(VDOperationalStatus($_.Path))/$(VDHealthStatus($_.Path))] "+$vd};Label="[OpStatus/Health] VirtualDisk"}, 
        @{Expression={$csvVolume = VolumeToCSV($_.Path); "[" + $_.HealthStatus + "] " + $csvVolume};Label="[Health] CSV Volume"},
        @{Expression={$csvName = VolumeToCSVName($_.Path); $csvStatus = CSVStatus($_.Path);  " [$csvStatus] " + $csvName};Label="[Status] CSV Name"}, 
        @{Expression={CSVToNode(VolumeToCSV($_.Path))};Label="Volume Owner"},   
        @{Expression={VolumeToShare($_.Path)};Label="Share Name"}, 
        @{Expression={$VolResiliency = VolumeToResiliency($_.Path); $volColumns = VolumeToColumns($_.Path); "$VolResiliency,$volColumns" +"Col" };Label="Volume Configuration"},        
        @{Expression={"{0:N2}" -f ($_.Size/1GB)};Label="Total Size";Width=11;Align="Right"},  
        @{Expression={"{0:N2}" -f ($_.SizeRemaining/$_.Size*100)};Label="Avail%";Width=11;Align="Right"}         
        
        StartMonitoring
    }
    If ($MonitoringMode) {
        StartMonitoring 
    }

    #
    # Veriyfing path
    #

    If ($ReadFromPath -ne "") {
        $Path = $ReadFromPath
        $Read = $true
    } else {
        $Path = $WriteToPath
        $Read = $false
    }

    $PathOK = Test-Path $Path -ErrorAction SilentlyContinue
    If ($Read -and -not $PathOK) { ShowError ("Path not found: $Path") }
    If (-not $Read) {
        Remove-Item -Path $Path -ErrorAction SilentlyContinue -Recurse | Out-Null
        MKDIR -ErrorAction SilentlyContinue $Path | Out-Null
    } 
    $PathObject = Get-Item $Path
    If ($null -eq $PathObject) { ShowError ("Invalid Path: $Path") }
    $Path = $PathObject.FullName

    If ($Path.ToUpper().EndsWith(".ZIP")) {
        [Reflection.Assembly]::LoadWithPartialName("System.IO.Compression.FileSystem") | Out-Null
        $ExtractToPath = $Path.Substring(0, $Path.Length - 4)

        Try { [System.IO.Compression.ZipFile]::ExtractToDirectory($Path, $ExtractToPath) }
        Catch { ShowError("Can't extract results as Zip file from '$Path' to '$ExtractToPath'") }

        $Path = $ExtractToPath
    }

    If (-not $Path.EndsWith("\")) { $Path = $Path + "\" }

    # Start Transcript
    $transcriptFile = $Path + "0_CloudHealthSummary.log"
    try{
        Stop-Transcript | Out-Null
    }
    catch [System.InvalidOperationException]{}
    Start-Transcript -Path $transcriptFile -Force


    If ($Read) { 
        "Reading from path : $Path"
    } else { 
        "Writing to path : $Path"
    }

<#
    If ($Read) {
        Try { $SavedVersion = Import-Clixml ($Path + "GetVersion.XML") }
        Catch { $SavedVersion = 1.1 }

        If ($SavedVersion -ne $ScriptVersion) 
        {ShowError("Files are from script version $SavedVersion, but the script is version $ScriptVersion")};
    } else {
        $ScriptVersion | Export-Clixml ($Path + "GetVersion.XML")
    }
#>
    #
    # Handle parameters
    #

    If ($Read) {
        $Parameters = Import-Clixml ($Path + "GetParameters.XML")
        $TodayDate = $Parameters.TodayDate
        $ExpectedNodes = $Parameters.ExpectedNodes
        $ExpectedNetworks = $Parameters.ExpectedNetworks
        $ExpectedVolumes = $Parameters.ExpectedVolumes
        $ExpectedPhysicalDisks = $Parameters.ExpectedPhysicalDisks
        $ExpectedPools = $Parameters.ExpectedPools
        $ExpectedEnclosures = $Parameters.ExpectedEnclosures
        $HoursOfEvents = $Parameters.HoursOfEvents

    } else {
        $Parameters = "" | Select-Object TodayDate, ExpectedNodes, ExpectedNetworks, ExpectedVolumes, 
        ExpectedPhysicalDisks, ExpectedPools, ExpectedEnclosures, HoursOfEvents
        $TodayDate = Get-Date
        $Parameters.TodayDate = $TodayDate
        $Parameters.ExpectedNodes = $ExpectedNodes
        $Parameters.ExpectedNetworks = $ExpectedNetworks 
        $Parameters.ExpectedVolumes = $ExpectedVolumes 
        $Parameters.ExpectedPhysicalDisks = $ExpectedPhysicalDisks
        $Parameters.ExpectedPools = $ExpectedPools
        $Parameters.ExpectedEnclosures = $ExpectedEnclosures
        $Parameters.HoursOfEvents = $HoursOfEvents
        $Parameters | Export-Clixml ($Path + "GetParameters.XML")
    }
    "Date of capture : " + $TodayDate

    #
    # Phase 1
    #

    "`n<<< Phase 1 - Storage Health Overview >>>`n"

    #
    # Get-Cluster
    #

    If ($Read) {
        $Cluster = Import-Clixml ($Path + "GetCluster.XML")
    } else {
        Try { $Cluster = Get-Cluster -Name $ClusterName }
        Catch { ShowError("Cluster could not be contacted. `nError="+$_.Exception.Message) }
        If ($null -eq $Cluster) { ShowError("Server is not in a cluster") }
        $Cluster | Export-Clixml ($Path + "GetCluster.XML")
    }

    $ClusterName = $Cluster.Name + "." + $Cluster.Domain
    "Cluster Name               : $ClusterName"
    
    $S2DEnabled = $Cluster.S2DEnabled
    "S2D Enabled                : $S2DEnabled"

    if ($S2DEnabled -ne $true) {
        if ((Test-NetConnection -ComputerName 'www.microsoft.com' -Hops 1 -ErrorAction SilentlyContinue -WarningAction SilentlyContinue).PingSucceeded) {
            Compare-ModuleVersion
        }
    }

    #
    # Test if it's a scale-out file server
    #

    If ($Read) {
        $ClusterGroups = Import-Clixml ($Path + "GetClusterGroup.XML")
    } else {
        Try { $ClusterGroups = Get-ClusterGroup -Cluster $ClusterName }
        Catch { ShowError("Unable to get Cluster Groups. `nError="+$_.Exception.Message) }
        $ClusterGroups | Export-Clixml ($Path + "GetClusterGroup.XML")
    }

    $ScaleOutServers = $ClusterGroups | Where-Object GroupType -like "ScaleOut*"
    If ($null -eq $ScaleOutServers) { 
        if ($S2DEnabled -ne $true) {
            ShowWarning("No Scale-Out File Server cluster roles found") 
        }
    } else {
        $ScaleOutName = $ScaleOutServers[0].Name+"."+$Cluster.Domain
        "Scale-Out File Server Name : $ScaleOutName"
    }
    #
    # Show health
    #

    # Cluster Nodes

    If ($Read) {
        $ClusterNodes = Import-Clixml ($Path + "GetClusterNode.XML")
    } else {
        Try { $ClusterNodes = Get-ClusterNode -Cluster $ClusterName }
        Catch { ShowError("Unable to get Cluster Nodes. `nError="+$_.Exception.Message) }
        $ClusterNodes | Export-Clixml ($Path + "GetClusterNode.XML")
    }

    # Select an access node, which will be used to query the cluster

    $AccessNode = ($ClusterNodes | Where-Object State -like "Up")[0].Name + "." + $Cluster.Domain
    "Access node                : $AccessNode `n"
    
    #
    # Verify deduplication prerequisites on access node, if in Write mode.
    #

    $DedupEnabled = $true
    if (-not $Read) {
        if ($(Invoke-Command -ComputerName $AccessNode {(-not (Get-Command -Module Deduplication))} )) { 
            $DedupEnabled = $false
            if ($S2DEnabled -ne $true) {
                ShowWarning("Deduplication PowerShell not installed on cluster node.")
            }
        }
    }


    # Gather nodes view of storage and build all the associations

    If (-not $Read) {                         
        $SNVJob = Start-Job -Name 'StorageNodePhysicalDiskView' -ArgumentList $clusterName {
        param ($clusterName)
            $clusterCimSession = New-CimSession -ComputerName $ClusterName
            $snvInstances = Get-CimInstance -Namespace root\Microsoft\Windows\Storage -ClassName MSFT_StorageNodeToPhysicalDisk -CimSession $clusterCimSession            
            $allPhysicalDisks  = Get-PhysicalDisk -CimSession $clusterCimSession               
            $SNV = @()              
                
            Foreach ($phyDisk in $snvInstances) {
                $SNVObject = New-Object -TypeName System.Object                       
                $pdIndex = $phyDisk.PhysicalDiskObjectId.IndexOf("PD:")
                $pdLength = $phyDisk.PhysicalDiskObjectId.Length
                $pdID = $phyDisk.PhysicalDiskObjectId.Substring($pdIndex+3, $pdLength-($pdIndex+4))  
                $PDUID = ($allPhysicalDisks | Where-Object ObjectID -Match $pdID).UniqueID
                $pd = $allPhysicalDisks | Where-Object UniqueID -eq $PDUID
                $nodeIndex = $phyDisk.StorageNodeObjectId.IndexOf("SN:")
                $nodeLength = $phyDisk.StorageNodeObjectId.Length
                $storageNodeName = $phyDisk.StorageNodeObjectId.Substring($nodeIndex+3, $nodeLength-($nodeIndex+4))  
                $poolName = ($pd | Get-StoragePool -CimSession $clusterCimSession | Where-Object IsPrimordial -eq $false).FriendlyName
                if (-not $poolName) {
                    continue
                }

                $SNVObject | Add-Member -Type NoteProperty -Name PhysicalDiskUID -Value $PDUID                
                $SNVObject | Add-Member -Type NoteProperty -Name StorageNode -Value $storageNodeName
                $SNVObject | Add-Member -Type NoteProperty -Name StoragePool -Value $poolName
                $SNVObject | Add-Member -Type NoteProperty -Name MPIOPolicy -Value $phyDisk.LoadBalancePolicy
                $SNVObject | Add-Member -Type NoteProperty -Name MPIOState -Value $phyDisk.IsMPIOEnabled            
                $SNVObject | Add-Member -Type NoteProperty -Name StorageEnclosure -Value $pd.PhysicalLocation
                $SNVObject | Add-Member -Type NoteProperty -Name PathID -Value $phyDisk.PathID
                $SNVObject | Add-Member -Type NoteProperty -Name PathState -Value $phyDisk.PathState

                $SNV += $SNVObject
            }            
            Write-Output $SNV
        }              
    }

    #
    # Generate SBL Connectivity report based on input clusport information
    #

    function Show-SBLConnectivity($node)
    {
        BEGIN {
            $disks = 0
            $enc = 0
            $ssu = 0
        }
        PROCESS {
            switch ($_.DeviceType) {
                0 { $disks += 1 }
                1 { $enc += 1 }
                2 { $ssu += 1 }
            }
        }
        END {
            "$node has $disks disks, $enc enclosures, and $ssu scaleunit"
        }
    }

    if ($S2DEnabled -eq $true) {

        #
        # Gather only
        #

        if (-not $Read) {
            Try {
                $NonHealthyVDs = Get-VirtualDisk | where {$_.HealthStatus -ne "Healthy" -OR $_.OperationalStatus -ne "OK"}
                $NonHealthyVDs | Export-Clixml ($Path + "NonHealthyVDs.XML")

                foreach ($NonHealthyVD in $NonHealthyVDs) {
                    $NonHealthyExtents = $NonHealthyVD | Get-PhysicalExtent | ? OperationalStatus -ne Active | sort-object VirtualDiskOffset, CopyNumber
                    $NonHealthyExtents | Export-Clixml($Path + $NonHealthyVD.FriendlyName + "_Extents.xml")
                }
            } Catch {
                ShowWarning("Not able to query extents for faulted virtual disks")
            } 

            Try {
                $NonHealthyPools = Get-StoragePool | ? IsPrimordial -eq $false
                foreach ($NonHealthyPool in $NonHealthyPools) {
                    $faultyDisks = $NonHealthyPool | Get-PhysicalDisk 
                    $faultySSU = $faultyDisks | Get-StorageFaultDomain -type StorageScaleUnit
                    $faultyDisks | Export-Clixml($Path + $NonHealthyPool.FriendlyName + "_Disks.xml")
                    $faultySSU | Export-Clixml($Path + $NonHealthyPool.FriendlyName + "_SSU.xml")
                }
            } Catch {
                ShowWarning("Not able to query faulty disks and SSU for faulted pools")
            } 
        }

        #
        # Gather and report
        #

        Try {
            Write-Progress -Activity "Gathering SBL connectivity"
            "SBL Connectivity"
            foreach($node in $ClusterNodes |? { $_.State.ToString() -eq 'Up' }) {

                Write-Progress -Activity "Gathering SBL connectivity" -currentOperation "collecting from $node"
                if ($Read) {
                    $endpoints = Import-Clixml ($Path + $node + "_ClusPort.xml")
                } else {
                    $endpoints = Get-CimInstance -Namespace root\wmi -ClassName ClusPortDeviceInformation -ComputerName $node
                    $endpoints | Export-Clixml ($Path + $node + "_ClusPort.xml")
                }

                $endpoints | Show-SBLConnectivity $node
            }
            Write-Progress -Activity "Gathering SBL connectivity" -Completed
        } Catch {
            Write-Progress -Activity "Gathering SBL connectivity" -Completed
            ShowWarning("Gathering SBL connectivity failed")
        }
    }

    # Gather association between pool, virtualdisk, volume, share.
    # This is first used at Phase 4 and is run asynchronously since
    # it can take some time to gather for large numbers of devices.

    If (-not $Read) {

        $AssocJob = Start-Job -Name 'StorageComponentAssociations' -ArgumentList $AccessNode,$ClusterName {
            param($AccessNode,$ClusterName)

            $SmbShares = Get-SmbShare -CimSession $AccessNode
            $Associations = Get-VirtualDisk -CimSession $AccessNode | Foreach-Object {

                $o = $_ | Select-Object FriendlyName, OperationalStatus, HealthStatus, CSVName, CSVStatus, CSVNode, CSVPath, CSVVolume, 
                ShareName, SharePath, VolumeID, PoolName, PoolOpStatus, PoolHealthStatus, VDResiliency, VDCopies, VDColumns, VDEAware

                $AssocCSV = $_ | Get-ClusterSharedVolume -Cluster $ClusterName

                If ($AssocCSV) {
                    $o.CSVName = $AssocCSV.Name
                    $o.CSVStatus = $AssocCSV.State
                    $o.CSVNode = $AssocCSV.OwnerNode.Name
                    $o.CSVPath = $AssocCSV.SharedVolumeInfo.FriendlyVolumeName
                    if ($o.CSVPath.Length -ne 0) {
                        $o.CSVVolume = $o.CSVPath.Split("\")[2]
                    }     
                    $AssocLike = $o.CSVPath+"\*"
                    $AssocShares = $SmbShares | Where-Object Path -like $AssocLike 
                    $AssocShare = $AssocShares | Select-Object -First 1
                    If ($AssocShare) {
                        $o.ShareName = $AssocShare.Name
                        $o.SharePath = $AssocShare.Path
                        $o.VolumeID = $AssocShare.Volume
                        If ($AssocShares.Count -gt 1) { $o.ShareName += "*" }
                    }
                }

                Write-Output $o
            }

            $AssocPool = Get-StoragePool -CimSession $AccessNode
            $AssocPool | Foreach-Object {
                $AssocPName = $_.FriendlyName
                $AssocPOpStatus = $_.OperationalStatus
                $AssocPHStatus = $_.HealthStatus
                Get-StoragePool -CimSession $AccessNode -FriendlyName $AssocPName | 
                Get-VirtualDisk -CimSession $AccessNode | Foreach-Object {
                    $AssocVD = $_
                    $Associations | Foreach-Object {
                        If ($_.FriendlyName -eq $AssocVD.FriendlyName) { 
                            $_.PoolName = $AssocPName 
                            $_.PoolOpStatus = $AssocPOpStatus
                            $_.PoolHealthStatus = $AssocPHStatus
                            $_.VDResiliency = $AssocVD.ResiliencySettingName
                            $_.VDCopies = $AssocVD.NumberofDataCopies
                            $_.VDColumns = $AssocVD.NumberofColumns
                            $_.VDEAware = $AssocVD.IsEnclosureAware
                        }
                    }
                }
            }

            Write-Output $Associations
        }
    }

    # Cluster node health

    $NodesTotal = NCount($ClusterNodes)
    $NodesHealthy = NCount($ClusterNodes | Where-Object State -like "Up")
    "Cluster Nodes up              : $NodesHealthy / $NodesTotal"

    If ($NodesTotal -lt $ExpectedNodes) { ShowWarning("Fewer nodes than the $ExpectedNodes expected") }
    If ($NodesHealthy -lt $NodesTotal) { ShowWarning("Unhealthy nodes detected") }

    If ($Read) {
        $ClusterNetworks = Import-Clixml ($Path + "GetClusterNetwork.XML")
    } else {
        Try { $ClusterNetworks = Get-ClusterNetwork -Cluster $ClusterName }
        Catch { ShowError("Could not get Cluster Nodes. `nError="+$_.Exception.Message) }
        $ClusterNetworks | Export-Clixml ($Path + "GetClusterNetwork.XML")
    }

    # Cluster network health

    $NetsTotal = NCount($ClusterNetworks)
    $NetsHealthy = NCount($ClusterNetworks | Where-Object State -like "Up")
    "Cluster Networks up           : $NetsHealthy / $NetsTotal"
    

    If ($NetsTotal -lt $ExpectedNetworks) { ShowWarning("Fewer cluster networks than the $ExpectedNetworks expected") }
    If ($NetsHealthy -lt $NetsTotal) { ShowWarning("Unhealthy cluster networks detected") }

    If ($Read) {
        $ClusterResources = Import-Clixml ($Path + "GetClusterResource.XML")
    } else {
        Try { $ClusterResources = Get-ClusterResource -Cluster $ClusterName }
        Catch { ShowError("Unable to get Cluster Resources.  `nError="+$_.Exception.Message) }
        $ClusterResources | Export-Clixml ($Path + "GetClusterResource.XML")
    }

    # Cluster resource health

    $ResTotal = NCount($ClusterResources)
    $ResHealthy = NCount($ClusterResources | Where-Object State -like "Online")
    "Cluster Resources Online      : $ResHealthy / $ResTotal "
    If ($ResHealthy -lt $ResTotal) { ShowWarning("Unhealthy cluster resources detected") }

    If ($Read) {
        $CSV = Import-Clixml ($Path + "GetClusterSharedVolume.XML")
    } else {
        Try { $CSV = Get-ClusterSharedVolume -Cluster $ClusterName }
        Catch { ShowError("Unable to get Cluster Shared Volumes.  `nError="+$_.Exception.Message) }
        $CSV | Export-Clixml ($Path + "GetClusterSharedVolume.XML")
    }

    # Cluster shared volume health

    $CSVTotal = NCount($CSV)
    $CSVHealthy = NCount($CSV | Where-Object State -like "Online")
    "Cluster Shared Volumes Online : $CSVHealthy / $CSVTotal"
    If ($CSVHealthy -lt $CSVTotal) { ShowWarning("Unhealthy cluster shared volumes detected") }

    "`nHealthy Components count: [SMBShare -> CSV -> VirtualDisk -> StoragePool -> PhysicalDisk -> StorageEnclosure]"

    # SMB share health

    If ($Read) {
        #$SmbShares = Import-Clixml ($Path + "GetSmbShare.XML")
        $ShareStatus = Import-Clixml ($Path + "ShareStatus.XML")
    } else {
        Try { $SmbShares = Get-SmbShare -CimSession $AccessNode }
        Catch { ShowError("Unable to get SMB Shares. `nError="+$_.Exception.Message) }

        $ShareStatus = $SmbShares | Where-Object ContinuouslyAvailable | Select-Object ScopeName, Name, SharePath, Health
        $Count1 = 0
        $Total1 = NCount($ShareStatus)

        If ($Total1 -gt 0)
        {
            $ShareStatus | Foreach-Object {
                $Progress = $Count1 / $Total1 * 100
                $Count1++
                Write-Progress -Activity "Testing file share access" -PercentComplete $Progress

                $_.SharePath = "\\"+$_.ScopeName+"."+$Cluster.Domain+"\"+$_.Name
                Try { If (Test-Path -Path $_.SharePath  -ErrorAction SilentlyContinue) {
                            $_.Health = "Accessible"
                        } else {
                            $_.Health = "Inaccessible" 
                    } 
                }
                Catch { $_.Health = "Accessible: "+$_.Exception.Message }
            }
            Write-Progress -Activity "Testing file share access" -Completed
        }

        #$SmbShares | Export-Clixml ($Path + "GetSmbShare.XML")
        $ShareStatus | Export-Clixml ($Path + "ShareStatus.XML")

    }

    $ShTotal = NCount($ShareStatus)
    $ShHealthy = NCount($ShareStatus | Where-Object Health -like "Accessible")
    "SMB CA Shares Accessible      : $ShHealthy / $ShTotal"
    If ($ShHealthy -lt $ShTotal) { ShowWarning("Inaccessible CA shares detected") }

    # Open files 

    If ($Read) {
        $SmbOpenFiles = Import-Clixml ($Path + "GetSmbOpenFile.XML")
    } else {
        Try { $SmbOpenFiles = Get-SmbOpenFile -CimSession $AccessNode }
        Catch { ShowError("Unable to get Open Files. `nError="+$_.Exception.Message) }
        $SmbOpenFiles | Export-Clixml ($Path + "GetSmbOpenFile.XML")
    }

    $FileTotal = NCount( $SmbOpenFiles | Group-Object ClientComputerName)
    "Users with Open Files         : $FileTotal"
    If ($FileTotal -eq 0) { ShowWarning("No users with open files") }

    # SMB witness

    If ($Read) {
        $SmbWitness = Import-Clixml ($Path + "GetSmbWitness.XML")
    } else {
        Try { $SmbWitness = Get-SmbWitnessClient -CimSession $AccessNode }
        Catch { ShowError("Unable to get Open Files. `nError="+$_.Exception.Message) }
        $SmbWitness | Export-Clixml ($Path + "GetSmbWitness.XML")
    }

    $WitTotal = NCount($SmbWitness | Where-Object State -eq RequestedNotifications | Group-Object ClientName)
    "Users with a Witness           : $WitTotal"
    If ($WitTotal -eq 0) { ShowWarning("No users with a Witness") }

    # Volume health

    If ($Read) {
        $Volumes = Import-Clixml ($Path + "GetVolume.XML")
    } else {
        Try { $Volumes = Get-Volume -CimSession $AccessNode  }
        Catch { ShowError("Unable to get Volumes. `nError="+$_.Exception.Message) }
        $Volumes | Export-Clixml ($Path + "GetVolume.XML")
    }

    $VolsTotal = NCount($Volumes | Where-Object FileSystem -eq CSVFS )
    $VolsHealthy = NCount($Volumes  | Where-Object FileSystem -eq CSVFS | Where-Object { ($_.HealthStatus -like "Healthy") -or ($_.HealthStatus -eq 0) })
    "Cluster Shared Volumes Healthy: $VolsHealthy / $VolsTotal "

    # Deduplicated volume health

    If ($DedupEnabled)
    {
        If ($Read) {
            $DedupVolumes = Import-Clixml ($Path + "GetDedupVolume.XML")
        } else {
            Try { $DedupVolumes = Invoke-Command -ComputerName $AccessNode { Get-DedupStatus }}
            Catch { ShowError("Unable to get Dedup Volumes. `nError="+$_.Exception.Message) }
            $DedupVolumes | Export-Clixml ($Path + "GetDedupVolume.XML")
        }

        $DedupTotal = NCount($DedupVolumes)
        $DedupHealthy = NCount($DedupVolumes | Where-Object LastOptimizationResult -eq 0 )
        "Dedup Volumes Healthy         : $DedupHealthy / $DedupTotal "

        If ($DedupTotal -lt $ExpectedDedupVolumes) { ShowWarning("Fewer Dedup volumes than the $ExpectedDedupVolumes expected") }
        If ($DedupHealthy -lt $DedupTotal) { ShowWarning("Unhealthy Dedup volumes detected") }
    } else {
        $DedupVolumes = @()
        $DedupTotal = 0
        $DedupHealthy = 0
        If (-not $Read) { $DedupVolumes | Export-Clixml ($Path + "GetDedupVolume.XML") }
    }

    # Virtual disk health

    If ($Read) {
        $VirtualDisks = Import-Clixml ($Path + "GetVirtualDisk.XML")
    } else {
        Try { $SubSystem = Get-StorageSubsystem Cluster* -CimSession $AccessNode
              $VirtualDisks = Get-VirtualDisk -CimSession $AccessNode -StorageSubSystem $SubSystem }
        Catch { ShowError("Unable to get Virtual Disks. `nError="+$_.Exception.Message) }
        $VirtualDisks | Export-Clixml ($Path + "GetVirtualDisk.XML")
    }

    $VDsTotal = NCount($VirtualDisks)
    $VDsHealthy = NCount($VirtualDisks | Where-Object { ($_.HealthStatus -like "Healthy") -or ($_.HealthStatus -eq 0) } )
    "Virtual Disks Healthy         : $VDsHealthy / $VDsTotal"

    If ($VDsHealthy -lt $VDsTotal) { ShowWarning("Unhealthy virtual disks detected") }

    # Storage pool health

    If ($Read) {
        $StoragePools = Import-Clixml ($Path + "GetStoragePool.XML")
    } else {
        Try { $SubSystem = Get-StorageSubsystem Cluster* -CimSession $AccessNode
              $StoragePools =Get-StoragePool -IsPrimordial $False -CimSession $AccessNode -StorageSubSystem $SubSystem }
        Catch { ShowError("Unable to get Storage Pools. `nError="+$_.Exception.Message) }
        $StoragePools | Export-Clixml ($Path + "GetStoragePool.XML")
    }

    $PoolsTotal = NCount($StoragePools)
    $PoolsHealthy = NCount($StoragePools | Where-Object { ($_.HealthStatus -like "Healthy") -or ($_.HealthStatus -eq 0) } )
    "Storage Pools Healthy         : $PoolsHealthy / $PoolsTotal "

    If ($PoolsTotal -lt $ExpectedPools) { ShowWarning("Fewer storage pools than the $ExpectedPools expected") }
    If ($PoolsHealthy -lt $PoolsTotal) { ShowWarning("Unhealthy storage pools detected") }

    # Physical disk health

    If ($Read) {
        $PhysicalDisks = Import-Clixml ($Path + "GetPhysicalDisk.XML")
    } else {
        Try { $SubSystem = Get-StorageSubsystem Cluster* -CimSession $AccessNode
              $PhysicalDisks = Get-PhysicalDisk -CimSession $AccessNode -StorageSubSystem $SubSystem }
        Catch { ShowError("Unable to get Physical Disks. `nError="+$_.Exception.Message) }
        $PhysicalDisks | Export-Clixml ($Path + "GetPhysicalDisk.XML")
    }

    $PDsTotal = NCount($PhysicalDisks)
    $PDsHealthy = NCount($PhysicalDisks | Where-Object { ($_.HealthStatus -like "Healthy") -or ($_.HealthStatus -eq 0) } )
    "Physical Disks Healthy        : $PDsHealthy / $PDsTotal"

    If ($PDsTotal -lt $ExpectedPhysicalDisks) { ShowWarning("Fewer physical disks than the $ExpectedPhysicalDisks expected") }
    If ($PDsHealthy -lt $PDsTotal) { ShowWarning("Unhealthy physical disks detected") }

    # Reliability counters

    If ($Read) {
        if (Test-Path ($Path + "GetReliabilityCounter.XML")) {
            $ReliabilityCounters = Import-Clixml ($Path + "GetReliabilityCounter.XML")
        } else {
            ShowWarning("Reliability Counters not gathered for this capture")
        }
    } else {
        if ($IncludeReliabilityCounters -eq $true) {
            Try { $SubSystem = Get-StorageSubsystem Cluster* -CimSession $AccessNode
                  $ReliabilityCounters = $PhysicalDisks | Get-StorageReliabilityCounter -CimSession $AccessNode }
            Catch { ShowError("Unable to get Storage Reliability Counters. `nError="+$_.Exception.Message) }
            $ReliabilityCounters | Export-Clixml ($Path + "GetReliabilityCounter.XML")
        }
    }

    # Storage enclosure health - only performed if the required KB is present

    If (-not (Get-Command *StorageEnclosure*)) {
        ShowWarning("Storage Enclosure commands not available. See http://support.microsoft.com/kb/2913766/en-us")
    } else {
        If ($Read) {
            If (Test-Path ($Path + "GetStorageEnclosure.XML") -ErrorAction SilentlyContinue ) {
               $StorageEnclosures = Import-Clixml ($Path + "GetStorageEnclosure.XML")
            } Else {
               $StorageEnclosures = ""
            }
        } else {
            Try { $SubSystem = Get-StorageSubsystem Cluster* -CimSession $AccessNode
                  $StorageEnclosures = Get-StorageEnclosure -CimSession $AccessNode -StorageSubSystem $SubSystem }
            Catch { ShowError("Unable to get Enclosures. `nError="+$_.Exception.Message) }
            $StorageEnclosures | Export-Clixml ($Path + "GetStorageEnclosure.XML")
        }

        $EncsTotal = NCount($StorageEnclosures)
        $EncsHealthy = NCount($StorageEnclosures | Where-Object { ($_.HealthStatus -like "Healthy") -or ($_.HealthStatus -eq 0) } )
        "Storage Enclosures Healthy    : $EncsHealthy / $EncsTotal "

        If ($EncsTotal -lt $ExpectedEnclosures) { ShowWarning("Fewer storage enclosures than the $ExpectedEnclosures expected") }
        If ($EncsHealthy -lt $EncsTotal) { ShowWarning("Unhealthy storage enclosures detected") }
    }   

    #
    # Phase 2
    #

    "`n<<< Phase 2 - details on unhealthy components >>>`n"

    $Failed = $False

    If ($NodesTotal -ne $NodesHealthy) { 
        $Failed = $true; 
        "Cluster Nodes:"; 
        $ClusterNodes | Where-Object State -ne "Up" | Format-Table -AutoSize 
    }

    If ($NetsTotal -ne $NetsHealthy) { 
        $Failed = $true; 
        "Cluster Networks:"; 
        $ClusterNetworks | Where-Object State -ne "Up" | Format-Table -AutoSize 
    }

    If ($ResTotal -ne $ResHealthy) { 
        $Failed = $true; 
        "Cluster Resources:"; 
        $ClusterResources | Where-Object State -notlike "Online" | Format-Table -AutoSize 
    }

    If ($CSVTotal -ne $CSVHealthy) { 
        $Failed = $true; 
        "Cluster Shared Volumes:"; 
        $CSV | Where-Object State -ne "Online" | Format-Table -AutoSize 
    }

    If ($VolsTotal -ne $VolsHealthy) { 
        $Failed = $true; 
        "Volumes:"; 
        $Volumes | Where-Object { ($_.HealthStatus -notlike "Healthy") -and ($_.HealthStatus -ne 0) }  | 
        Format-Table Path, HealthStatus  -AutoSize
    }

    If ($DedupTotal -ne $DedupHealthy) { 
        $Failed = $true; 
        "Volumes:"; 
        $DedupVolumes | Where-Object LastOptimizationResult -eq 0 | 
        Format-Table Volume, Capacity, SavingsRate, LastOptimizationResultMessage -AutoSize
    }

    If ($VDsTotal -ne $VDsHealthy) { 
        $Failed = $true; 
        "Virtual Disks:"; 
        $VirtualDisks | Where-Object { ($_.HealthStatus -notlike "Healthy") -and ($_.HealthStatus -ne 0) } | 
        Format-Table FriendlyName, HealthStatus, OperationalStatus, ResiliencySettingName, IsManualAttach  -AutoSize 
    }

    If ($PoolsTotal -ne $PoolsHealthy) { 
        $Failed = $true; 
        "Storage Pools:"; 
        $StoragePools | Where-Object { ($_.HealthStatus -notlike "Healthy") -and ($_.HealthStatus -ne 0) } | 
        Format-Table FriendlyName, HealthStatus, OperationalStatus, IsReadOnly -AutoSize 
    }

    If ($PDsTotal -ne $PDsHealthy) { 
        $Failed = $true; 
        "Physical Disks:"; 
        $PhysicalDisks | Where-Object { ($_.HealthStatus -notlike "Healthy") -and ($_.HealthStatus -ne 0) } | 
        Format-Table FriendlyName, EnclosureNumber, SlotNumber, HealthStatus, OperationalStatus, Usage -AutoSize
    }

    If (Get-Command *StorageEnclosure*)
    {
        If ($EncsTotal -ne $EncsHealthy) { 
            $Failed = $true; "Enclosures:";
            $StorageEnclosures | Where-Object { ($_.HealthStatus -notlike "Healthy") -and ($_.HealthStatus -ne 0) } | 
            Format-Table FriendlyName, HealthStatus, ElementTypesInError -AutoSize 
        }
    }

    If ($ShTotal -ne $ShHealthy) { 
        $Failed = $true; 
        "CA Shares:";
        $ShareStatus | Where-Object Health -notlike "Healthy" | Format-Table -AutoSize
    }

    If (-not $Failed) { 
        "`nNo unhealthy components" 
    }

    #
    # Phase 3
    #

    "`n<<< Phase 3 - Firmware and drivers >>>`n"

    "Devices and drivers by Model and Driver Version per cluster node" 

    If ($Read) {
        $clusterNodeNames = (Get-ClusterNode -Cluster $ClusterName).Name
        foreach ($node in $clusterNodeNames) {
            "`nCluster Node: $node"
            $Drivers = Import-Clixml ($Path + $node + "_GetDrivers.XML")
            $RelevantDrivers = $Drivers | Where-Object { ($_.DeviceName -like "LSI*") -or ($_.DeviceName -like "Mellanox*") -or ($_.DeviceName -like "Chelsio*") } | 
            Group-Object DeviceName, DriverVersion | 
            Select-Object @{Expression={$_.Name};Label="Device Name, Driver Version"}
            $RelevantDrivers
        }         
    } else {
        $clusterNodeNames = (Get-ClusterNode -Cluster $ClusterName).Name
        foreach ($node in $clusterNodeNames) { 
            "`nCluster Node: $node"
            Try { $Drivers = Get-CimInstance -ClassName Win32_PnPSignedDriver -ComputerName $node }
            Catch { ShowError("Unable to get Drivers on node $nod. `nError="+$_.Exception.Message) }
            $Drivers | Export-Clixml ($Path + $node + "_GetDrivers.XML")
            $RelevantDrivers = $Drivers | Where-Object { ($_.DeviceName -like "LSI*") -or ($_.DeviceName -like "Mellanox*") -or ($_.DeviceName -like "Chelsio*") } | 
            Group-Object DeviceName, DriverVersion | 
            Select-Object @{Expression={$_.Name};Label="Device Name, Driver Version"}
            $RelevantDrivers
        }
    }

    "`nPhysical disks by Media Type, Model and Firmware Version" 
    $PhysicalDisks | Group-Object MediaType, Model, FirmwareVersion | Format-Table Count, @{Expression={$_.Name};Label="Media Type, Model, Firmware Version"} -AutoSize

 
    If ( -not (Get-Command *StorageEnclosure*) ) {
        ShowWarning("Storage Enclosure commands not available. See http://support.microsoft.com/kb/2913766/en-us")
    } else {
        "Storage Enclosures by Model and Firmware Version"
        $StorageEnclosures | Group-Object Model, FirmwareVersion | Format-Table Count, @{Expression={$_.Name};Label="Model, Firmware Version"} -AutoSize
    }
    
    #
    # Phase 4 Prep
    #

    "`n<<< Phase 4 - Pool, Physical Disk and Volume Details >>>"

    if ($Read) {
        $Associations = Import-Clixml ($Path + "GetAssociations.XML")
        $SNVView = Import-Clixml ($Path + "GetStorageNodeView.XML")
    } else {
        "`nCollecting device associations..."
        Try {
            $Associations = $AssocJob | Wait-Job | Receive-Job
            $AssocJob | Remove-Job
            if ($null -eq $Associations) {
                ShowWarning("Unable to get object associations")
            }
            $Associations | Export-Clixml ($Path + "GetAssociations.XML")

            "`nCollecting storage view associations..."
            $SNVView = $SNVJob | Wait-Job | Receive-Job
            $SNVJob | Remove-Job
            if ($null -eq $SNVView) {
                ShowWarning("Unable to get nodes storage view associations")
            }
            $SNVView | Export-Clixml ($Path + "GetStorageNodeView.XML")        
        } catch {
            ShowWarning("Not able to query associations..")
        }
    }

    #
    # Phase 4
    #

    "`n[Health Report]" 
    "`nVolumes with status, total size and available size, sorted by Available Size" 
    "Notes: Sizes shown in gigabytes (GB). * means multiple shares on that volume"

    $Volumes | Where-Object FileSystem -eq CSVFS | Sort-Object SizeRemaining | 
    Format-Table -AutoSize @{Expression={$poolName = VolumeToPool($_.Path); "[$(PoolOperationalStatus($_.Path))/$(PoolHealthStatus($_.Path))] " + $poolName};Label="[OpStatus/Health] Pool"}, 
    @{Expression={(PoolHealthyPDs(VolumeToPool($_.Path)))};Label="HealthyPhysicalDisks"; Align="Center"}, 
    @{Expression={$vd = VolumeToVD($_.Path);  "[$(VDOperationalStatus($_.Path))/$(VDHealthStatus($_.Path))] "+$vd};Label="[OpStatus/Health] VirtualDisk"}, 
    @{Expression={$csvVolume = VolumeToCSV($_.Path); "[" + $_.HealthStatus + "] " + $csvVolume};Label="[Health] CSV Volume"},
    @{Expression={$csvName = VolumeToCSVName($_.Path); $csvStatus = CSVStatus($_.Path);  " [$csvStatus] " + $csvName};Label="[Status] CSV Name"}, 
    @{Expression={CSVToNode(VolumeToCSV($_.Path))};Label="Volume Owner"},   
    @{Expression={VolumeToShare($_.Path)};Label="Share Name"}, 
    @{Expression={$VolResiliency = VolumeToResiliency($_.Path); $volColumns = VolumeToColumns($_.Path); "$VolResiliency,$volColumns" +"Col" };Label="Volume Configuration"},        
    @{Expression={"{0:N2}" -f ($_.Size/1GB)};Label="Total Size";Width=11;Align="Right"},  
    @{Expression={"{0:N2}" -f ($_.SizeRemaining/$_.Size*100)};Label="Avail%";Width=11;Align="Right"} 

    If ($DedupEnabled -and ($DedupTotal -gt 0))
    {
        "Dedup Volumes with status, total size and available size, sorted by Savings %" 
        "Notes: Sizes shown in gigabytes (GB). * means multiple shares on that volume"

        $DedupVolumes | Sort-Object SavingsRate -Descending | 
        Format-Table -AutoSize @{Expression={$poolName = VolumeToPool($_.VolumeId); "[$(PoolOperationalStatus($_.VolumeId))/$(PoolHealthStatus($_.VolumeId))] " + $poolName};Label="[OpStatus/Health] Pool"},  
        @{Expression={(PoolHealthyPDs(VolumeToPool($_.VolumeId)))};Label="HealthyPhysicalDisks"; Align="Center"}, 
        @{Expression={$vd = VolumeToVD($_.VolumeId);  "[$(VDOperationalStatus($_.VolumeId))/$(VDHealthStatus($_.VolumeId))] "+$vd};Label="[OpStatus/Health] VirtualDisk"},  
        @{Expression={VolumeToCSV($_.VolumeId)};Label="Volume "},
        @{Expression={VolumeToShare($_.VolumeId)};Label="Share"},
        @{Expression={"{0:N2}" -f ($_.Capacity/1GB)};Label="Capacity";Width=11;Align="Left"}, 
        @{Expression={"{0:N2}" -f ($_.UnoptimizedSize/1GB)};Label="Before";Width=11;Align="Right"}, 
        @{Expression={"{0:N2}" -f ($_.UsedSpace/1GB)};Label="After";Width=11;Align="Right"}, 
        @{Expression={"{0:N2}" -f ($_.SavingsRate)};Label="Savings%";Width=11;Align="Right"}, 
        @{Expression={"{0:N2}" -f ($_.FreeSpace/1GB)};Label="Free";Width=11;Align="Right"}, 
        @{Expression={"{0:N2}" -f ($_.FreeSpace/$_.Capacity*100)};Label="Free%";Width=11;Align="Right"},
        @{Expression={"{0:N0}" -f ($_.InPolicyFilesCount)};Label="Files";Width=11;Align="Right"}
    }
    
    If ($SNVView) {
        "`n[Storage Node view]"
        $SNVView | sort StorageNode,StorageEnclosure | Format-Table -AutoSize @{Expression = {$_.StorageNode}; Label = "StorageNode"; Align = "Left"},
        @{Expression = {$_.StoragePool}; Label = "StoragePool"; Align = "Left"},
        @{Expression = {$_.MPIOPolicy}; Label = "MPIOPolicy"; Align = "Left"},
        @{Expression = {$_.MPIOState}; Label = "MPIOState"; Align = "Left"},
        @{Expression = {$_.PathID}; Label = "PathID"; Align = "Left"},
        @{Expression = {$_.PathState}; Label = "PathState"; Align = "Left"},
        @{Expression = {$_.PhysicalDiskUID}; Label = "PhysicalDiskUID"; Align = "Left"},
        @{Expression = {$_.StorageEnclosure}; Label = "StorageEnclosureLocation"; Align = "Left"} 
    }

    "`n[Capacity Report]"
    "Physical disks by Enclosure, Media Type and Health Status, with total and unallocated space" 
    "Note: Sizes shown in gigabytes (GB)"

    $PDStatus = $PhysicalDisks | Where-Object EnclosureNumber -ne $null | 
    Sort-Object EnclosureNumber, MediaType, HealthStatus |  
    Group-Object EnclosureNumber, MediaType, HealthStatus | 
    Select-Object Count, TotalSize, Unalloc, 
    @{Expression={$_.Name.Split(",")[0].Trim().TrimEnd()}; Label="Enc"},
    @{Expression={$_.Name.Split(",")[1].Trim().TrimEnd()}; Label="Media"},
    @{Expression={$_.Name.Split(",")[2].Trim().TrimEnd()}; Label="Health"}

    $PDStatus | Foreach-Object {
        $Current = $_
        $TotalSize = 0
        $Unalloc = 0
        $PDCurrent = $PhysicalDisks | Where-Object { ($_.EnclosureNumber -eq $Current.Enc) -and ($_.MediaType -eq $Current.Media) -and ($_.HealthStatus -eq $Current.Health) }
        $PDCurrent | Foreach-Object {
            $Unalloc += $_.Size - $_.AllocatedSize
            $TotalSize +=$_.Size
        }
        
        $Current.Unalloc = $Unalloc
        $Current.TotalSize = $TotalSize
    }

    $PDStatus | Format-Table -AutoSize Enc, Media, Health, Count, 
    @{Expression={"{0:N2}" -f ($_.TotalSize/$_.Count/1GB)};Label="Avg Size";Width=11;Align="Right"}, 
    @{Expression={"{0:N2}" -f ($_.TotalSize/1GB)};Label="Total Size";Width=11;Align="Right"}, 
    @{Expression={"{0:N2}" -f ($_.Unalloc/1GB)};Label="Unallocated";Width=11;Align="Right"},
    @{Expression={"{0:N2}" -f ($_.Unalloc/$_.TotalSize*100)};Label="Unalloc %";Width=11;Align="Right"} 

    "Pools with health, total size and unallocated space" 
    "Note: Sizes shown in gigabytes (GB)"

    $StoragePools | Sort-Object FriendlyName | 
    Format-Table -AutoSize @{Expression={$_.FriendlyName};Label="Name"}, 
    @{Expression={$_.HealthStatus};Label="Health"}, 
    @{Expression={"{0:N2}" -f ($_.Size/1GB)};Label="Total Size";Width=11;Align="Right"}, 
    @{Expression={"{0:N2}" -f (($_.Size-$_.AllocatedSize)/1GB)};Label="Unallocated";Width=11;Align="Right"}, 
    @{Expression={"{0:N2}" -f (($_.Size-$_.AllocatedSize)/$_.Size*100)};Label="Unalloc%";Width=11;Align="Right"} 

    #
    # Phase 5
    #

    "<<< Phase 5 - Storage Performance >>>`n"

    If ((-not $Read) -and (-not $IncludePerformance)) {
       "Performance was excluded by a parameter`n"
    }

    If ((-not $Read) -and $IncludePerformance) {

        $PerfSamples = 60 
        "Please wait for $PerfSamples seconds while performance samples are collected."

        $PerfNodes = $ClusterNodes | Where-Object State -like "Up" | Foreach-Object {$_.Name}
        $PerfCounters = "reads/sec","writes/sec","read latency","write latency"
        $PerfItems = $PerfNodes | Foreach-Object { $Node=$_; $PerfCounters | Foreach-Object { ("\\"+$Node+"\Cluster CSV File System(*)\"+$_) } }
        $PerfRaw = Get-Counter -Counter $PerfItems -SampleInterval 1 -MaxSamples $PerfSamples

        "Collected $PerfSamples seconds of raw performance counters. Processing...`n"

        $Count1 = 0
        $Total1 = $PerfRaw.Count

        If ($Total1 -gt 0) {

            $PerfDetail = $PerfRaw | Foreach-Object { 
                $TimeStamp = $_.TimeStamp
        
                $Progress = $Count1 / $Total1 * 45
                $Count1++
                Write-Progress -Activity "Processing performance samples" -PercentComplete $Progress

                $_.CounterSamples | Foreach-Object { 
                    $DetailRow = "" | Select-Object Time, Pool, Owner, Node, Volume, Share, Counter, Value
                    $Split = $_.Path.Split("\")
                    $DetailRow.Time = $TimeStamp
                    $DetailRow.Node = $Split[2]
                    $DetailRow.Volume = $_.InstanceName
                    $DetailRow.Counter = $Split[4]
                    $DetailRow.Value = $_.CookedValue
                    $DetailRow
                } 
            }

            Write-Progress -Activity "Processing performance samples" -PercentComplete 50
            $PerfDetail = $PerfDetail | Sort-Object Volume

            $Last = $PerfDetail.Count - 1
            $Volume = ""
    
            $PerfVolume = 0 .. $Last | Foreach-Object {

                If ($Volume -ne $PerfDetail[$_].Volume) {
                    $Volume = $PerfDetail[$_].Volume
                    $Pool = CSVToPool ($Volume)
                    $Owner = CSVToNode ($Volume)
                    $Share = CSVToShare ($Volume)
                    $ReadIOPS = 0
                    $WriteIOPS = 0
                    $ReadLatency = 0
                    $WriteLatency = 0
                    $NonZeroRL = 0
                    $NonZeroWL = 0

                    $Progress = 55 + ($_ / $Last * 45 )
                    Write-Progress -Activity "Processing performance samples" -PercentComplete $Progress
                }

                $PerfDetail[$_].Pool = $Pool
                $PerfDetail[$_].Owner = $Owner
                $PerfDetail[$_].Share = $Share

                $Value = $PerfDetail[$_].Value

                Switch ($PerfDetail[$_].Counter) {
                    "reads/sec" { $ReadIOPS += $Value }
                    "writes/sec" { $WriteIOPS += $Value }
                    "read latency" { $ReadLatency += $Value; If ($Value -gt 0) {$NonZeroRL++} }
                    "write latency" { $WriteLatency += $Value; If ($Value -gt 0) {$NonZeroWL++} }
                    default { Write-Warning ?Invalid counter? }
                }

                If ($_ -eq $Last) { 
                    $EndofVolume = $true 
                } else { 
                    If ($Volume -ne $PerfDetail[$_+1].Volume) { 
                        $EndofVolume = $true 
                    } else { 
                        $EndofVolume = $false 
                    }
                }

                If ($EndofVolume) {
                    $VolumeRow = "" | Select-Object Pool, Volume, Share, ReadIOPS, WriteIOPS, TotalIOPS, ReadLatency, WriteLatency, TotalLatency
                    $VolumeRow.Pool = $Pool
                    $VolumeRow.Volume = $Volume
                    $VolumeRow.Share = $Share
                    $VolumeRow.ReadIOPS = [int] ($ReadIOPS / $PerfSamples *  10) / 10
                    $VolumeRow.WriteIOPS = [int] ($WriteIOPS / $PerfSamples * 10) / 10
                    $VolumeRow.TotalIOPS = $VolumeRow.ReadIOPS + $VolumeRow.WriteIOPS
                    If ($NonZeroRL -eq 0) {$NonZeroRL = 1}
                    $VolumeRow.ReadLatency = [int] ($ReadLatency / $NonZeroRL * 1000000 ) / 1000 
                    If ($NonZeroWL -eq 0) {$NonZeroWL = 1}
                    $VolumeRow.WriteLatency = [int] ($WriteLatency / $NonZeroWL * 1000000 ) / 1000
                    $VolumeRow.TotalLatency = [int] (($ReadLatency + $WriteLatency) / ($NonZeroRL + $NonZeroWL) * 1000000) / 1000
                    $VolumeRow
                 }
            }
    
        } else {
            ShowWarning("Unable to collect performance information")
            $PerfVolume = @()
            $PerfDetail = @()
        }

        $PerfVolume | Export-Clixml ($Path + "GetVolumePerf.XML")
        $PerfDetail | Export-Csv ($Path + "VolumePerformanceDetails.TXT")
    }

    If ($Read) { 
        Try { $PerfVolume = Import-Clixml ($Path + "GetVolumePerf.XML") }
        Catch { $PerfVolume = @() }
    }

    If ($Read -or $IncludePerformance) {

        If (-not $PerfVolume) {
            "No storage performance information found" 
        } Else { 
        
            "Storage Performance per Volume, sorted by Latency"
            "Notes: Latencies in milliseconds (ms). * means multiple shares on that volume`n"

            $PerfVolume | Sort-Object TotalLatency -Descending | Select-Object * -ExcludeProperty TotalL* | Format-Table -AutoSize 
        }
    }

    #
    # Phase 6
    #

    "<<< Phase 6 - Recent Error events >>>`n"

    If ((-not $Read) -and (-not $IncludeEvents)) {
       "Events were excluded by a parameter`n"
    }

    If ((-not $Read) -and $IncludeEvents) {

        "Starting Export of Cluster Logs..." 

        # Cluster log collection will take some time. 
        # Using Start-Job to run them in the background, while we collect events and other diagnostic information

        $ClusterLogJob = Start-Job -ArgumentList $ClusterName,$Path { 
            param($c,$p)
            Get-ClusterLog -Cluster $c -Destination $p -UseLocalTime
            if ($using:S2DEnabled -eq $true) {
                Get-ClusterLog -Cluster $c -Destination $p -Health -UseLocalTime
            }
        }

        "Exporting Event Logs..." 

        $AllErrors = @();
        $Logs = Invoke-Command -ArgumentList $HoursOfEvents -ComputerName $($ClusterNodes | Where-Object State -like "Up") {

            Param([int] $Hours)
            # Calculate number of milliseconds and prepare the WEvtUtil parameter to filter based on date/time
            $MSecs = $Hours * 60 * 60 * 1000
            
            $QParameterLevel = "*[System[(Level=2)]]"
            $QParameter = "*[System[(Level=2) and TimeCreated[timediff(@SystemTime) <= "+$MSecs+"]]]"
            $QParameterUnfiltered = "*[System[TimeCreated[timediff(@SystemTime) <= "+$MSecs+"]]]"

            $Node = $env:COMPUTERNAME
            $NodePath = [System.IO.Path]::GetTempPath()
            $RPath = "\\"+$Node+"\"+$NodePath.Substring(0,1)+"$\"+$NodePath.Substring(3,$NodePath.Length-3)

            $LogPatterns = 'Storage','SMB','Failover','VHDMP','Hyper-V','ResumeKeyFilter','Witness','PnP','Space','REFS','NTFS','storport','disk','Kernel' | Foreach-Object { "*$_*" }
            $LogPatterns += 'System','Application'

            #$Logs = Get-WinEvent -ListLog $LogPatterns -ComputerName $Node | Where-Object LogName -NotLike "*Diag*" 
            $Logs = Get-WinEvent -ListLog $LogPatterns -ComputerName $Node  
            $Logs | Foreach-Object {
        
                $FileSuffix = $Node+"_Event_"+$_.LogName.Replace("/","-")+".EVTX"
                $NodeFile = $NodePath+$FileSuffix
                $RFile = $RPath+$FileSuffix

                # Export filtered log file using the WEvtUtil command-line tool
                # This includes filtering the events to errors (Level=2) that happened in recent hours.
                if ($_.LogName -like "Microsoft-Windows-FailoverClustering-ClusBflt/Management") {
                    WEvtUtil.exe epl $_.LogName $NodeFile /q:$QParameterLevel /ow:true
                } else {
                    WEvtUtil.exe epl $_.LogName $NodeFile /q:$QParameter /ow:true
                }
                Write-Output $RFile
            }

            $Logs | Foreach-Object {
        
                $UnfilteredFileSuffix = $Node+"_UnfilteredEvent_"+$_.LogName.Replace("/","-")+".EVTX"
                $UnfilteredNodeFile = $NodePath+$UnfilteredFileSuffix
                $UnfilteredRFile = $RPath+$UnfilteredFileSuffix

                # Export unfiltered log file using the WEvtUtil command-line tool
            
                if ($_.LogName -like "Microsoft-Windows-FailoverClustering-ClusBflt/Management") {
                    WEvtUtil.exe epl $_.LogName $UnfilteredNodeFile /ow:true
                } else {
                    WEvtUtil.exe epl $_.LogName $UnfilteredNodeFile /q:$QParameterUnfiltered /ow:true
                }
                Write-Output $UnfilteredRFile
            }
        }

        "Copying Event Logs...."

        $Logs |Foreach-Object {
            # Copy event log files and remove them from the source
            Copy-Item $_ $Path -Force -ErrorAction SilentlyContinue
            Remove-Item $_ -Force -ErrorAction SilentlyContinue
        }

        "Processing Event Logs..." 

        $Files = Get-ChildItem ($Path+"\*_Event_*.EVTX") | Sort-Object Name

        If ($Files) {

            $Total1 = $Files.Count
            #$E = "" | Select-Object MachineName, LogName, EventID, Count
            $ErrorFound = $false
            $Count1 = 0

            $Files | Foreach-Object {
                Write-Progress -Activity "Processing Event Logs - Reading in" -PercentComplete ($Count1 / $Total1 * 100)
                $Count1++

                $ErrorEvents = Get-WinEvent -Path $_ -ErrorAction SilentlyContinue | 
                Sort-Object MachineName, LogName, Id | Group-Object MachineName, LogName, Id 

                If ($ErrorEvents) {
                     $ErrorEvents | Foreach-Object { $AllErrors += $_ }
                     $ErrorFound = $true 
                }
            } 

            Write-Progress -Activity "Processing Event Logs - Reading in" -Completed
        }

        #
        # Find the node name prefix, so we can trim the node name if possible
        #

        $NodeCount = @($ClusterNodes).Count
        $NodeSame = 0
        If ($NodeCount -gt 1) { 
    
            # Find the length of the shortest node name
            $NodeShort = $ClusterNodes[0].Name.Length
            1..($NodeCount-1) | Foreach-Object {
                If ($NodeShort -gt $ClusterNodes[$_].Name.Length) {
                    $NodeShort = $ClusterNodes[$_].Name.Length
                }
            }

            # Find the first character that's different in a node name (end of prefix)
            $Current = 0
            $Done = $false
            While (-not $Done) {

                1..($NodeCount-1) | Foreach-Object {
                    If ($ClusterNodes[0].Name[$Current] -ne $ClusterNodes[$_].Name[$Current]) {
                        $Done = $true
                    }
                }
                $Current++
                If ($Current -eq $NodeShort) {
                    $Done = $true
                }
            }
            # The last character was the end of the prefix
            $NodeSame = $Current-1
        } 

        #
        # Trim the node name by removing the node name prefix
        #
        Function TrimNode {
            Param ([String] $Node) 
            $Result = $Node.Split(".")[0].Trim().TrimEnd()
            If ($NodeSame -gt 0) { $Result = $Result.Substring($NodeSame, $Result.Length-$NodeSame) }
            Return $Result
        }

        # 
        # Trim the log name by removing some common log name prefixes
        #

        Function TrimLogName {
            Param ([String] $LogName) 
            $Result = $LogName.Split(",")[1].Trim().TrimEnd()
            $Result = $Result.Replace("Microsoft-Windows-","")
            $Result = $Result.Replace("Hyper-V-Shared-VHDX","Shared-VHDX")
            $Result = $Result.Replace("Hyper-V-High-Availability","Hyper-V-HA")
            $Result = $Result.Replace("FailoverClustering","Clustering")
            Return $Result
        }

        #
        # Convert the grouped table into a table with the fields we need
        #

        $Errors = $AllErrors | Select-Object @{Expression={TrimLogName($_.Name)};Label="LogName"},
        @{Expression={[int] $_.Name.Split(",")[2].Trim().TrimEnd()};Label="EventId"},
        @{Expression={TrimNode($_.Name)};Label="Node"}, Count, 
        @{Expression={$_.Group[0].Message};Label="Message"} | 
        Sort-Object LogName, EventId, Node

        #
        # Prepare to summarize events by LogName/EventId
        #

        If ($Errors) {

            $Last = $Errors.Count -1
            $LogName = ""
            $EventID = 0

            $ErrorSummary = 0 .. $Last | Foreach-Object {

                #
                # Top of row, initialize the totals
                #

                If (($LogName -ne $Errors[$_].LogName) -or ($EventId -ne $Errors[$_].EventId)) {
                    Write-Progress -Activity "Processing Event Logs - Summary" -PercentComplete ($_ / ($Last+1) * 100)
                    $LogName = $Errors[$_].LogName
                    $EventId = $Errors[$_].EventId
                    $Message = $Errors[$_].Message

                    # Zero out the node hash table
                    $NodeData = @{}
                    $ClusterNodes | Foreach-Object { 
                        $Node = TrimNode($_.Name)
                        $NodeData.Add( $Node, 0) 
                    }
                }

                # Add the error count to the node hash table
                $Node = $Errors[$_].Node
                $NodeData[$Node] += $Errors[$_].Count

                #
                # Is it the end of row?
                #

                If ($_ -eq $Last) { 
                    $EndofRow = $true 
                } else { 
                    If (($LogName -ne $Errors[$_+1].LogName) -or ($EventId -ne $Errors[$_+1].EventId)) { 
                        $EndofRow = $true 
                    } else { 
                        $EndofRow = $false 
                    }
                }

                # 
                # End of row, generate the row with the totals per Logname, EventId
                #

                If ($EndofRow) {
                    $ErrorRow = "" | Select-Object LogName, EventId
                    $ErrorRow.LogName = $LogName
                    $ErrorRow.EventId = "<" + $EventId + ">"
                    $TotalErrors = 0
                    $ClusterNodes | Sort-Object Name | Foreach-Object { 
                        $Node = TrimNode($_.Name)
                        $NNode = "N"+$Node
                        $ErrorRow | Add-Member -NotePropertyName $NNode -NotePropertyValue $NodeData[$Node]
                        $TotalErrors += $NodeData[$Node]
                    }
                    $ErrorRow | Add-Member -NotePropertyName "Total" -NotePropertyValue $TotalErrors
                    $ErrorRow | Add-Member -NotePropertyName "Message" -NotePropertyValue $Message
                    $ErrorRow
                }
            }
        } else {
            $ErrorSummary = @()
        }

        $ErrorSummary | Export-Clixml ($Path + "GetAllErrors.XML")
        Write-Progress -Activity "Processing Event Logs - Summary" -Completed

        "Gathering System Info and Minidump files ..." 

        $Count1 = 0
        $Total1 = NCount($ClusterNodes | Where-Object State -like "Up")
    
        If ($Total1 -gt 0) {
    
            $ClusterNodes | Where-Object State -like "Up" | Foreach-Object {

                $Progress = ( $Count1 / $Total1 ) * 100
                Write-Progress -Activity "Gathering System Info and Minidump files" -PercentComplete $Progress
                $Node = $_.Name + "." + $Cluster.Domain

                # Gather SYSTEMINFO.EXE output for a given node

                $LocalFile = $Path+$Node+"_SystemInfo.TXT"
                SystemInfo.exe /S $Node >$LocalFile

                # Gather Network Adapter information for a given node

                $LocalFile = $Path+"GetNetAdapter_"+$Node+".XML"
                Try { Get-NetAdapter -CimSession $Node >$LocalFile }
                Catch { ShowWarning("Unable to get a list of network adapters for node $Node") }

                # Gather SMB Network information for a given node

                $LocalFile = $Path+"GetSmbServerNetworkInterface_"+$Node+".XML"
                Try { Get-SmbServerNetworkInterface -CimSession $Node >$LocalFile } 
                Catch { ShowWarning("Unable to get a list of SMB network interfaces for node $Node") }

                # Enumerate minidump files for a given node

                Try { $NodePath = Invoke-Command -ComputerName $Node { Get-Content Env:\SystemRoot }
                      $RPath = "\\"+$Node+"\"+$NodePath.Substring(0,1)+"$\"+$NodePath.Substring(3,$NodePath.Length-3)+"\Minidump\*.dmp"
                      $DmpFiles = Get-ChildItem -Path $RPath -Recurse -ErrorAction SilentlyContinue }                       
                Catch { $DmpFiles = ""; ShowWarning("Unable to get minidump files for node $Node") }

                # Copy minidump files from the node

                $DmpFiles | Foreach-Object {
                    $LocalFile = $Path + $Node + "_" + $_.Name 
                    Try { Copy-Item $_.FullName $LocalFile } 
                    Catch { ShowWarning("Could not copy minidump file $_.FullName") }
                }        

                $Count1++
            }
        }

        Write-Progress -Activity "Gathering System Info and Minidump files" -Completed

        "Receiving Cluster Logs..."
        $ClusterLogJob | Wait-Job | Receive-Job
        $ClusterLogJob | Remove-Job        

        $errorFilePath = $Path + "\*"
        Remove-Item -Path $errorFilePath -Include "*_Event_*.EVTX" -Recurse -Force -ErrorAction SilentlyContinue

        "All Logs Received`n"
    }

    If ($Read) { 
        Try { $ErrorSummary = Import-Clixml ($Path + "GetAllErrors.XML") }
        Catch { $ErrorSummary = @() }
    }

    If ($Read -or $IncludeEvents) {
        If (-not $ErrorSummary) {
            "No errors found`n" 
        } Else { 

            #
            # Output the final error summary
            #
            "Summary of Error Events (in the last $HoursOfEvents hours) by LogName and EventId"
            $ErrorSummary | Sort-Object Total -Descending | Select-Object * -ExcludeProperty Group, Values | Format-Table  -AutoSize
        }
    }

    if ($S2DEnabled -ne $true) { 
        if ((([System.Environment]::OSVersion.Version).Major) -ge 10) {
            "Gathering the storage diagnostic information"
            $deleteStorageSubsystem = $false
            if (-not (Get-StorageSubsystem -FriendlyName Clustered*)) {
                $storageProviderName = (Get-StorageProvider -CimSession $ClusterName | ? Manufacturer -match 'Microsoft').Name
                $registeredSubSystem = Register-StorageSubsystem -ProviderName $storageProviderName -ComputerName $ClusterName -ErrorAction SilentlyContinue
                $deleteStorageSubsystem = $true
                $storagesubsystemToDelete = Get-StorageSubsystem -FriendlyName Clustered*
            }
            $destinationPath = Join-Path -Path $Path -ChildPath 'StorageDiagnosticInfo'
            If (Test-Path -Path $destinationPath) {
                Remove-Item -Path $destinationPath -Recurse -Force
            }
            New-Item -Path $destinationPath -ItemType Directory
            $clusterSubsystem = (Get-StorageSubSystem | Where-Object Model -eq 'Clustered Windows Storage').FriendlyName
            Stop-StorageDiagnosticLog -StorageSubSystemFriendlyName $clusterSubsystem -ErrorAction SilentlyContinue
            if ($IncludeLiveDump) {
                Get-StorageDiagnosticInfo -StorageSubSystemFriendlyName $clusterSubsystem -IncludeLiveDump -DestinationPath $destinationPath
            } else {
                Get-StorageDiagnosticInfo -StorageSubSystemFriendlyName $clusterSubsystem -DestinationPath $destinationPath
            }
            
            if ($deleteStorageSubsystem) {
                Unregister-StorageSubsystem -StorageSubSystemUniqueId $storagesubsystemToDelete.UniqueId -ProviderName Windows*
            }
        }
    }    

    #
    # Phase 7
    #

    #
    # Force GC so that any pending file references are
    # torn down. If they live, they will block removal
    # of content.
    #

    [System.GC]::Collect()

    If (-not $read) {

        "<<< Phase 7 - Compacting files for transport >>>`n"

        $ZipSuffix = '-{0}{1:00}{2:00}-{3:00}{4:00}' -f $TodayDate.Year,$TodayDate.Month,$TodayDate.Day,$TodayDate.Hour,$TodayDate.Minute
        $ZipSuffix = "-" + $Cluster.Name + $ZipSuffix
        $ZipPath = $ZipPrefix+$ZipSuffix+".ZIP"

        # Stop Transcript
        Stop-Transcript
        
        Try {
            "Creating zip file with objects, logs and events."

            [Reflection.Assembly]::LoadWithPartialName("System.IO.Compression.FileSystem") | Out-Null
            $ZipLevel = [System.IO.Compression.CompressionLevel]::Optimal
            [System.IO.Compression.ZipFile]::CreateFromDirectory($Path, $ZipPath, $ZipLevel, $false)
            "Zip File Name : $ZipPath `n" 
        
            "Cleaning up temporary directory $Path"
            Remove-Item -Path $Path -ErrorAction SilentlyContinue -Recurse
            "Removing all the cimsessions"
            Get-CimSession | Remove-cimSession 
        } Catch {
            ShowError("Error creating the ZIP file!`nContent remains available at $Path") 
        }
    }
}

##
# PCStorageDiagnosticInfo Reporting
##

enum ReportLevelType
{
    Summary
    Standard
    Full
}

# Report Types. Ordering here is reflects output ordering when multiple reports are specified.

enum ReportType
{
    All = 0
    SSBCache = 1
}

function Get-PCStorageReportSSBCache
{
    param(
        [parameter(Position=0, Mandatory=$true)]
        [ValidateNotNullOrEmpty()]
        [string]
        $Path,

        [parameter(Mandatory=$true)]
        [ReportLevelType]
        $ReportLevel
    )

    BEGIN {
        $csvf = $null
       
    }

    <#
    These are the possible DiskStates

    typedef enum
    {
        CacheDiskStateUnknown                   = 0,
        CacheDiskStateConfiguring               = 1,
        CacheDiskStateInitialized               = 2,
        CacheDiskStateInitializedAndBound       = 3,     <- expected normal operational
        CacheDiskStateDraining                  = 4,     <- expected during RW->RO change (waiting for dirty pages -> 0)
        CacheDiskStateDisabling                 = 5,
        CacheDiskStateDisabled                  = 6,     <- expected post-disable of S2D
        CacheDiskStateMissing                   = 7,
        CacheDiskStateOrphanedWaiting           = 8,
        CacheDiskStateOrphanedRecovering        = 9,
        CacheDiskStateFailedMediaError          = 10,
        CacheDiskStateFailedProvisioning        = 11,
        CacheDiskStateReset                     = 12,
        CacheDiskStateRepairing                 = 13,
        CacheDiskStateIneligibleDataPartition   = 2000,
        CacheDiskStateIneligibleNotGPT          = 2001,
        CacheDiskStateIneligibleNotEnoughSpace  = 2002,
        CacheDiskStateIneligibleUnsupportedSystem = 2003,
        CacheDiskStateIneligibleExcludedFromS2D = 2004,
        CacheDiskStateIneligibleForS2D          = 2999,
        CacheDiskStateSkippedBindingNoFlash     = 3000,
        CacheDiskStateIgnored                   = 3001,
        CacheDiskStateNonHybrid                 = 3002,
        CacheDiskStateInternalErrorConfiguring  = 9000,
        CacheDiskStateMarkedBad                 = 9001,
        CacheDiskStateMarkedMissing             = 9002,
        CacheDiskStateInStorageMaintenance      = 9003   <- expected during FRU/maint
    }
    CacheDiskState;
    #>

    PROCESS {

        $csvf = New-TemporaryFile

        dir $Path\*cluster.log | sort -Property BaseName |% {

            $node = "<unknown>"
            if ($_.BaseName -match "^(.*)_cluster$") {
                $node = $matches[1]
            }

            Write-Output ("-"*40) "Node: $node"


            ##
            # Parse cluster log for the SBL Disk section
            ## 

            $sr = [System.IO.StreamReader]$_.FullName

            $in = $false
            $parse = $false
            $(do {
                $l = $sr.ReadLine()
        
                # Heuristic ...
                # SBL Disks comes before System

                if ($in) {
                    # in section, blank line terminates
                    if ($l -notmatch '^\s*$') {
                        $l
                    } else {
                        # parse was good
                        $parse = $true
                        break
                    }
                } elseif ($l -match '^\[=== SBL Disks') {
                    $in = $true
                } elseif ($l -match '^\[=== System') {
                    break
                }
        
            } while (-not $sr.EndOfStream)) > $csvf

            ##
            # With a good parse, provide commentary
            ##

            if ($parse) {
                $d = import-csv $csvf

                ##
                # Table of raw data, friendly cache device numbering
                ##

                $idmap = @{}
                $d |% {
                    $idmap[$_.DiskId] = $_.DeviceNumber
                }

                if ($ReportLevel -eq [ReportLevelType]::Full) {
                    $d | sort IsSblCacheDevice,CacheDeviceId,DiskState | ft -AutoSize DiskState,DiskId,DeviceNumber,@{
                        Label = 'CacheDeviceNumber'; Expression = {
                            if ($_.IsSblCacheDevice -eq 'true') {
                                '= cache'
                            } elseif ($idmap.ContainsKey($_.CacheDeviceId)) {
                                $idmap[$_.CacheDeviceId]
                            } elseif ($_.CacheDeviceId -eq '{00000000-0000-0000-0000-000000000000}') {
                                "= unbound"
                            } else {
                                # should be DiskStateMissing or OrphanedWaiting? Check live.
                                "= not present $($_.CacheDeviceId)"
                            }
                        }
                    },HasSeekPenalty,PathId,BindingAttributes,DirtyPages
                }

                ##
                # Now do basic testing of device counts
                ##

                $dcache = $d |? IsSblCacheDevice -eq 'true'
                $dcap = $d |? IsSblCacheDevice -ne 'true'

                Write-Output "Device counts: cache $($dcache.count) capacity $($dcap.count)"
        
                ##
                # Test cache bindings if we do have cache present
                ##

                if ($dcache) {

                    # first uneven check, the basic count case
                    $uneven = $false
                    if ($dcap.count % $dcache.count) {
                        $uneven = $true
                        Write-Warning "Capacity device count does not evenly distribute to cache devices"
                    }

                    # now look for unbound devices
                    $unbound = $dcap |? CacheDeviceId -eq '{00000000-0000-0000-0000-000000000000}'
                    if ($unbound) {
                        Write-Warning "There are $(@($unbound).count) unbound capacity device(s)"
                    }

                    # unbound devices give us the second uneven case
                    if (-not $uneven -and ($dcap.count - @($unbound).count) % $dcache.count) {
                        $uneven = $true
                    }

                    $gdev = $dcap |? DiskState -eq 'CacheDiskStateInitializedAndBound' | group -property CacheDeviceId

                    if (@($gdev).count -ne $dcache.count) {
                        Write-Warning "Not all cache devices in use"
                    }

                    $gdist = $gdev |% { $_.count } | group

                    # in any given round robin binding of devices, there should be at most two counts; n and n-1

                    # single ratio
                    if (@($gdist).count -eq 1) {
                        Write-Output "Binding ratio is even: 1:$($gdist.name)"
                    } else {
                        # group names are n in the 1:n binding ratios
                        $delta = [math]::Abs([int]$gdist[0].name - [int]$gdist[1].name)

                        if ($delta -eq 1 -and $uneven) {
                            Write-Output "Binding ratios are as expected for uneven device ratios"
                        } else {
                            Write-Warning "Binding ratios are uneven"
                        }

                        # form list of group sizes
                        $s = $($gdist |% {
                            "1:$($_.name) ($($_.count) total)"
                        }) -join ", "

                        Write-Output "Groups: $s"
                    }
                }

                ##
                # Provide summary of diskstate if more than one is present in the results
                ##

                $g = $d | group -property DiskState

                if (@($g).count -ne 1) {
                    write-output "Disk State Summary:"
                    $g | sort -property Name | ft @{ Label = 'DiskState'; Expression = { $_.Name}},@{ Label = "Number of Disks"; Expression = { $_.Count }}
                } else {
                    write-output "All disks are in $($g.name)"
                }
            }
        }
    }

    END {

        del $csvf
    }
}

<#
.SYNOPSIS
    Show diagnostic reports based on information collected from Get-PCStorageDiagnosticInfo.

.DESCRIPTION
    Show diagnostic reports based on information collected from Get-PCStorageDiagnosticInfo.    

.PARAMETER Path
    Path to the the logs produced by Get-PCStorageDiagnosticInfo. This must be the un-zipped report (Expand-Archive).

.PARAMETER ReportLevel
    Controls the level of detail in the report. By default standard reports are shown. Full detail may be extensive.

.PARAMETER Report
    Specifies individual reports to produce. By default all reports will be shown.

.EXAMPLE
    Get-PCStorageTriageReport -Path C:\log -Report Full

#>

function Get-PCStorageReport
{
    [CmdletBinding()]
    param(
        [parameter(Position=0, Mandatory=$true)]
        [ValidateNotNullOrEmpty()]
        [string]
        $Path,

        [parameter(Mandatory=$false)]
        [ReportLevelType]
        $ReportLevel = [ReportLevelType]::Standard,

        [parameter(Mandatory=$false)]
        [ReportType[]]
        $Report = [ReportType]::All
    )

    if (-not (Test-Path $Path)) {
        Write-Error "Path is not accessible. Please check and try again: $Path"
        return
    }

    # Produce all reports?
    if ($Report.Count -eq 1 -and $Report[0] -eq [ReportType]::All) {
        $Report = [ReportType].GetEnumValues() |? { $_ -ne [ReportType]::All } | sort
    }

    foreach ($r in $Report) {

        Write-Output "Report: $r"
        Write-Output ("*"*40)

        switch ($r) {
            { $_ -eq [ReportType]::SSBCache } {
                Get-PCStorageReportSSBCache $Path -ReportLevel:$ReportLevel
            }
            default {
                throw "Internal Error: unknown report type $r"
            }
        }
    }
}

<#
.SYNOPSIS
    Collect All WOSS related logs/events/... for Diagonistic

.DESCRIPTION

.PARAMETER StartTime
    The start time for collected logs, default value is two hours before current time

.PARAMETER  EndTime
    The end time for collected logs, default value is current time

.PARAMETER  TragetFolderPath
    The targetPosition unc path, default value is $env:temp

.PARAMETER  Credential
    The PSCredential object to run this script

.PARAMETER  SettingsStoreLiteralPath
    The Woss Settings Store location

.PARAMETER  $LogPrefix
    The Prefix for all the logs stored in public Azure blob
    
.EXAMPLE
    $secpasswd = ConvertTo-SecureString "Password!" -AsPlainText -Force
    $credential = New-Object System.Management.Automation.PSCredential ($UserName, $secpasswd)
    $start = Get-Date -Date "2015-08-17 08:00:00"
    $end=Get-Date -Date "2015-08-17 09:00:00"

    Get-PCAzureStackACSDiagnosticInfo -StartTime $start -EndTime $end -Credential $credential -TargetFolderPath \\shared\SMB\LogCollect -Verbose
#>

function Get-PCAzureStackACSDiagnosticInfo
{
    param(
        [Parameter(Mandatory = $false)]
        [System.DateTime] $StartTime = (Get-Date).AddHours(-2),
        [Parameter(Mandatory = $false)]
        [System.DateTime] $EndTime = (Get-Date),
        [Parameter(Mandatory = $true)]
        [PSCredential] $Credential, 
        [Parameter(Mandatory = $false)]
        [System.String] $TargetFolderPath = $env:temp,
        [Parameter(Mandatory = $false)]
        [System.String] $SettingsStoreLiteralPath,
        [Parameter(Mandatory = $false)]
        [System.String] $LogPrefix
    )

    Write-Verbose "Set error action to Stop."
    $ErrorActionPreference = "Stop"
    
    if($StartTime -gt $EndTime)
    {
        Write-Error "Parameter StartTime is greater than EndTime, pls check your input and run the command again."
        exit
    }

    function global:EstablishSmbConnection
    {
    Param(
        [Parameter(
            Mandatory = $True,
            ParameterSetName = '',
            Position = 0)]
            [string[]]$remoteUNC,
        [Parameter(
            Mandatory = $True,
            ParameterSetName = '',
            Position = 1)]
            [PSCredential] $Credential
        )
        $ret = $True

        Write-Verbose('Check SMB connection on computers')

    # Inline C# helper class to connect/disconnect an SMB share using the specified credential

        $Assemblies = (
        'mscorlib'
        )

        $source = @'
        using System;
        using System.Runtime.InteropServices;

        public class WossDeploymentNetUseHelper
        {
            [DllImport("Mpr.dll", CallingConvention = CallingConvention.Winapi)]
            private static extern int WNetUseConnection
             (
                 IntPtr hwndOwner,
                 NETRESOURCE lpNetResource,
                 string lpPassword,
                 string lpUserID,
                 Connect dwFlags,
                 string lpAccessName,
                 string lpBufferSize,
                 string lpResult
             );

            [DllImport("Mpr.dll", CallingConvention = CallingConvention.Winapi)]
            public static extern int WNetCancelConnection(string Name, bool Force);

            public enum ResourceScope
            {
                CONNECTED = 0x00000001,
                GLOBALNET = 0x00000002,
                REMEMBERED = 0x00000003,
            }

            public enum ResourceType
            {
                ANY = 0x00000000,
                DISK = 0x00000001,
                PRINT = 0x00000002,
            }

            public enum ResourceDisplayType
            {
                GENERIC = 0x00000000,
                DOMAIN = 0x00000001,
                SERVER = 0x00000002,
                SHARE = 0x00000003,
                FILE = 0x00000004,
                GROUP = 0x00000005,
                NETWORK = 0x00000006,
                ROOT = 0x00000007,
                SHAREADMIN = 0x00000008,
                DIRECTORY = 0x00000009,
                TREE = 0x0000000A,
                NDSCONTAINER = 0x0000000A,
            }

            [Flags]
            public enum ResourceUsage
            {
                CONNECTABLE = 0x00000001,
                CONTAINER = 0x00000002,
                NOLOCALDEVICE = 0x00000004,
                SIBLING = 0x00000008,
                ATTACHED = 0x00000010,
            }

            [Flags]
            public enum Connect
            {
                UPDATE_PROFILE = 0x00000001,
                INTERACTIVE = 0x00000008,
                PROMPT = 0x00000010,
                REDIRECT = 0x00000080,
                LOCALDRIVE = 0x00000100,
                COMMANDLINE = 0x00000800,
                CMD_SAVECRED = 0x00001000,
            }

            [StructLayout(LayoutKind.Sequential)]
            private class NETRESOURCE
            {
                public ResourceScope dwScope = 0;
                public ResourceType dwType = 0;
                public ResourceDisplayType dwDisplayType = 0;
                public ResourceUsage dwUsage = 0;

                public string lpLocalName = null;
                public string lpRemoteName = null;
                public string lpComment = null;
                public string lpProvider = null;
            }

            public static int NetUseSmbShare(string UncPath, string username, string password)
            {
                NETRESOURCE nr = new NETRESOURCE();
                nr.dwType = ResourceType.DISK;
                nr.lpRemoteName = UncPath;
                int ret = WNetUseConnection(IntPtr.Zero, nr, password, username, 0, null, null, null);
                return ret;
            }
        }
'@
        Add-Type  -TypeDefinition $source -ReferencedAssemblies $Assemblies
        
        Foreach($path in $remoteUNC){
            $err = [WossDeploymentNetUseHelper]::NetUseSmbShare($path, $Credential.GetNetworkCredential().UserName, $Credential.GetNetworkCredential().Password)
            # The share has an existing connection from another user and WNetUseConnection returns ERROR_SESSION_CREDENTIAL_CONFLICT
            if(($err -eq 0) -or ($err -eq 1219))
            {
                 Write-Verbose('SMB {0} connection successfully established.' -f $path) 
            }
            else{
                Write-Error('{0} cannot be accessed, error: {1}' -f $path, $err) 
                $ret = $false
            }
        }
        return $ret
    }   
        
    function Upload-WossLogs
    {
        param(
            [Parameter(Mandatory = $true)]
            [System.String[]] $LogPaths,
        
            [Parameter(Mandatory = $true)]
            [System.String] $TargetFolderPath,
        
            [Parameter(Mandatory = $false)]
            [System.String] $LogPrefix
        )

        if(![string]::IsNullOrEmpty($TargetFolderPath))
        {
            foreach ($path in $LogPaths)
            {        
                if(Test-Path $path -pathtype Leaf)
                {
                    $parentPath = (get-item $path).Directory.Name
                }
                $TargetPath = Join-Path (Join-Path $TargetFolderPath $LogPrefix) $parentPath
                if(!(Test-Path -Path $TargetPath )){
                    New-Item -ItemType directory -Path $TargetPath
                }
                Write-Verbose "Upload log $path to share folder $TargetPath"
                Copy-Item $path $TargetPath -Recurse -Force
            }
            Write-Output "logs have been uploaded to share folder"
        }
    }   
    
    function Get-AcsNodeLog
    {
    [CmdletBinding()]
    param(
            [Parameter(Mandatory = $true)]
            [System.String[]] $RoleList,
            
            [Parameter(Mandatory = $false)]
            [System.String[]] $BinLogRoot,
            
            [Parameter(Mandatory = $true)]
            [System.DateTime] $StartTime,
            
            [Parameter(Mandatory = $true)]
            [System.DateTime] $EndTime,
            
            [Parameter(Mandatory = $true)]
            [System.String] $ComputerName,

            [Parameter(Mandatory = $false)]
            [PSCredential] $Credential,
            
            [Parameter(Mandatory = $true)]
            [System.String] $TargetFolderPath,
            
            [Parameter(Mandatory = $false)]
            [System.String] $LogPrefix
        )

        Write-Verbose "Create temp folder..."
        $tempLogFolder = Join-Path $env:TEMP ([System.Guid]::NewGuid())
        New-Item -ItemType directory -Path $tempLogFolder
        Write-Verbose "Temp foler is $tempLogFolder"
        
        $LogPrefix = "$LogPrefix$ComputerName"
        
        Write-Verbose "Set firewall rule to enable remote log collect."
        $sc = {
            $isEventLogInEnabled = (Get-NetFirewallRule -Name "RemoteEventLogSvc-In-TCP").Enabled
            if($isEventLogInEnabled -eq "False")
            {
                Enable-NetFirewallRule -Name "RemoteEventLogSvc-In-TCP"
            }
            $isEventLogInEnabled
        }

        if($Credential -ne $null)
        {
            $isEventLogInEnabled = Invoke-Command -ComputerName $ComputerName -Credential $Credential -ScriptBlock $sc
        }
        else
        {
            $isEventLogInEnabled = Invoke-Command -ComputerName $ComputerName -ScriptBlock $sc
        }

        $sc = {
            $isFPSEnabled = (Get-NetFirewallRule -Name "FPS-SMB-In-TCP").Enabled
            if($isFPSEnabled -eq "False")
            {
                Enable-NetFirewallRule -Name "FPS-SMB-In-TCP"
            }
            $isFPSEnabled
        }
        
        if($Credential -ne $null)
        {
            $isFPSEnabled = Invoke-Command -ComputerName $ComputerName -Credential $Credential -ScriptBlock $sc
        }
        else
        {
            $isFPSEnabled = Invoke-Command -ComputerName $ComputerName -ScriptBlock $sc
        }

        Write-Verbose "Get Cosmos Log file List"

        if($null -ne $BinLogRoot)
        {
            foreach ($root in $BinLogRoot) {

                $rawFiles = Get-ChildItem $root | Where-Object {$_.Extension -eq ".bin"}
                if($null -eq $rawFiles)
                {
                    continue
                }
                $firstFile = $rawFiles | Where-Object {$_.LastWriteTime -ge $StartTime} | Select-Object -First 1
                if($null -eq $firstFile)
                {
                    $firstFile = $rawFiles[-2]
                }

                $CosmosLogList = @()
                $getFile = $false
                foreach($file in $rawFiles)
                {
                    if($file.FullName -eq $firstFile.FullName)
                    {
                        $getFile = $true
                    }
                    if(($getFile -eq $true) -and ((Get-Content $file.FullName -Raw) -ne "")){
                        $CosmosLogList += $file.FullName
                    }
                    if($file.LastWriteTime -ge $EndTime)
                    {
                        break
                    }
                }

                if(($null -ne $CosmosLogList) -and ($CosmosLogList.count -gt 0)){
                    Upload-WossLogs -LogPaths $CosmosLogList -TargetFolderPath $TargetFolderPath -LogPrefix $LogPrefix
                }
                else
                {
                    Write-Verbose "$root has no log to copy."
                }
            }
            Write-Verbose "Cosmos logs copy complete."
        }

        if($RoleList.Contains("TableServer") -or $RoleList.Contains("TableMaster") -or $RoleList.Contains("AccountAndContainer") -or $RoleList.Contains("Metrics"))
        {
            Write-Verbose "Collect Events."
            $eventRootFolder = "\\$ComputerName\" + $env:SystemRoot.replace(":","$")+"\System32\Winevt\Logs\"
            $applicationEventFile = $eventRootFolder + "Application.evtx"
            $smbClientConnectivityEventFile = $eventRootFolder + "Microsoft-Windows-SmbClient%4Connectivity.evtx"
            $smbClientOperationalEventFile = $eventRootFolder + "Microsoft-Windows-SmbClient%4Operational.evtx"
            $smbClientSecurityEventFile = $eventRootFolder + "Microsoft-Windows-SmbClient%4Security.evtx"
            $wossEventAdminFile = $eventRootFolder + "Microsoft-AzureStack-ACS%4Admin.evtx"
            $wossEventOperationalFile = $eventRootFolder + "Microsoft-AzureStack-ACS%4Operational.evtx"
            $wossEventStorageAccountFile = $eventRootFolder + "Microsoft-AzureStack-ACS%4StorageAccount.evtx"
            
            Upload-WossLogs -LogPaths $applicationEventFile -TargetFolderPath $TargetFolderPath -LogPrefix $LogPrefix

            Upload-WossLogs -LogPaths $smbClientConnectivityEventFile -TargetFolderPath $TargetFolderPath -LogPrefix $LogPrefix
            Upload-WossLogs -LogPaths $smbClientOperationalEventFile -TargetFolderPath $TargetFolderPath -LogPrefix $LogPrefix
            Upload-WossLogs -LogPaths $smbClientSecurityEventFile -TargetFolderPath $TargetFolderPath -LogPrefix $LogPrefix

            Upload-WossLogs -LogPaths $wossEventAdminFile -TargetFolderPath $TargetFolderPath -LogPrefix $LogPrefix
            Upload-WossLogs -LogPaths $wossEventOperationalFile -TargetFolderPath $TargetFolderPath -LogPrefix $LogPrefix
            Upload-WossLogs -LogPaths $wossEventStorageAccountFile -TargetFolderPath $TargetFolderPath -LogPrefix $LogPrefix

            Write-Verbose "Finish collecting Application, ACS and SMBClient events"
        }
        
        Write-Verbose "Collect Dump files"
        if($Credential -ne $null)
        {
            $dumpkeys = Invoke-Command -ComputerName $ComputerName -Credential $Credential -ScriptBlock {Get-ChildItem "hklm:\SOFTWARE\Microsoft\Windows\Windows Error Reporting\LocalDumps" -ErrorAction SilentlyContinue}
        }
        else
        {
            $dumpkeys = Invoke-Command -ComputerName $ComputerName -ScriptBlock {Get-ChildItem "hklm:\SOFTWARE\Microsoft\Windows\Windows Error Reporting\LocalDumps" -ErrorAction SilentlyContinue}
        }
        $collectDumpExeNameList = ("blobsvc.exe","Fabric.exe","FabricDCA.exe","FabricGateway.exe","FabricHost.exe","FabricIS.exe","FabricMdsAgentSvc.exe","FabricMonSvc.exe","FabricMonSvc.exe","FabricRM.exe","FabricRS.exe","FrontEnd.Table.exe","FrontEnd.Blob.exe","FrontEnd.Queue.exe","Metrics.exe","TableMaster.exe","TableServer.exe","MonAgentHost.exe","AgentCore.exe")

        foreach ($dumpkey in $dumpkeys)
        {
            $isExeContained = $collectDumpExeNameList.Contains($dumpkey.Name)
            if($isExeContained)
            {
                $dumpFolder = ($dumpkey| Get-ItemProperty).DumpFolder
                
                $dumpFolder = "\\$ComputerName\" + $dumpFolder.replace(":","$")
                
                $dumpfiles = Get-ChildItem $dumpFolder | Where-Object {$_.CreationTime -ge $StartTime -and $_.CreationTime -le $EndTime}
                foreach ($dumpfilePath in $dumpfiles) {
                    if(!(Test-Path -Path $dumpDestinationPath )){
                        New-Item -ItemType directory -Path $dumpDestinationPath
                    }

                    Upload-WossLogs -LogPaths $dumpfilePath -TargetFolderPath $TargetFolderPath -LogPrefix $LogPrefix
                }
            }
        }
        Write-Verbose "Finish collecting Dump files" 
        
        Write-Verbose "Cleanup temp folder" 
        Remove-Item $tempLogFolder -Recurse -Force
        
        Write-Verbose "Reset firewall status back."
        
        if($isEventLogInEnabled -eq "False"){
            if($Credential -ne $null)
            {
                Invoke-Command -ComputerName $ComputerName -Credential $Credential -ScriptBlock {Disable-NetFirewallRule -Name "RemoteEventLogSvc-In-TCP"}
            }
            else
            {
                Invoke-Command -ComputerName $ComputerName -ScriptBlock {Disable-NetFirewallRule -Name "RemoteEventLogSvc-In-TCP"}
            }
        }

        if($isFPSEnabled -eq "False"){
            if($Credential -ne $null)
            {
                Invoke-Command -ComputerName $ComputerName -Credential $Credential -ScriptBlock {Disable-NetFirewallRule -Name "FPS-SMB-In-TCP"}
            }
            else
            {
                Invoke-Command -ComputerName $ComputerName -ScriptBlock {Disable-NetFirewallRule -Name "FPS-SMB-In-TCP"}
            }        
        }

        Write-Verbose "Node $ComputerName Log Collector completed."
    }

    if($LogPrefix -eq $null){
        $LogPrefix = get-date -Format yyyyMMddHHmmss
    }
    $LogPrefix += "\"
    
    if([string]::IsNullOrEmpty($SettingsStoreLiteralPath))
    {
        $settingskey = Get-ItemProperty "hklm:\SOFTWARE\Microsoft\WOSS\Deployment"
        $SettingsStoreLiteralPath = $settingskey.SettingsStore
    }

    $tempLogFolder = Join-Path $env:TEMP ([System.Guid]::NewGuid())
    New-Item -ItemType directory -Path $tempLogFolder
    Write-Verbose "Temp foler is $tempLogFolder"
    
    if(![string]::IsNullOrEmpty($TargetFolderPath))
    {
        if(-not (Test-Path $TargetFolderPath))
        {
            Write-Verbose "Establish SMB connection to TargetFolder"
            if($Credential -ne $null)
            {
                EstablishSmbConnection -remoteUNC $TargetFolderPath -Credential $Credential
            }
            else
            {
                net use $TargetFolderPath
            }
        }
        $OriTargetFolderPath = $TargetFolderPath
        $TargetFolderPath = Join-Path $TargetFolderPath (get-date -Format yyyyMMddHHmmss)
        if(!(Test-Path -Path $TargetFolderPath)){
            New-Item -ItemType directory -Path $TargetFolderPath
        }
    }

    Write-Verbose "Copy Settings Store..."

    $settingsPrefix = $LogPrefix + "Settings\"
    Upload-WossLogs -LogPaths $SettingsStoreLiteralPath.TrimStart("file:") -TargetFolderPath $TargetFolderPath -LogPrefix $settingsPrefix

    Write-Verbose "Get Deploy Settings..."

    $SettingsFile = Get-ChildItem $SettingsStoreLiteralPath.TrimStart("file:") | Where-Object {$_.Extension -eq ".xml"} | Select-Object -Last 1

    [xml]$xmlDoc = Get-Content $SettingsFile.FullName

    $Settings = $xmlDoc.Settings

    $clusterStatusFile = Join-Path $tempLogFolder "WossDeploymentStatus.txt"
    $Settings["Deployment"] > $clusterStatusFile
    
    Upload-WossLogs -LogPaths $clusterStatusFile -TargetFolderPath $TargetFolderPath -LogPrefix $LogPrefix

    Write-Verbose "Get Woss Node List"
    $NodeListDefinationDict = @{}
    $NodeListDefinationDict.Add("MetricsMasterNodeList", "Metrics")
    $NodeListDefinationDict.Add("MetricsRunnerNodeList", "Metrics")
    $NodeListDefinationDict.Add("BlobFENodeList", "BlobFrontEnd")
    $NodeListDefinationDict.Add("TableFENodeList", "TableFrontEnd")
    $NodeListDefinationDict.Add("QueueFENodeList", "QueueFrontEnd")
    $NodeListDefinationDict.Add("TMNodeList", "TableMaster")
    $NodeListDefinationDict.Add("TSNodeList", "TableServer")
    $NodeListDefinationDict.Add("MonitoringServiceNodeList", "MonitoringService")
    $NodeListDefinationDict.Add("ACNodeList", "AccountAndContainer")
    $NodeListDefinationDict.Add("BlobBackEndNodeList", "BlobSvc")

    $WossNodeList = @{}
    foreach($defination in $NodeListDefinationDict.Keys)
    {
        foreach($node in $Settings.Deployment[$defination].'#text'.split('|'))
        {
            if($WossNodeList.ContainsKey($node) -eq $false)
            {
                $WossNodeList.Add($node, @())
            }
            $WossNodeList[$node]+=$NodeListDefinationDict[$defination]
        }
    }
    
    Write-Verbose "Perparation Completed"

    Write-Verbose "Set error action to Continue."
    $ErrorActionPreference = "Continue"

    $blobServiceStatusFile = Join-Path $tempLogFolder "BlobServiceStatus.txt"
    sc.exe query blobsvc >> $blobServiceStatusFile
    
    Upload-WossLogs -LogPaths $blobServiceStatusFile -TargetFolderPath $TargetFolderPath -LogPrefix $LogPrefix

    Write-Output "Get Service Fabric Health Status Completed"

    Write-Verbose "Trigger Log collect on Each Woss Node"
    # temp solution, hardcode SRP node as MAS-XRP01

    $WossNodeList.Add("MAS-XRP01",("SRP"))
    
    $domain = $env:UserDNSDOMAIN
    $WossNodeList.Add($domain.split('.')[0].replace("-","") + "-XRP01" , ("SRP"))
    
    Write-Verbose "Check if AD module is installed"
    $adModule = (Get-Module -Name ActiveDirectory)
    if($null -eq $adModule)
    {
        Import-Module ServerManager
        Add-WindowsFeature RSAT-AD-PowerShell
        Import-Module ActiveDirectory
    }

    foreach ($node in $WossNodeList.GetEnumerator())
    {
        $LogFolders = @()
        $roleList = @()
        foreach ($role in $node.Value)
        {
            if($role -eq "BlobSvc") {
                $logpath = $Settings.BlobSvc.CosmosLogDirectory
            }
            else {
                # temp solution, hardcode SRP path 
                if($role -eq "SRP") {
                    try {
                        Get-ADComputer $($node.Key) -ErrorAction Stop
                    }
                    catch {
                        Write-Verbose "Cannot find node: $($node.Key)"
                        continue
                    }

                    $logpath = "%programdata%\Microsoft\AzureStack\Logs\StorageResourceProvider"
                }
                else {
                    $logpath = $Settings[$role]["LogPath"].'#text'
                }
            }
            if($null -ne $logpath) {
                $logpath = [System.Environment]::ExpandEnvironmentVariables($logpath)
                $logpath = "\\$($node.Key)\" + $logpath.replace(":","$")
                $LogFolders += $logpath
            }
            $roleList += $role
        }
        if($LogFolders.Count -gt 0)
        {
            $uniLogFolders = $LogFolders | Select-Object -uniq
        }
        else
        {
            continue
        }

        Write-Verbose "Start collect on Node: $($node.Key) from $uniLogFolders"

        if($uniLogFolders.Count -gt 0)
        {
            if(-not (Test-Path $TargetFolderPath))
            {
                Write-Verbose "Establish SMB connection to source Folder"
                if($Credential -ne $null)
                {
                    EstablishSmbConnection -remoteUNC $uniLogFolders[0] -Credential $Credential
                }
                else
                {
                    net use -remoteUNC $uniLogFolders[0]
                }
            }
        }

        Get-AcsNodeLog -RoleList $roleList -BinLogRoot $uniLogFolders -StartTime $StartTime -EndTime $EndTime -TargetFolderPath $TargetFolderPath -Credential $Credential -ComputerName $($node.Key) -LogPrefix $LogPrefix
        Write-Verbose "Get log on Node: $($node.Key) Completed"
    }

    Write-Verbose "Get Cosmos log from all nodes Completed"
    
    Write-Verbose "Get Failover Cluster log"
    foreach ($node in $WossNodeList.GetEnumerator())
    {
        if($node.Value -contains "BlobBackEndNodeList")
        {
            if($Credential -ne $null)
            {
                Invoke-Command -ComputerName $($node.Key) -Credential $Credential -ScriptBlock {Get-ClusterLog -UseLocalTime}
            }
            else
            {
                Invoke-Command -ComputerName $($node.Key) -ScriptBlock {Get-ClusterLog -UseLocalTime}
            }
            $clusterlogpath = [System.Environment]::ExpandEnvironmentVariables("%windir%\Cluster\Reports\Cluster.log")
            $clusterlogpath = "\\$($node.Key)\" + $clusterlogpath.replace(":","$")
            Upload-WossLogs -LogPaths $clusterlogpath -TargetFolderPath $TargetFolderPath -LogPrefix $LogPrefix
            break
        }
    }
    Write-Verbose "Get Failover Cluster log complete"

    Write-Verbose "Get Service Fabric Log List"
    $DCARoot = $Settings.Deployment.FabricDiagnosticStore.TrimStart("file:") 
    $winFabLogList = Get-ChildItem $DCARoot | Where-Object {$_.LastWriteTime -ge $StartTime -and $_.CreationTime -le $EndTime}

    $winFabLogFolder = Join-Path $tempLogFolder "WinFabLogs"
    New-Item -ItemType directory -Path $winFabLogFolder

    Write-Verbose "Start copying Logs in folder $winFabLogFolder start at $StartTime and End at $EndTime"
    foreach ($filepath in $winFabLogList) {
        $fileName = Split-Path -Path $filepath.FullName -Leaf
        $parentFolder = Split-Path -Path (Split-Path -Path $filepath.FullName -Parent) -Leaf
        $destinationPath = Join-Path $winFabLogFolder $parentFolder
        
        if(!(Test-Path -Path $destinationPath )){
            New-Item -ItemType directory -Path $destinationPath
        }

        $destinationFile = Join-Path $destinationPath $fileName
        Copy-Item $filepath.FullName -Destination $destinationFile -Force -Recurse
    }
    Write-Verbose "Compact winfabric log folder"

    Add-Type -Assembly System.IO.Compression.FileSystem
    $compressionLevel = [System.IO.Compression.CompressionLevel]::Optimal
    $zipfilename = Join-Path $env:TEMP "ServiceFabricLogs.zip"
    if(Test-Path -Path $zipfilename)
    {
        Remove-Item -Path $zipfilename
    }

    $fileSystemDllPath = [System.IO.Path]::Combine([System.IO.Path]::Combine($env:Windir,"Microsoft.NET\Framework64\v4.0.30319"), "System.IO.Compression.FileSystem.dll")

    Add-Type -Path $fileSystemDllPath
    [System.IO.Compression.ZipFile]::CreateFromDirectory($winFabLogFolder, $zipfilename, $compressionLevel, $false) 
    
    Upload-WossLogs -LogPaths $zipfilename -TargetFolderPath $TargetFolderPath -LogPrefix $LogPrefix

    Write-Verbose "Log Files was compacted into $zipfilename"

    Write-Verbose "Remove win fabric temp log folder"
    Remove-Item $winFabLogFolder -Recurse -Force

    Write-Output "Get Service Fabric Log Completed"

    if(![string]::IsNullOrEmpty($OriTargetFolderPath))
    {
        Write-Verbose "Compact log folder"
        $logName = get-date -Format yyyyMMddHHmmss
        $zipfilename = Join-Path $OriTargetFolderPath "ACSLogs_$logName.zip" 
        $compressionLevel = [System.IO.Compression.CompressionLevel]::Fastest

        [System.IO.Compression.ZipFile]::CreateFromDirectory($TargetFolderPath, $zipfilename, $compressionLevel, $false)
        Write-Verbose "Your log files was compacted into $zipfilename"

        Write-Verbose "Cleanup share folder" 
        Remove-Item $TargetFolderPath -Recurse -Force
    }

    Write-Verbose "Cleanup temp folder" 
    Remove-Item $tempLogFolder -Recurse -Force
    
    Write-Verbose "Log Collector completed."
}

New-Alias -Name getpcsdi -Value Get-PCStorageDiagnosticInfo -Description "Collects & reports the Storage Cluster state & diagnostic information"
New-Alias -Name Test-StorageHealth -Value Get-PCStorageDiagnosticInfo -Description "Collects & reports the Storage Cluster state & diagnostic information"
New-Alias -Name getacslog -Value Get-PCAzureStackACSDiagnosticInfo -Description "Collects diagnostic information of Azure Stack Storage"

Export-ModuleMember -Alias * -Function Get-PCStorageDiagnosticInfo,Get-PCAzureStackACSDiagnosticInfo,Get-PCStorageReport
>>>>>>> 5b1893fb
<|MERGE_RESOLUTION|>--- conflicted
+++ resolved
@@ -1,4 +1,3 @@
-<<<<<<< HEAD
 <###################################################
  #                                                 #
  #  Copyright (c) Microsoft. All rights reserved.  #
@@ -3094,2914 +3093,4 @@
 New-Alias -Name Test-StorageHealth -Value Get-PCStorageDiagnosticInfo -Description "Collects & reports the Storage Cluster state & diagnostic information"
 New-Alias -Name getacslog -Value Get-PCAzureStackACSDiagnosticInfo -Description "Collects diagnostic information of Azure Stack Storage"
 
-Export-ModuleMember -Alias * -Function Get-PCStorageDiagnosticInfo,Get-PCAzureStackACSDiagnosticInfo,Get-PCStorageReport
-=======
-<###################################################
- #                                                 #
- #  Copyright (c) Microsoft. All rights reserved.  #
- #                                                 #
- ##################################################>
-
-
-<##################################################
-#  Helper functions                               #
-##################################################>
-
-#
-# Shows error, cancels script
-#
-Function ShowError { 
-Param ([string] $Message)
-    $Message = $Message + " - cmdlet was cancelled"
-    Write-Error $Message -ErrorAction Stop
-}
- 
-#
-# Shows warning, script continues
-#
-Function ShowWarning { 
-Param ([string] $Message) 
-    Write-Warning $Message 
-}
-
-#
-# Checks if the current version of module is the latest version
-#
-Function Compare-ModuleVersion {
-    If ($PSVersionTable.PSVersion -lt [System.Version]"5.0.0") {
-        ShowWarning("Current PS Version does not support this operation. `nPlease check for updated module from PS Gallery and update using: Update-Module PrivateCloud.DiagnosticInfo")
-    }
-    Else {        
-        If ((Find-Module -Name PrivateCloud.DiagnosticInfo).Version -gt (Get-Module PrivateCloud.DiagnosticInfo).Version) {        
-            ShowWarning ("There is an updated module available on PowerShell Gallery. Please update the module using: Update-Module PrivateCloud.DiagnosticInfo")
-        }
-    }
-}
-<##################################################
-#  End Helper functions                           #
-##################################################>
-
-<# 
-    .SYNOPSIS 
-       Report on Storage Cluster Health
-
-    .DESCRIPTION 
-       Show Storage Cluster Health information for major cluster and storage objects.
-       Run from one of the nodes of the Storage Cluster or specify a cluster name.
-       Results are saved to a folder (default C:\Users\<user>\HealthTest) for later review and replay.
-
-    .LINK 
-        To provide feedback and contribute visit https://github.com/PowerShell/PrivateCloud.Health
-
-    .EXAMPLE 
-       Get-PCStorageDiagnosticInfo
- 
-       Reports on overall storage cluster health, capacity, performance and events.
-       Uses the default temporary working folder at C:\Users\<user>\HealthTest
-       Saves the zipped results at C:\Users\<user>\HealthTest-<cluster>-<date>.ZIP
-
-    .EXAMPLE 
-       Get-PCStorageDiagnosticInfo -WriteToPath C:\Test
- 
-       Reports on overall storage cluster health, capacity, performance and events.
-       Uses the specified folder as the temporary working folder
-
-    .EXAMPLE 
-       Get-PCStorageDiagnosticInfo -ClusterName Cluster1
- 
-       Reports on overall storage cluster health, capacity, performance and events.
-       Targets the storage cluster specified.
-
-    .EXAMPLE 
-       Get-PCStorageDiagnosticInfo -ReadFromPath C:\Test
- 
-       Reports on overall storage cluster health, capacity, performance and events.
-       Results are obtained from the specified folder, not from a live cluster.
-
-#> 
-
-function Get-PCStorageDiagnosticInfo
-{
-    [CmdletBinding(DefaultParameterSetName="Write")]
-    [OutputType([String])]
-
-    param(
-        [parameter(ParameterSetName="Write", Position=0, Mandatory=$false)]
-        [ValidateNotNullOrEmpty()]
-        [string] $WriteToPath = $($env:userprofile + "\HealthTest\"),
-
-        [parameter(ParameterSetName="Write", Position=1, Mandatory=$false)]
-        [ValidateNotNullOrEmpty()]
-        [string] $ClusterName = ".",
-
-        [parameter(ParameterSetName="Write", Position=2, Mandatory=$false)]
-        [ValidateNotNullOrEmpty()]
-        [string] $ZipPrefix = $($env:userprofile + "\HealthTest"),
-
-        [parameter(ParameterSetName="Write", Mandatory=$false)]
-        [ValidateNotNullOrEmpty()]
-        [bool] $IncludeEvents = $true,
-    
-        [parameter(ParameterSetName="Write", Mandatory=$false)]
-        [ValidateNotNullOrEmpty()]
-        [bool] $IncludePerformance = $false,
-
-        [parameter(ParameterSetName="Write", Mandatory=$false)]
-        [ValidateNotNullOrEmpty()]
-        [bool] $IncludeReliabilityCounters = $false,
-
-        [parameter(Mandatory=$false)]
-        [ValidateNotNullOrEmpty()]
-        [switch] $MonitoringMode,
-
-        [parameter(ParameterSetName="Write", Mandatory=$false)]
-        [ValidateNotNullOrEmpty()]
-        [int] $ExpectedNodes,
-
-        [parameter(ParameterSetName="Write", Mandatory=$false)]
-        [ValidateNotNullOrEmpty()]
-        [int] $ExpectedNetworks,
-
-        [parameter(ParameterSetName="Write", Mandatory=$false)]
-        [ValidateNotNullOrEmpty()]
-        [int] $ExpectedVolumes,
-
-        [parameter(ParameterSetName="Write", Mandatory=$false)]
-        [ValidateNotNullOrEmpty()]
-        [int] $ExpectedDedupVolumes,
-
-        [parameter(ParameterSetName="Write", Mandatory=$false)]
-        [ValidateNotNullOrEmpty()]
-        [int] $ExpectedPhysicalDisks,
-
-        [parameter(ParameterSetName="Write", Mandatory=$false)]
-        [ValidateNotNullOrEmpty()]
-        [int] $ExpectedPools,
-    
-        [parameter(ParameterSetName="Write", Mandatory=$false)]
-        [ValidateNotNullOrEmpty()]
-        [int] $ExpectedEnclosures,
-
-        [parameter(ParameterSetName="Write", Mandatory=$false)]
-        [ValidateNotNullOrEmpty()]
-        [int] $HoursOfEvents = 48,
-
-        [parameter(ParameterSetName="Read", Mandatory=$true)]
-        [ValidateNotNullOrEmpty()]
-        [string] $ReadFromPath = "",
-
-        [parameter(ParameterSetName="Write", Mandatory=$false)]
-        [ValidateNotNullOrEmpty()]
-        [bool] $IncludeLiveDump = $false
-        )
-
-    #
-    # Set strict mode to check typos on variable and property names
-    #
-
-    Set-StrictMode -Version Latest
-
-    #
-    # Count number of elements in an array, including checks for $null or single object
-    #
-
-    Function NCount { 
-        Param ([object] $Item) 
-        If ($null -eq $Item) {
-            $Result = 0
-        } else {
-            If ($Item.GetType().BaseType.Name -eq "Array") {
-                $Result = ($Item).Count
-            } Else { 
-                $Result = 1
-            }
-        }
-        Return $Result
-    }
-
-    Function VolumeToPath {
-        Param ([String] $Volume) 
-        if ($null -eq $Associations) { ShowError("No device associations present.") }
-        $Result = ""
-        $Associations | Foreach-Object {
-            If ($_.VolumeID -eq $Volume) { $Result = $_.CSVPath }
-             }
-        Return $Result
-    }
-
-    Function VolumeToCSV {
-        Param ([String] $Volume) 
-        if ($null -eq $Associations) { ShowError("No device associations present.") }
-        $Result = ""
-        $Associations | Foreach-Object {
-            If ($_.VolumeID -eq $Volume) { $Result = $_.CSVVolume }
-        }
-        Return $Result
-    }
-    
-    Function VolumeToVD {
-        Param ([String] $Volume) 
-        if ($null -eq $Associations) { ShowError("No device associations present.") }
-        $Result = ""
-        $Associations | Foreach-Object {
-            If ($_.VolumeID -eq $Volume) { $Result = $_.FriendlyName }
-        }
-        Return $Result
-    }
-
-    Function VolumeToShare {
-        Param ([String] $Volume) 
-        if ($null -eq $Associations) { ShowError("No device associations present.") }
-        $Result = ""
-        $Associations | Foreach-Object {
-            If ($_.VolumeID -eq $Volume) { $Result = $_.ShareName }
-        }
-        Return $Result
-    }
-
-    Function VolumeToResiliency {
-        Param ([String] $Volume) 
-        if ($null -eq $Associations) { ShowError("No device associations present.") }
-        $Result = ""
-        $Associations | Foreach-Object {
-            If ($_.VolumeID -eq $Volume) { 
-                $Result = $_.VDResiliency+","+$_.VDCopies
-                If ($_.VDEAware) { 
-                    $Result += ",E"
-                } else {
-                    $Result += ",NE"
-                }
-            }
-        }
-        Return $Result
-    }
-
-    Function VolumeToColumns {
-        Param ([String] $Volume) 
-        if ($null -eq $Associations) { ShowError("No device associations present.") }
-        $Result = ""
-        $Associations | Foreach-Object {
-            If ($_.VolumeID -eq $Volume) { $Result = $_.VDColumns }
-        }
-        Return $Result
-    }
-
-    Function CSVToShare {
-        Param ([String] $Volume) 
-        if ($null -eq $Associations) { ShowError("No device associations present.") }
-        $Result = ""
-        $Associations | Foreach-Object {
-            If ($_.CSVVolume -eq $Volume) { $Result = $_.ShareName }
-        }
-        Return $Result
-    }
-
-    Function VolumeToPool {
-        Param ([String] $Volume) 
-        if ($null -eq $Associations) { ShowError("No device associations present.") }
-        $Result = ""
-        $Associations | Foreach-Object {
-            If ($_.VolumeId -eq $Volume) { $Result = $_.PoolName }
-        }
-        Return $Result
-    }
-
-    Function CSVToVD {
-        Param ([String] $Volume) 
-        if ($null -eq $Associations) { ShowError("No device associations present.") }
-        $Result = ""
-        $Associations | Foreach-Object {
-            If ($_.CSVVolume -eq $Volume) { $Result = $_.FriendlyName }
-        }
-        Return $Result
-    }
-
-    Function CSVToPool {
-        Param ([String] $Volume) 
-        if ($null -eq $Associations) { ShowError("No device associations present.") }
-        $Result = ""
-        $Associations | Foreach-Object {
-            If ($_.CSVVolume -eq $Volume) { $Result = $_.PoolName }
-        }
-        Return $Result
-    }
-    
-    Function CSVToNode {
-        Param ([String] $Volume) 
-        if ($null -eq $Associations) { ShowError("No device associations present.") }
-        $Result = ""
-        $Associations | Foreach-Object {
-            If ($_.CSVVolume -eq $Volume) { $Result = $_.CSVNode }
-        }
-        Return $Result
-    }
-
-    Function VolumeToCSVName {
-        Param ([String] $Volume) 
-        if ($null -eq $Associations) { ShowError("No device associations present.") }
-        $Result = ""
-        $Associations | Foreach-Object {
-            If ($_.VolumeId -eq $Volume) { $Result = $_.CSVName }
-        }
-        Return $Result
-    }
-    
-    Function CSVStatus {
-        Param ([String] $Volume) 
-        if ($null -eq $Associations) { ShowError("No device associations present.") }
-        $Result = ""
-        $Associations | Foreach-Object {
-            If ($_.VolumeId -eq $Volume) { $Result = $_.CSVStatus.Value }
-        }
-        Return $Result
-    }
-                
-    Function PoolOperationalStatus {
-        Param ([String] $Volume) 
-        if ($null -eq $Associations) { ShowError("No device associations present.") }
-        $Result = ""
-        $Associations | Foreach-Object {
-            If ($_.VolumeId -eq $Volume) { $Result = $_.PoolOpStatus }
-        }
-        Return $Result
-    }
-
-    Function PoolHealthStatus {
-        Param ([String] $Volume) 
-        if ($null -eq $Associations) { ShowError("No device associations present.") }
-        $Result = ""
-        $Associations | Foreach-Object {
-            If ($_.VolumeId -eq $Volume) { $Result = $_.PoolHealthStatus }
-        }
-        Return $Result
-    }
-
-    Function PoolHealthyPDs {
-        Param ([String] $PoolName)
-        $healthyPDs = ""
-        If ($PoolName) {
-            $totalPDs = (Get-StoragePool -FriendlyName $PoolName -CimSession $ClusterName | Get-PhysicalDisk).Count
-            $healthyPDs = (Get-StoragePool -FriendlyName $PoolName -CimSession $ClusterName | Get-PhysicalDisk | Where-Object HealthStatus -eq "Healthy" ).Count
-        }
-        else {
-            ShowError("No storage pool specified")
-        }
-        return "$totalPDs/$healthyPDs"
-    }
-
-    Function VDOperationalStatus {
-        Param ([String] $Volume) 
-        if ($null -eq $Associations) { ShowError("No device associations present.") }
-        $Result = ""
-        $Associations | Foreach-Object {
-            If ($_.VolumeId -eq $Volume) { $Result = $_.OperationalStatus }
-        }
-        Return $Result
-    }
-
-    Function VDHealthStatus {
-        Param ([String] $Volume) 
-        if ($null -eq $Associations) { ShowError("No device associations present.") }
-        $Result = ""
-        $Associations | Foreach-Object {
-            If ($_.VolumeId -eq $Volume) { $Result = $_.HealthStatus }
-        }
-        Return $Result    
-    }
-
-    #
-    # Veriyfing basic prerequisites on script node.
-    #
-
-    $OS = Get-CimInstance -ClassName Win32_OperatingSystem
-    $S2DEnabled = $false
-
-    If ([uint64]$OS.BuildNumber -lt 9600) { 
-        ShowError("Wrong OS Version - Need at least Windows Server 2012 R2 or Windows 8.1. You are running - " + $OS.Name) 
-    }
- 
-    If (-not (Get-Command -Module FailoverClusters)) { 
-        ShowError("Cluster PowerShell not available. Download the Windows Failover Clustering RSAT tools.") 
-    }
-
-    Function StartMonitoring {
-        Write-Output "Entered continuous monitoring mode. Storage Infrastucture information will be refreshed every 3-6 minutes" -ForegroundColor Yellow    
-        Write-Output "Press Ctrl + C to stop monitoring" -ForegroundColor Yellow
-
-        Try { $ClusterName = (Get-Cluster -Name $ClusterName).Name }
-        Catch { ShowError("Cluster could not be contacted. `nError="+$_.Exception.Message) }
-
-        $AccessNode = (Get-ClusterNode -Cluster $ClusterName | Where-Object State -like "Up")[0].Name + "." + (Get-Cluster -Name $ClusterName).Domain
-
-        Try { $Volumes = Get-Volume -CimSession $AccessNode  }
-        Catch { ShowError("Unable to get Volumes. `nError="+$_.Exception.Message) }
-
-        $AssocJob = Start-Job -ArgumentList $AccessNode,$ClusterName {
-
-            param($AccessNode,$ClusterName)
-
-            $SmbShares = Get-SmbShare -CimSession $AccessNode
-            $Associations = Get-VirtualDisk -CimSession $AccessNode |Foreach-Object {
-
-                $o = $_ | Select-Object FriendlyName, CSVName, CSVNode, CSVPath, CSVVolume, 
-                ShareName, SharePath, VolumeID, PoolName, VDResiliency, VDCopies, VDColumns, VDEAware
-
-                $AssocCSV = $_ | Get-ClusterSharedVolume -Cluster $ClusterName
-
-                If ($AssocCSV) {
-                    $o.CSVName = $AssocCSV.Name
-                    $o.CSVNode = $AssocCSV.OwnerNode.Name
-                    $o.CSVPath = $AssocCSV.SharedVolumeInfo.FriendlyVolumeName
-                    if ($o.CSVPath.Length -ne 0) {
-                        $o.CSVVolume = $o.CSVPath.Split("\")[2]
-                    }     
-                    $AssocLike = $o.CSVPath+"\*"
-                    $AssocShares = $SmbShares | Where-Object Path -like $AssocLike 
-                    $AssocShare = $AssocShares | Select-Object -First 1
-                    If ($AssocShare) {
-                        $o.ShareName = $AssocShare.Name
-                        $o.SharePath = $AssocShare.Path
-                        $o.VolumeID = $AssocShare.Volume
-                        If ($AssocShares.Count -gt 1) { $o.ShareName += "*" }
-                    }
-                }
-
-                Write-Output $o
-            }
-
-            $AssocPool = Get-StoragePool -CimSession $AccessNode
-            $AssocPool | Foreach-Object {
-                $AssocPName = $_.FriendlyName
-                Get-StoragePool -CimSession $AccessNode -FriendlyName $AssocPName | 
-                Get-VirtualDisk -CimSession $AccessNode | Foreach-Object {
-                    $AssocVD = $_
-                    $Associations | Foreach-Object {
-                        If ($_.FriendlyName -eq $AssocVD.FriendlyName) { 
-                            $_.PoolName = $AssocPName 
-                            $_.VDResiliency = $AssocVD.ResiliencySettingName
-                            $_.VDCopies = $AssocVD.NumberofDataCopies
-                            $_.VDColumns = $AssocVD.NumberofColumns
-                            $_.VDEAware = $AssocVD.IsEnclosureAware
-                        }
-                    }
-                }
-            }
-
-            Write-Output $Associations
-        }
-
-        $Associations = $AssocJob | Wait-Job | Receive-Job
-        $AssocJob | Remove-Job
-
-        [System.Console]::Clear()
-
-        $Volumes | Where-Object FileSystem -eq CSVFS | Sort-Object SizeRemaining | 
-        Format-Table -AutoSize @{Expression={$poolName = VolumeToPool($_.Path); "[$(PoolOperationalStatus($_.Path))/$(PoolHealthStatus($_.Path))] " + $poolName};Label="[OpStatus/Health] Pool"}, 
-        @{Expression={(PoolHealthyPDs(VolumeToPool($_.Path)))};Label="HealthyPhysicalDisks"; Align="Center"}, 
-        @{Expression={$vd = VolumeToVD($_.Path);  "[$(VDOperationalStatus($_.Path))/$(VDHealthStatus($_.Path))] "+$vd};Label="[OpStatus/Health] VirtualDisk"}, 
-        @{Expression={$csvVolume = VolumeToCSV($_.Path); "[" + $_.HealthStatus + "] " + $csvVolume};Label="[Health] CSV Volume"},
-        @{Expression={$csvName = VolumeToCSVName($_.Path); $csvStatus = CSVStatus($_.Path);  " [$csvStatus] " + $csvName};Label="[Status] CSV Name"}, 
-        @{Expression={CSVToNode(VolumeToCSV($_.Path))};Label="Volume Owner"},   
-        @{Expression={VolumeToShare($_.Path)};Label="Share Name"}, 
-        @{Expression={$VolResiliency = VolumeToResiliency($_.Path); $volColumns = VolumeToColumns($_.Path); "$VolResiliency,$volColumns" +"Col" };Label="Volume Configuration"},        
-        @{Expression={"{0:N2}" -f ($_.Size/1GB)};Label="Total Size";Width=11;Align="Right"},  
-        @{Expression={"{0:N2}" -f ($_.SizeRemaining/$_.Size*100)};Label="Avail%";Width=11;Align="Right"}         
-        
-        StartMonitoring
-    }
-    If ($MonitoringMode) {
-        StartMonitoring 
-    }
-
-    #
-    # Veriyfing path
-    #
-
-    If ($ReadFromPath -ne "") {
-        $Path = $ReadFromPath
-        $Read = $true
-    } else {
-        $Path = $WriteToPath
-        $Read = $false
-    }
-
-    $PathOK = Test-Path $Path -ErrorAction SilentlyContinue
-    If ($Read -and -not $PathOK) { ShowError ("Path not found: $Path") }
-    If (-not $Read) {
-        Remove-Item -Path $Path -ErrorAction SilentlyContinue -Recurse | Out-Null
-        MKDIR -ErrorAction SilentlyContinue $Path | Out-Null
-    } 
-    $PathObject = Get-Item $Path
-    If ($null -eq $PathObject) { ShowError ("Invalid Path: $Path") }
-    $Path = $PathObject.FullName
-
-    If ($Path.ToUpper().EndsWith(".ZIP")) {
-        [Reflection.Assembly]::LoadWithPartialName("System.IO.Compression.FileSystem") | Out-Null
-        $ExtractToPath = $Path.Substring(0, $Path.Length - 4)
-
-        Try { [System.IO.Compression.ZipFile]::ExtractToDirectory($Path, $ExtractToPath) }
-        Catch { ShowError("Can't extract results as Zip file from '$Path' to '$ExtractToPath'") }
-
-        $Path = $ExtractToPath
-    }
-
-    If (-not $Path.EndsWith("\")) { $Path = $Path + "\" }
-
-    # Start Transcript
-    $transcriptFile = $Path + "0_CloudHealthSummary.log"
-    try{
-        Stop-Transcript | Out-Null
-    }
-    catch [System.InvalidOperationException]{}
-    Start-Transcript -Path $transcriptFile -Force
-
-
-    If ($Read) { 
-        "Reading from path : $Path"
-    } else { 
-        "Writing to path : $Path"
-    }
-
-<#
-    If ($Read) {
-        Try { $SavedVersion = Import-Clixml ($Path + "GetVersion.XML") }
-        Catch { $SavedVersion = 1.1 }
-
-        If ($SavedVersion -ne $ScriptVersion) 
-        {ShowError("Files are from script version $SavedVersion, but the script is version $ScriptVersion")};
-    } else {
-        $ScriptVersion | Export-Clixml ($Path + "GetVersion.XML")
-    }
-#>
-    #
-    # Handle parameters
-    #
-
-    If ($Read) {
-        $Parameters = Import-Clixml ($Path + "GetParameters.XML")
-        $TodayDate = $Parameters.TodayDate
-        $ExpectedNodes = $Parameters.ExpectedNodes
-        $ExpectedNetworks = $Parameters.ExpectedNetworks
-        $ExpectedVolumes = $Parameters.ExpectedVolumes
-        $ExpectedPhysicalDisks = $Parameters.ExpectedPhysicalDisks
-        $ExpectedPools = $Parameters.ExpectedPools
-        $ExpectedEnclosures = $Parameters.ExpectedEnclosures
-        $HoursOfEvents = $Parameters.HoursOfEvents
-
-    } else {
-        $Parameters = "" | Select-Object TodayDate, ExpectedNodes, ExpectedNetworks, ExpectedVolumes, 
-        ExpectedPhysicalDisks, ExpectedPools, ExpectedEnclosures, HoursOfEvents
-        $TodayDate = Get-Date
-        $Parameters.TodayDate = $TodayDate
-        $Parameters.ExpectedNodes = $ExpectedNodes
-        $Parameters.ExpectedNetworks = $ExpectedNetworks 
-        $Parameters.ExpectedVolumes = $ExpectedVolumes 
-        $Parameters.ExpectedPhysicalDisks = $ExpectedPhysicalDisks
-        $Parameters.ExpectedPools = $ExpectedPools
-        $Parameters.ExpectedEnclosures = $ExpectedEnclosures
-        $Parameters.HoursOfEvents = $HoursOfEvents
-        $Parameters | Export-Clixml ($Path + "GetParameters.XML")
-    }
-    "Date of capture : " + $TodayDate
-
-    #
-    # Phase 1
-    #
-
-    "`n<<< Phase 1 - Storage Health Overview >>>`n"
-
-    #
-    # Get-Cluster
-    #
-
-    If ($Read) {
-        $Cluster = Import-Clixml ($Path + "GetCluster.XML")
-    } else {
-        Try { $Cluster = Get-Cluster -Name $ClusterName }
-        Catch { ShowError("Cluster could not be contacted. `nError="+$_.Exception.Message) }
-        If ($null -eq $Cluster) { ShowError("Server is not in a cluster") }
-        $Cluster | Export-Clixml ($Path + "GetCluster.XML")
-    }
-
-    $ClusterName = $Cluster.Name + "." + $Cluster.Domain
-    "Cluster Name               : $ClusterName"
-    
-    $S2DEnabled = $Cluster.S2DEnabled
-    "S2D Enabled                : $S2DEnabled"
-
-    if ($S2DEnabled -ne $true) {
-        if ((Test-NetConnection -ComputerName 'www.microsoft.com' -Hops 1 -ErrorAction SilentlyContinue -WarningAction SilentlyContinue).PingSucceeded) {
-            Compare-ModuleVersion
-        }
-    }
-
-    #
-    # Test if it's a scale-out file server
-    #
-
-    If ($Read) {
-        $ClusterGroups = Import-Clixml ($Path + "GetClusterGroup.XML")
-    } else {
-        Try { $ClusterGroups = Get-ClusterGroup -Cluster $ClusterName }
-        Catch { ShowError("Unable to get Cluster Groups. `nError="+$_.Exception.Message) }
-        $ClusterGroups | Export-Clixml ($Path + "GetClusterGroup.XML")
-    }
-
-    $ScaleOutServers = $ClusterGroups | Where-Object GroupType -like "ScaleOut*"
-    If ($null -eq $ScaleOutServers) { 
-        if ($S2DEnabled -ne $true) {
-            ShowWarning("No Scale-Out File Server cluster roles found") 
-        }
-    } else {
-        $ScaleOutName = $ScaleOutServers[0].Name+"."+$Cluster.Domain
-        "Scale-Out File Server Name : $ScaleOutName"
-    }
-    #
-    # Show health
-    #
-
-    # Cluster Nodes
-
-    If ($Read) {
-        $ClusterNodes = Import-Clixml ($Path + "GetClusterNode.XML")
-    } else {
-        Try { $ClusterNodes = Get-ClusterNode -Cluster $ClusterName }
-        Catch { ShowError("Unable to get Cluster Nodes. `nError="+$_.Exception.Message) }
-        $ClusterNodes | Export-Clixml ($Path + "GetClusterNode.XML")
-    }
-
-    # Select an access node, which will be used to query the cluster
-
-    $AccessNode = ($ClusterNodes | Where-Object State -like "Up")[0].Name + "." + $Cluster.Domain
-    "Access node                : $AccessNode `n"
-    
-    #
-    # Verify deduplication prerequisites on access node, if in Write mode.
-    #
-
-    $DedupEnabled = $true
-    if (-not $Read) {
-        if ($(Invoke-Command -ComputerName $AccessNode {(-not (Get-Command -Module Deduplication))} )) { 
-            $DedupEnabled = $false
-            if ($S2DEnabled -ne $true) {
-                ShowWarning("Deduplication PowerShell not installed on cluster node.")
-            }
-        }
-    }
-
-
-    # Gather nodes view of storage and build all the associations
-
-    If (-not $Read) {                         
-        $SNVJob = Start-Job -Name 'StorageNodePhysicalDiskView' -ArgumentList $clusterName {
-        param ($clusterName)
-            $clusterCimSession = New-CimSession -ComputerName $ClusterName
-            $snvInstances = Get-CimInstance -Namespace root\Microsoft\Windows\Storage -ClassName MSFT_StorageNodeToPhysicalDisk -CimSession $clusterCimSession            
-            $allPhysicalDisks  = Get-PhysicalDisk -CimSession $clusterCimSession               
-            $SNV = @()              
-                
-            Foreach ($phyDisk in $snvInstances) {
-                $SNVObject = New-Object -TypeName System.Object                       
-                $pdIndex = $phyDisk.PhysicalDiskObjectId.IndexOf("PD:")
-                $pdLength = $phyDisk.PhysicalDiskObjectId.Length
-                $pdID = $phyDisk.PhysicalDiskObjectId.Substring($pdIndex+3, $pdLength-($pdIndex+4))  
-                $PDUID = ($allPhysicalDisks | Where-Object ObjectID -Match $pdID).UniqueID
-                $pd = $allPhysicalDisks | Where-Object UniqueID -eq $PDUID
-                $nodeIndex = $phyDisk.StorageNodeObjectId.IndexOf("SN:")
-                $nodeLength = $phyDisk.StorageNodeObjectId.Length
-                $storageNodeName = $phyDisk.StorageNodeObjectId.Substring($nodeIndex+3, $nodeLength-($nodeIndex+4))  
-                $poolName = ($pd | Get-StoragePool -CimSession $clusterCimSession | Where-Object IsPrimordial -eq $false).FriendlyName
-                if (-not $poolName) {
-                    continue
-                }
-
-                $SNVObject | Add-Member -Type NoteProperty -Name PhysicalDiskUID -Value $PDUID                
-                $SNVObject | Add-Member -Type NoteProperty -Name StorageNode -Value $storageNodeName
-                $SNVObject | Add-Member -Type NoteProperty -Name StoragePool -Value $poolName
-                $SNVObject | Add-Member -Type NoteProperty -Name MPIOPolicy -Value $phyDisk.LoadBalancePolicy
-                $SNVObject | Add-Member -Type NoteProperty -Name MPIOState -Value $phyDisk.IsMPIOEnabled            
-                $SNVObject | Add-Member -Type NoteProperty -Name StorageEnclosure -Value $pd.PhysicalLocation
-                $SNVObject | Add-Member -Type NoteProperty -Name PathID -Value $phyDisk.PathID
-                $SNVObject | Add-Member -Type NoteProperty -Name PathState -Value $phyDisk.PathState
-
-                $SNV += $SNVObject
-            }            
-            Write-Output $SNV
-        }              
-    }
-
-    #
-    # Generate SBL Connectivity report based on input clusport information
-    #
-
-    function Show-SBLConnectivity($node)
-    {
-        BEGIN {
-            $disks = 0
-            $enc = 0
-            $ssu = 0
-        }
-        PROCESS {
-            switch ($_.DeviceType) {
-                0 { $disks += 1 }
-                1 { $enc += 1 }
-                2 { $ssu += 1 }
-            }
-        }
-        END {
-            "$node has $disks disks, $enc enclosures, and $ssu scaleunit"
-        }
-    }
-
-    if ($S2DEnabled -eq $true) {
-
-        #
-        # Gather only
-        #
-
-        if (-not $Read) {
-            Try {
-                $NonHealthyVDs = Get-VirtualDisk | where {$_.HealthStatus -ne "Healthy" -OR $_.OperationalStatus -ne "OK"}
-                $NonHealthyVDs | Export-Clixml ($Path + "NonHealthyVDs.XML")
-
-                foreach ($NonHealthyVD in $NonHealthyVDs) {
-                    $NonHealthyExtents = $NonHealthyVD | Get-PhysicalExtent | ? OperationalStatus -ne Active | sort-object VirtualDiskOffset, CopyNumber
-                    $NonHealthyExtents | Export-Clixml($Path + $NonHealthyVD.FriendlyName + "_Extents.xml")
-                }
-            } Catch {
-                ShowWarning("Not able to query extents for faulted virtual disks")
-            } 
-
-            Try {
-                $NonHealthyPools = Get-StoragePool | ? IsPrimordial -eq $false
-                foreach ($NonHealthyPool in $NonHealthyPools) {
-                    $faultyDisks = $NonHealthyPool | Get-PhysicalDisk 
-                    $faultySSU = $faultyDisks | Get-StorageFaultDomain -type StorageScaleUnit
-                    $faultyDisks | Export-Clixml($Path + $NonHealthyPool.FriendlyName + "_Disks.xml")
-                    $faultySSU | Export-Clixml($Path + $NonHealthyPool.FriendlyName + "_SSU.xml")
-                }
-            } Catch {
-                ShowWarning("Not able to query faulty disks and SSU for faulted pools")
-            } 
-        }
-
-        #
-        # Gather and report
-        #
-
-        Try {
-            Write-Progress -Activity "Gathering SBL connectivity"
-            "SBL Connectivity"
-            foreach($node in $ClusterNodes |? { $_.State.ToString() -eq 'Up' }) {
-
-                Write-Progress -Activity "Gathering SBL connectivity" -currentOperation "collecting from $node"
-                if ($Read) {
-                    $endpoints = Import-Clixml ($Path + $node + "_ClusPort.xml")
-                } else {
-                    $endpoints = Get-CimInstance -Namespace root\wmi -ClassName ClusPortDeviceInformation -ComputerName $node
-                    $endpoints | Export-Clixml ($Path + $node + "_ClusPort.xml")
-                }
-
-                $endpoints | Show-SBLConnectivity $node
-            }
-            Write-Progress -Activity "Gathering SBL connectivity" -Completed
-        } Catch {
-            Write-Progress -Activity "Gathering SBL connectivity" -Completed
-            ShowWarning("Gathering SBL connectivity failed")
-        }
-    }
-
-    # Gather association between pool, virtualdisk, volume, share.
-    # This is first used at Phase 4 and is run asynchronously since
-    # it can take some time to gather for large numbers of devices.
-
-    If (-not $Read) {
-
-        $AssocJob = Start-Job -Name 'StorageComponentAssociations' -ArgumentList $AccessNode,$ClusterName {
-            param($AccessNode,$ClusterName)
-
-            $SmbShares = Get-SmbShare -CimSession $AccessNode
-            $Associations = Get-VirtualDisk -CimSession $AccessNode | Foreach-Object {
-
-                $o = $_ | Select-Object FriendlyName, OperationalStatus, HealthStatus, CSVName, CSVStatus, CSVNode, CSVPath, CSVVolume, 
-                ShareName, SharePath, VolumeID, PoolName, PoolOpStatus, PoolHealthStatus, VDResiliency, VDCopies, VDColumns, VDEAware
-
-                $AssocCSV = $_ | Get-ClusterSharedVolume -Cluster $ClusterName
-
-                If ($AssocCSV) {
-                    $o.CSVName = $AssocCSV.Name
-                    $o.CSVStatus = $AssocCSV.State
-                    $o.CSVNode = $AssocCSV.OwnerNode.Name
-                    $o.CSVPath = $AssocCSV.SharedVolumeInfo.FriendlyVolumeName
-                    if ($o.CSVPath.Length -ne 0) {
-                        $o.CSVVolume = $o.CSVPath.Split("\")[2]
-                    }     
-                    $AssocLike = $o.CSVPath+"\*"
-                    $AssocShares = $SmbShares | Where-Object Path -like $AssocLike 
-                    $AssocShare = $AssocShares | Select-Object -First 1
-                    If ($AssocShare) {
-                        $o.ShareName = $AssocShare.Name
-                        $o.SharePath = $AssocShare.Path
-                        $o.VolumeID = $AssocShare.Volume
-                        If ($AssocShares.Count -gt 1) { $o.ShareName += "*" }
-                    }
-                }
-
-                Write-Output $o
-            }
-
-            $AssocPool = Get-StoragePool -CimSession $AccessNode
-            $AssocPool | Foreach-Object {
-                $AssocPName = $_.FriendlyName
-                $AssocPOpStatus = $_.OperationalStatus
-                $AssocPHStatus = $_.HealthStatus
-                Get-StoragePool -CimSession $AccessNode -FriendlyName $AssocPName | 
-                Get-VirtualDisk -CimSession $AccessNode | Foreach-Object {
-                    $AssocVD = $_
-                    $Associations | Foreach-Object {
-                        If ($_.FriendlyName -eq $AssocVD.FriendlyName) { 
-                            $_.PoolName = $AssocPName 
-                            $_.PoolOpStatus = $AssocPOpStatus
-                            $_.PoolHealthStatus = $AssocPHStatus
-                            $_.VDResiliency = $AssocVD.ResiliencySettingName
-                            $_.VDCopies = $AssocVD.NumberofDataCopies
-                            $_.VDColumns = $AssocVD.NumberofColumns
-                            $_.VDEAware = $AssocVD.IsEnclosureAware
-                        }
-                    }
-                }
-            }
-
-            Write-Output $Associations
-        }
-    }
-
-    # Cluster node health
-
-    $NodesTotal = NCount($ClusterNodes)
-    $NodesHealthy = NCount($ClusterNodes | Where-Object State -like "Up")
-    "Cluster Nodes up              : $NodesHealthy / $NodesTotal"
-
-    If ($NodesTotal -lt $ExpectedNodes) { ShowWarning("Fewer nodes than the $ExpectedNodes expected") }
-    If ($NodesHealthy -lt $NodesTotal) { ShowWarning("Unhealthy nodes detected") }
-
-    If ($Read) {
-        $ClusterNetworks = Import-Clixml ($Path + "GetClusterNetwork.XML")
-    } else {
-        Try { $ClusterNetworks = Get-ClusterNetwork -Cluster $ClusterName }
-        Catch { ShowError("Could not get Cluster Nodes. `nError="+$_.Exception.Message) }
-        $ClusterNetworks | Export-Clixml ($Path + "GetClusterNetwork.XML")
-    }
-
-    # Cluster network health
-
-    $NetsTotal = NCount($ClusterNetworks)
-    $NetsHealthy = NCount($ClusterNetworks | Where-Object State -like "Up")
-    "Cluster Networks up           : $NetsHealthy / $NetsTotal"
-    
-
-    If ($NetsTotal -lt $ExpectedNetworks) { ShowWarning("Fewer cluster networks than the $ExpectedNetworks expected") }
-    If ($NetsHealthy -lt $NetsTotal) { ShowWarning("Unhealthy cluster networks detected") }
-
-    If ($Read) {
-        $ClusterResources = Import-Clixml ($Path + "GetClusterResource.XML")
-    } else {
-        Try { $ClusterResources = Get-ClusterResource -Cluster $ClusterName }
-        Catch { ShowError("Unable to get Cluster Resources.  `nError="+$_.Exception.Message) }
-        $ClusterResources | Export-Clixml ($Path + "GetClusterResource.XML")
-    }
-
-    # Cluster resource health
-
-    $ResTotal = NCount($ClusterResources)
-    $ResHealthy = NCount($ClusterResources | Where-Object State -like "Online")
-    "Cluster Resources Online      : $ResHealthy / $ResTotal "
-    If ($ResHealthy -lt $ResTotal) { ShowWarning("Unhealthy cluster resources detected") }
-
-    If ($Read) {
-        $CSV = Import-Clixml ($Path + "GetClusterSharedVolume.XML")
-    } else {
-        Try { $CSV = Get-ClusterSharedVolume -Cluster $ClusterName }
-        Catch { ShowError("Unable to get Cluster Shared Volumes.  `nError="+$_.Exception.Message) }
-        $CSV | Export-Clixml ($Path + "GetClusterSharedVolume.XML")
-    }
-
-    # Cluster shared volume health
-
-    $CSVTotal = NCount($CSV)
-    $CSVHealthy = NCount($CSV | Where-Object State -like "Online")
-    "Cluster Shared Volumes Online : $CSVHealthy / $CSVTotal"
-    If ($CSVHealthy -lt $CSVTotal) { ShowWarning("Unhealthy cluster shared volumes detected") }
-
-    "`nHealthy Components count: [SMBShare -> CSV -> VirtualDisk -> StoragePool -> PhysicalDisk -> StorageEnclosure]"
-
-    # SMB share health
-
-    If ($Read) {
-        #$SmbShares = Import-Clixml ($Path + "GetSmbShare.XML")
-        $ShareStatus = Import-Clixml ($Path + "ShareStatus.XML")
-    } else {
-        Try { $SmbShares = Get-SmbShare -CimSession $AccessNode }
-        Catch { ShowError("Unable to get SMB Shares. `nError="+$_.Exception.Message) }
-
-        $ShareStatus = $SmbShares | Where-Object ContinuouslyAvailable | Select-Object ScopeName, Name, SharePath, Health
-        $Count1 = 0
-        $Total1 = NCount($ShareStatus)
-
-        If ($Total1 -gt 0)
-        {
-            $ShareStatus | Foreach-Object {
-                $Progress = $Count1 / $Total1 * 100
-                $Count1++
-                Write-Progress -Activity "Testing file share access" -PercentComplete $Progress
-
-                $_.SharePath = "\\"+$_.ScopeName+"."+$Cluster.Domain+"\"+$_.Name
-                Try { If (Test-Path -Path $_.SharePath  -ErrorAction SilentlyContinue) {
-                            $_.Health = "Accessible"
-                        } else {
-                            $_.Health = "Inaccessible" 
-                    } 
-                }
-                Catch { $_.Health = "Accessible: "+$_.Exception.Message }
-            }
-            Write-Progress -Activity "Testing file share access" -Completed
-        }
-
-        #$SmbShares | Export-Clixml ($Path + "GetSmbShare.XML")
-        $ShareStatus | Export-Clixml ($Path + "ShareStatus.XML")
-
-    }
-
-    $ShTotal = NCount($ShareStatus)
-    $ShHealthy = NCount($ShareStatus | Where-Object Health -like "Accessible")
-    "SMB CA Shares Accessible      : $ShHealthy / $ShTotal"
-    If ($ShHealthy -lt $ShTotal) { ShowWarning("Inaccessible CA shares detected") }
-
-    # Open files 
-
-    If ($Read) {
-        $SmbOpenFiles = Import-Clixml ($Path + "GetSmbOpenFile.XML")
-    } else {
-        Try { $SmbOpenFiles = Get-SmbOpenFile -CimSession $AccessNode }
-        Catch { ShowError("Unable to get Open Files. `nError="+$_.Exception.Message) }
-        $SmbOpenFiles | Export-Clixml ($Path + "GetSmbOpenFile.XML")
-    }
-
-    $FileTotal = NCount( $SmbOpenFiles | Group-Object ClientComputerName)
-    "Users with Open Files         : $FileTotal"
-    If ($FileTotal -eq 0) { ShowWarning("No users with open files") }
-
-    # SMB witness
-
-    If ($Read) {
-        $SmbWitness = Import-Clixml ($Path + "GetSmbWitness.XML")
-    } else {
-        Try { $SmbWitness = Get-SmbWitnessClient -CimSession $AccessNode }
-        Catch { ShowError("Unable to get Open Files. `nError="+$_.Exception.Message) }
-        $SmbWitness | Export-Clixml ($Path + "GetSmbWitness.XML")
-    }
-
-    $WitTotal = NCount($SmbWitness | Where-Object State -eq RequestedNotifications | Group-Object ClientName)
-    "Users with a Witness           : $WitTotal"
-    If ($WitTotal -eq 0) { ShowWarning("No users with a Witness") }
-
-    # Volume health
-
-    If ($Read) {
-        $Volumes = Import-Clixml ($Path + "GetVolume.XML")
-    } else {
-        Try { $Volumes = Get-Volume -CimSession $AccessNode  }
-        Catch { ShowError("Unable to get Volumes. `nError="+$_.Exception.Message) }
-        $Volumes | Export-Clixml ($Path + "GetVolume.XML")
-    }
-
-    $VolsTotal = NCount($Volumes | Where-Object FileSystem -eq CSVFS )
-    $VolsHealthy = NCount($Volumes  | Where-Object FileSystem -eq CSVFS | Where-Object { ($_.HealthStatus -like "Healthy") -or ($_.HealthStatus -eq 0) })
-    "Cluster Shared Volumes Healthy: $VolsHealthy / $VolsTotal "
-
-    # Deduplicated volume health
-
-    If ($DedupEnabled)
-    {
-        If ($Read) {
-            $DedupVolumes = Import-Clixml ($Path + "GetDedupVolume.XML")
-        } else {
-            Try { $DedupVolumes = Invoke-Command -ComputerName $AccessNode { Get-DedupStatus }}
-            Catch { ShowError("Unable to get Dedup Volumes. `nError="+$_.Exception.Message) }
-            $DedupVolumes | Export-Clixml ($Path + "GetDedupVolume.XML")
-        }
-
-        $DedupTotal = NCount($DedupVolumes)
-        $DedupHealthy = NCount($DedupVolumes | Where-Object LastOptimizationResult -eq 0 )
-        "Dedup Volumes Healthy         : $DedupHealthy / $DedupTotal "
-
-        If ($DedupTotal -lt $ExpectedDedupVolumes) { ShowWarning("Fewer Dedup volumes than the $ExpectedDedupVolumes expected") }
-        If ($DedupHealthy -lt $DedupTotal) { ShowWarning("Unhealthy Dedup volumes detected") }
-    } else {
-        $DedupVolumes = @()
-        $DedupTotal = 0
-        $DedupHealthy = 0
-        If (-not $Read) { $DedupVolumes | Export-Clixml ($Path + "GetDedupVolume.XML") }
-    }
-
-    # Virtual disk health
-
-    If ($Read) {
-        $VirtualDisks = Import-Clixml ($Path + "GetVirtualDisk.XML")
-    } else {
-        Try { $SubSystem = Get-StorageSubsystem Cluster* -CimSession $AccessNode
-              $VirtualDisks = Get-VirtualDisk -CimSession $AccessNode -StorageSubSystem $SubSystem }
-        Catch { ShowError("Unable to get Virtual Disks. `nError="+$_.Exception.Message) }
-        $VirtualDisks | Export-Clixml ($Path + "GetVirtualDisk.XML")
-    }
-
-    $VDsTotal = NCount($VirtualDisks)
-    $VDsHealthy = NCount($VirtualDisks | Where-Object { ($_.HealthStatus -like "Healthy") -or ($_.HealthStatus -eq 0) } )
-    "Virtual Disks Healthy         : $VDsHealthy / $VDsTotal"
-
-    If ($VDsHealthy -lt $VDsTotal) { ShowWarning("Unhealthy virtual disks detected") }
-
-    # Storage pool health
-
-    If ($Read) {
-        $StoragePools = Import-Clixml ($Path + "GetStoragePool.XML")
-    } else {
-        Try { $SubSystem = Get-StorageSubsystem Cluster* -CimSession $AccessNode
-              $StoragePools =Get-StoragePool -IsPrimordial $False -CimSession $AccessNode -StorageSubSystem $SubSystem }
-        Catch { ShowError("Unable to get Storage Pools. `nError="+$_.Exception.Message) }
-        $StoragePools | Export-Clixml ($Path + "GetStoragePool.XML")
-    }
-
-    $PoolsTotal = NCount($StoragePools)
-    $PoolsHealthy = NCount($StoragePools | Where-Object { ($_.HealthStatus -like "Healthy") -or ($_.HealthStatus -eq 0) } )
-    "Storage Pools Healthy         : $PoolsHealthy / $PoolsTotal "
-
-    If ($PoolsTotal -lt $ExpectedPools) { ShowWarning("Fewer storage pools than the $ExpectedPools expected") }
-    If ($PoolsHealthy -lt $PoolsTotal) { ShowWarning("Unhealthy storage pools detected") }
-
-    # Physical disk health
-
-    If ($Read) {
-        $PhysicalDisks = Import-Clixml ($Path + "GetPhysicalDisk.XML")
-    } else {
-        Try { $SubSystem = Get-StorageSubsystem Cluster* -CimSession $AccessNode
-              $PhysicalDisks = Get-PhysicalDisk -CimSession $AccessNode -StorageSubSystem $SubSystem }
-        Catch { ShowError("Unable to get Physical Disks. `nError="+$_.Exception.Message) }
-        $PhysicalDisks | Export-Clixml ($Path + "GetPhysicalDisk.XML")
-    }
-
-    $PDsTotal = NCount($PhysicalDisks)
-    $PDsHealthy = NCount($PhysicalDisks | Where-Object { ($_.HealthStatus -like "Healthy") -or ($_.HealthStatus -eq 0) } )
-    "Physical Disks Healthy        : $PDsHealthy / $PDsTotal"
-
-    If ($PDsTotal -lt $ExpectedPhysicalDisks) { ShowWarning("Fewer physical disks than the $ExpectedPhysicalDisks expected") }
-    If ($PDsHealthy -lt $PDsTotal) { ShowWarning("Unhealthy physical disks detected") }
-
-    # Reliability counters
-
-    If ($Read) {
-        if (Test-Path ($Path + "GetReliabilityCounter.XML")) {
-            $ReliabilityCounters = Import-Clixml ($Path + "GetReliabilityCounter.XML")
-        } else {
-            ShowWarning("Reliability Counters not gathered for this capture")
-        }
-    } else {
-        if ($IncludeReliabilityCounters -eq $true) {
-            Try { $SubSystem = Get-StorageSubsystem Cluster* -CimSession $AccessNode
-                  $ReliabilityCounters = $PhysicalDisks | Get-StorageReliabilityCounter -CimSession $AccessNode }
-            Catch { ShowError("Unable to get Storage Reliability Counters. `nError="+$_.Exception.Message) }
-            $ReliabilityCounters | Export-Clixml ($Path + "GetReliabilityCounter.XML")
-        }
-    }
-
-    # Storage enclosure health - only performed if the required KB is present
-
-    If (-not (Get-Command *StorageEnclosure*)) {
-        ShowWarning("Storage Enclosure commands not available. See http://support.microsoft.com/kb/2913766/en-us")
-    } else {
-        If ($Read) {
-            If (Test-Path ($Path + "GetStorageEnclosure.XML") -ErrorAction SilentlyContinue ) {
-               $StorageEnclosures = Import-Clixml ($Path + "GetStorageEnclosure.XML")
-            } Else {
-               $StorageEnclosures = ""
-            }
-        } else {
-            Try { $SubSystem = Get-StorageSubsystem Cluster* -CimSession $AccessNode
-                  $StorageEnclosures = Get-StorageEnclosure -CimSession $AccessNode -StorageSubSystem $SubSystem }
-            Catch { ShowError("Unable to get Enclosures. `nError="+$_.Exception.Message) }
-            $StorageEnclosures | Export-Clixml ($Path + "GetStorageEnclosure.XML")
-        }
-
-        $EncsTotal = NCount($StorageEnclosures)
-        $EncsHealthy = NCount($StorageEnclosures | Where-Object { ($_.HealthStatus -like "Healthy") -or ($_.HealthStatus -eq 0) } )
-        "Storage Enclosures Healthy    : $EncsHealthy / $EncsTotal "
-
-        If ($EncsTotal -lt $ExpectedEnclosures) { ShowWarning("Fewer storage enclosures than the $ExpectedEnclosures expected") }
-        If ($EncsHealthy -lt $EncsTotal) { ShowWarning("Unhealthy storage enclosures detected") }
-    }   
-
-    #
-    # Phase 2
-    #
-
-    "`n<<< Phase 2 - details on unhealthy components >>>`n"
-
-    $Failed = $False
-
-    If ($NodesTotal -ne $NodesHealthy) { 
-        $Failed = $true; 
-        "Cluster Nodes:"; 
-        $ClusterNodes | Where-Object State -ne "Up" | Format-Table -AutoSize 
-    }
-
-    If ($NetsTotal -ne $NetsHealthy) { 
-        $Failed = $true; 
-        "Cluster Networks:"; 
-        $ClusterNetworks | Where-Object State -ne "Up" | Format-Table -AutoSize 
-    }
-
-    If ($ResTotal -ne $ResHealthy) { 
-        $Failed = $true; 
-        "Cluster Resources:"; 
-        $ClusterResources | Where-Object State -notlike "Online" | Format-Table -AutoSize 
-    }
-
-    If ($CSVTotal -ne $CSVHealthy) { 
-        $Failed = $true; 
-        "Cluster Shared Volumes:"; 
-        $CSV | Where-Object State -ne "Online" | Format-Table -AutoSize 
-    }
-
-    If ($VolsTotal -ne $VolsHealthy) { 
-        $Failed = $true; 
-        "Volumes:"; 
-        $Volumes | Where-Object { ($_.HealthStatus -notlike "Healthy") -and ($_.HealthStatus -ne 0) }  | 
-        Format-Table Path, HealthStatus  -AutoSize
-    }
-
-    If ($DedupTotal -ne $DedupHealthy) { 
-        $Failed = $true; 
-        "Volumes:"; 
-        $DedupVolumes | Where-Object LastOptimizationResult -eq 0 | 
-        Format-Table Volume, Capacity, SavingsRate, LastOptimizationResultMessage -AutoSize
-    }
-
-    If ($VDsTotal -ne $VDsHealthy) { 
-        $Failed = $true; 
-        "Virtual Disks:"; 
-        $VirtualDisks | Where-Object { ($_.HealthStatus -notlike "Healthy") -and ($_.HealthStatus -ne 0) } | 
-        Format-Table FriendlyName, HealthStatus, OperationalStatus, ResiliencySettingName, IsManualAttach  -AutoSize 
-    }
-
-    If ($PoolsTotal -ne $PoolsHealthy) { 
-        $Failed = $true; 
-        "Storage Pools:"; 
-        $StoragePools | Where-Object { ($_.HealthStatus -notlike "Healthy") -and ($_.HealthStatus -ne 0) } | 
-        Format-Table FriendlyName, HealthStatus, OperationalStatus, IsReadOnly -AutoSize 
-    }
-
-    If ($PDsTotal -ne $PDsHealthy) { 
-        $Failed = $true; 
-        "Physical Disks:"; 
-        $PhysicalDisks | Where-Object { ($_.HealthStatus -notlike "Healthy") -and ($_.HealthStatus -ne 0) } | 
-        Format-Table FriendlyName, EnclosureNumber, SlotNumber, HealthStatus, OperationalStatus, Usage -AutoSize
-    }
-
-    If (Get-Command *StorageEnclosure*)
-    {
-        If ($EncsTotal -ne $EncsHealthy) { 
-            $Failed = $true; "Enclosures:";
-            $StorageEnclosures | Where-Object { ($_.HealthStatus -notlike "Healthy") -and ($_.HealthStatus -ne 0) } | 
-            Format-Table FriendlyName, HealthStatus, ElementTypesInError -AutoSize 
-        }
-    }
-
-    If ($ShTotal -ne $ShHealthy) { 
-        $Failed = $true; 
-        "CA Shares:";
-        $ShareStatus | Where-Object Health -notlike "Healthy" | Format-Table -AutoSize
-    }
-
-    If (-not $Failed) { 
-        "`nNo unhealthy components" 
-    }
-
-    #
-    # Phase 3
-    #
-
-    "`n<<< Phase 3 - Firmware and drivers >>>`n"
-
-    "Devices and drivers by Model and Driver Version per cluster node" 
-
-    If ($Read) {
-        $clusterNodeNames = (Get-ClusterNode -Cluster $ClusterName).Name
-        foreach ($node in $clusterNodeNames) {
-            "`nCluster Node: $node"
-            $Drivers = Import-Clixml ($Path + $node + "_GetDrivers.XML")
-            $RelevantDrivers = $Drivers | Where-Object { ($_.DeviceName -like "LSI*") -or ($_.DeviceName -like "Mellanox*") -or ($_.DeviceName -like "Chelsio*") } | 
-            Group-Object DeviceName, DriverVersion | 
-            Select-Object @{Expression={$_.Name};Label="Device Name, Driver Version"}
-            $RelevantDrivers
-        }         
-    } else {
-        $clusterNodeNames = (Get-ClusterNode -Cluster $ClusterName).Name
-        foreach ($node in $clusterNodeNames) { 
-            "`nCluster Node: $node"
-            Try { $Drivers = Get-CimInstance -ClassName Win32_PnPSignedDriver -ComputerName $node }
-            Catch { ShowError("Unable to get Drivers on node $nod. `nError="+$_.Exception.Message) }
-            $Drivers | Export-Clixml ($Path + $node + "_GetDrivers.XML")
-            $RelevantDrivers = $Drivers | Where-Object { ($_.DeviceName -like "LSI*") -or ($_.DeviceName -like "Mellanox*") -or ($_.DeviceName -like "Chelsio*") } | 
-            Group-Object DeviceName, DriverVersion | 
-            Select-Object @{Expression={$_.Name};Label="Device Name, Driver Version"}
-            $RelevantDrivers
-        }
-    }
-
-    "`nPhysical disks by Media Type, Model and Firmware Version" 
-    $PhysicalDisks | Group-Object MediaType, Model, FirmwareVersion | Format-Table Count, @{Expression={$_.Name};Label="Media Type, Model, Firmware Version"} -AutoSize
-
- 
-    If ( -not (Get-Command *StorageEnclosure*) ) {
-        ShowWarning("Storage Enclosure commands not available. See http://support.microsoft.com/kb/2913766/en-us")
-    } else {
-        "Storage Enclosures by Model and Firmware Version"
-        $StorageEnclosures | Group-Object Model, FirmwareVersion | Format-Table Count, @{Expression={$_.Name};Label="Model, Firmware Version"} -AutoSize
-    }
-    
-    #
-    # Phase 4 Prep
-    #
-
-    "`n<<< Phase 4 - Pool, Physical Disk and Volume Details >>>"
-
-    if ($Read) {
-        $Associations = Import-Clixml ($Path + "GetAssociations.XML")
-        $SNVView = Import-Clixml ($Path + "GetStorageNodeView.XML")
-    } else {
-        "`nCollecting device associations..."
-        Try {
-            $Associations = $AssocJob | Wait-Job | Receive-Job
-            $AssocJob | Remove-Job
-            if ($null -eq $Associations) {
-                ShowWarning("Unable to get object associations")
-            }
-            $Associations | Export-Clixml ($Path + "GetAssociations.XML")
-
-            "`nCollecting storage view associations..."
-            $SNVView = $SNVJob | Wait-Job | Receive-Job
-            $SNVJob | Remove-Job
-            if ($null -eq $SNVView) {
-                ShowWarning("Unable to get nodes storage view associations")
-            }
-            $SNVView | Export-Clixml ($Path + "GetStorageNodeView.XML")        
-        } catch {
-            ShowWarning("Not able to query associations..")
-        }
-    }
-
-    #
-    # Phase 4
-    #
-
-    "`n[Health Report]" 
-    "`nVolumes with status, total size and available size, sorted by Available Size" 
-    "Notes: Sizes shown in gigabytes (GB). * means multiple shares on that volume"
-
-    $Volumes | Where-Object FileSystem -eq CSVFS | Sort-Object SizeRemaining | 
-    Format-Table -AutoSize @{Expression={$poolName = VolumeToPool($_.Path); "[$(PoolOperationalStatus($_.Path))/$(PoolHealthStatus($_.Path))] " + $poolName};Label="[OpStatus/Health] Pool"}, 
-    @{Expression={(PoolHealthyPDs(VolumeToPool($_.Path)))};Label="HealthyPhysicalDisks"; Align="Center"}, 
-    @{Expression={$vd = VolumeToVD($_.Path);  "[$(VDOperationalStatus($_.Path))/$(VDHealthStatus($_.Path))] "+$vd};Label="[OpStatus/Health] VirtualDisk"}, 
-    @{Expression={$csvVolume = VolumeToCSV($_.Path); "[" + $_.HealthStatus + "] " + $csvVolume};Label="[Health] CSV Volume"},
-    @{Expression={$csvName = VolumeToCSVName($_.Path); $csvStatus = CSVStatus($_.Path);  " [$csvStatus] " + $csvName};Label="[Status] CSV Name"}, 
-    @{Expression={CSVToNode(VolumeToCSV($_.Path))};Label="Volume Owner"},   
-    @{Expression={VolumeToShare($_.Path)};Label="Share Name"}, 
-    @{Expression={$VolResiliency = VolumeToResiliency($_.Path); $volColumns = VolumeToColumns($_.Path); "$VolResiliency,$volColumns" +"Col" };Label="Volume Configuration"},        
-    @{Expression={"{0:N2}" -f ($_.Size/1GB)};Label="Total Size";Width=11;Align="Right"},  
-    @{Expression={"{0:N2}" -f ($_.SizeRemaining/$_.Size*100)};Label="Avail%";Width=11;Align="Right"} 
-
-    If ($DedupEnabled -and ($DedupTotal -gt 0))
-    {
-        "Dedup Volumes with status, total size and available size, sorted by Savings %" 
-        "Notes: Sizes shown in gigabytes (GB). * means multiple shares on that volume"
-
-        $DedupVolumes | Sort-Object SavingsRate -Descending | 
-        Format-Table -AutoSize @{Expression={$poolName = VolumeToPool($_.VolumeId); "[$(PoolOperationalStatus($_.VolumeId))/$(PoolHealthStatus($_.VolumeId))] " + $poolName};Label="[OpStatus/Health] Pool"},  
-        @{Expression={(PoolHealthyPDs(VolumeToPool($_.VolumeId)))};Label="HealthyPhysicalDisks"; Align="Center"}, 
-        @{Expression={$vd = VolumeToVD($_.VolumeId);  "[$(VDOperationalStatus($_.VolumeId))/$(VDHealthStatus($_.VolumeId))] "+$vd};Label="[OpStatus/Health] VirtualDisk"},  
-        @{Expression={VolumeToCSV($_.VolumeId)};Label="Volume "},
-        @{Expression={VolumeToShare($_.VolumeId)};Label="Share"},
-        @{Expression={"{0:N2}" -f ($_.Capacity/1GB)};Label="Capacity";Width=11;Align="Left"}, 
-        @{Expression={"{0:N2}" -f ($_.UnoptimizedSize/1GB)};Label="Before";Width=11;Align="Right"}, 
-        @{Expression={"{0:N2}" -f ($_.UsedSpace/1GB)};Label="After";Width=11;Align="Right"}, 
-        @{Expression={"{0:N2}" -f ($_.SavingsRate)};Label="Savings%";Width=11;Align="Right"}, 
-        @{Expression={"{0:N2}" -f ($_.FreeSpace/1GB)};Label="Free";Width=11;Align="Right"}, 
-        @{Expression={"{0:N2}" -f ($_.FreeSpace/$_.Capacity*100)};Label="Free%";Width=11;Align="Right"},
-        @{Expression={"{0:N0}" -f ($_.InPolicyFilesCount)};Label="Files";Width=11;Align="Right"}
-    }
-    
-    If ($SNVView) {
-        "`n[Storage Node view]"
-        $SNVView | sort StorageNode,StorageEnclosure | Format-Table -AutoSize @{Expression = {$_.StorageNode}; Label = "StorageNode"; Align = "Left"},
-        @{Expression = {$_.StoragePool}; Label = "StoragePool"; Align = "Left"},
-        @{Expression = {$_.MPIOPolicy}; Label = "MPIOPolicy"; Align = "Left"},
-        @{Expression = {$_.MPIOState}; Label = "MPIOState"; Align = "Left"},
-        @{Expression = {$_.PathID}; Label = "PathID"; Align = "Left"},
-        @{Expression = {$_.PathState}; Label = "PathState"; Align = "Left"},
-        @{Expression = {$_.PhysicalDiskUID}; Label = "PhysicalDiskUID"; Align = "Left"},
-        @{Expression = {$_.StorageEnclosure}; Label = "StorageEnclosureLocation"; Align = "Left"} 
-    }
-
-    "`n[Capacity Report]"
-    "Physical disks by Enclosure, Media Type and Health Status, with total and unallocated space" 
-    "Note: Sizes shown in gigabytes (GB)"
-
-    $PDStatus = $PhysicalDisks | Where-Object EnclosureNumber -ne $null | 
-    Sort-Object EnclosureNumber, MediaType, HealthStatus |  
-    Group-Object EnclosureNumber, MediaType, HealthStatus | 
-    Select-Object Count, TotalSize, Unalloc, 
-    @{Expression={$_.Name.Split(",")[0].Trim().TrimEnd()}; Label="Enc"},
-    @{Expression={$_.Name.Split(",")[1].Trim().TrimEnd()}; Label="Media"},
-    @{Expression={$_.Name.Split(",")[2].Trim().TrimEnd()}; Label="Health"}
-
-    $PDStatus | Foreach-Object {
-        $Current = $_
-        $TotalSize = 0
-        $Unalloc = 0
-        $PDCurrent = $PhysicalDisks | Where-Object { ($_.EnclosureNumber -eq $Current.Enc) -and ($_.MediaType -eq $Current.Media) -and ($_.HealthStatus -eq $Current.Health) }
-        $PDCurrent | Foreach-Object {
-            $Unalloc += $_.Size - $_.AllocatedSize
-            $TotalSize +=$_.Size
-        }
-        
-        $Current.Unalloc = $Unalloc
-        $Current.TotalSize = $TotalSize
-    }
-
-    $PDStatus | Format-Table -AutoSize Enc, Media, Health, Count, 
-    @{Expression={"{0:N2}" -f ($_.TotalSize/$_.Count/1GB)};Label="Avg Size";Width=11;Align="Right"}, 
-    @{Expression={"{0:N2}" -f ($_.TotalSize/1GB)};Label="Total Size";Width=11;Align="Right"}, 
-    @{Expression={"{0:N2}" -f ($_.Unalloc/1GB)};Label="Unallocated";Width=11;Align="Right"},
-    @{Expression={"{0:N2}" -f ($_.Unalloc/$_.TotalSize*100)};Label="Unalloc %";Width=11;Align="Right"} 
-
-    "Pools with health, total size and unallocated space" 
-    "Note: Sizes shown in gigabytes (GB)"
-
-    $StoragePools | Sort-Object FriendlyName | 
-    Format-Table -AutoSize @{Expression={$_.FriendlyName};Label="Name"}, 
-    @{Expression={$_.HealthStatus};Label="Health"}, 
-    @{Expression={"{0:N2}" -f ($_.Size/1GB)};Label="Total Size";Width=11;Align="Right"}, 
-    @{Expression={"{0:N2}" -f (($_.Size-$_.AllocatedSize)/1GB)};Label="Unallocated";Width=11;Align="Right"}, 
-    @{Expression={"{0:N2}" -f (($_.Size-$_.AllocatedSize)/$_.Size*100)};Label="Unalloc%";Width=11;Align="Right"} 
-
-    #
-    # Phase 5
-    #
-
-    "<<< Phase 5 - Storage Performance >>>`n"
-
-    If ((-not $Read) -and (-not $IncludePerformance)) {
-       "Performance was excluded by a parameter`n"
-    }
-
-    If ((-not $Read) -and $IncludePerformance) {
-
-        $PerfSamples = 60 
-        "Please wait for $PerfSamples seconds while performance samples are collected."
-
-        $PerfNodes = $ClusterNodes | Where-Object State -like "Up" | Foreach-Object {$_.Name}
-        $PerfCounters = "reads/sec","writes/sec","read latency","write latency"
-        $PerfItems = $PerfNodes | Foreach-Object { $Node=$_; $PerfCounters | Foreach-Object { ("\\"+$Node+"\Cluster CSV File System(*)\"+$_) } }
-        $PerfRaw = Get-Counter -Counter $PerfItems -SampleInterval 1 -MaxSamples $PerfSamples
-
-        "Collected $PerfSamples seconds of raw performance counters. Processing...`n"
-
-        $Count1 = 0
-        $Total1 = $PerfRaw.Count
-
-        If ($Total1 -gt 0) {
-
-            $PerfDetail = $PerfRaw | Foreach-Object { 
-                $TimeStamp = $_.TimeStamp
-        
-                $Progress = $Count1 / $Total1 * 45
-                $Count1++
-                Write-Progress -Activity "Processing performance samples" -PercentComplete $Progress
-
-                $_.CounterSamples | Foreach-Object { 
-                    $DetailRow = "" | Select-Object Time, Pool, Owner, Node, Volume, Share, Counter, Value
-                    $Split = $_.Path.Split("\")
-                    $DetailRow.Time = $TimeStamp
-                    $DetailRow.Node = $Split[2]
-                    $DetailRow.Volume = $_.InstanceName
-                    $DetailRow.Counter = $Split[4]
-                    $DetailRow.Value = $_.CookedValue
-                    $DetailRow
-                } 
-            }
-
-            Write-Progress -Activity "Processing performance samples" -PercentComplete 50
-            $PerfDetail = $PerfDetail | Sort-Object Volume
-
-            $Last = $PerfDetail.Count - 1
-            $Volume = ""
-    
-            $PerfVolume = 0 .. $Last | Foreach-Object {
-
-                If ($Volume -ne $PerfDetail[$_].Volume) {
-                    $Volume = $PerfDetail[$_].Volume
-                    $Pool = CSVToPool ($Volume)
-                    $Owner = CSVToNode ($Volume)
-                    $Share = CSVToShare ($Volume)
-                    $ReadIOPS = 0
-                    $WriteIOPS = 0
-                    $ReadLatency = 0
-                    $WriteLatency = 0
-                    $NonZeroRL = 0
-                    $NonZeroWL = 0
-
-                    $Progress = 55 + ($_ / $Last * 45 )
-                    Write-Progress -Activity "Processing performance samples" -PercentComplete $Progress
-                }
-
-                $PerfDetail[$_].Pool = $Pool
-                $PerfDetail[$_].Owner = $Owner
-                $PerfDetail[$_].Share = $Share
-
-                $Value = $PerfDetail[$_].Value
-
-                Switch ($PerfDetail[$_].Counter) {
-                    "reads/sec" { $ReadIOPS += $Value }
-                    "writes/sec" { $WriteIOPS += $Value }
-                    "read latency" { $ReadLatency += $Value; If ($Value -gt 0) {$NonZeroRL++} }
-                    "write latency" { $WriteLatency += $Value; If ($Value -gt 0) {$NonZeroWL++} }
-                    default { Write-Warning ?Invalid counter? }
-                }
-
-                If ($_ -eq $Last) { 
-                    $EndofVolume = $true 
-                } else { 
-                    If ($Volume -ne $PerfDetail[$_+1].Volume) { 
-                        $EndofVolume = $true 
-                    } else { 
-                        $EndofVolume = $false 
-                    }
-                }
-
-                If ($EndofVolume) {
-                    $VolumeRow = "" | Select-Object Pool, Volume, Share, ReadIOPS, WriteIOPS, TotalIOPS, ReadLatency, WriteLatency, TotalLatency
-                    $VolumeRow.Pool = $Pool
-                    $VolumeRow.Volume = $Volume
-                    $VolumeRow.Share = $Share
-                    $VolumeRow.ReadIOPS = [int] ($ReadIOPS / $PerfSamples *  10) / 10
-                    $VolumeRow.WriteIOPS = [int] ($WriteIOPS / $PerfSamples * 10) / 10
-                    $VolumeRow.TotalIOPS = $VolumeRow.ReadIOPS + $VolumeRow.WriteIOPS
-                    If ($NonZeroRL -eq 0) {$NonZeroRL = 1}
-                    $VolumeRow.ReadLatency = [int] ($ReadLatency / $NonZeroRL * 1000000 ) / 1000 
-                    If ($NonZeroWL -eq 0) {$NonZeroWL = 1}
-                    $VolumeRow.WriteLatency = [int] ($WriteLatency / $NonZeroWL * 1000000 ) / 1000
-                    $VolumeRow.TotalLatency = [int] (($ReadLatency + $WriteLatency) / ($NonZeroRL + $NonZeroWL) * 1000000) / 1000
-                    $VolumeRow
-                 }
-            }
-    
-        } else {
-            ShowWarning("Unable to collect performance information")
-            $PerfVolume = @()
-            $PerfDetail = @()
-        }
-
-        $PerfVolume | Export-Clixml ($Path + "GetVolumePerf.XML")
-        $PerfDetail | Export-Csv ($Path + "VolumePerformanceDetails.TXT")
-    }
-
-    If ($Read) { 
-        Try { $PerfVolume = Import-Clixml ($Path + "GetVolumePerf.XML") }
-        Catch { $PerfVolume = @() }
-    }
-
-    If ($Read -or $IncludePerformance) {
-
-        If (-not $PerfVolume) {
-            "No storage performance information found" 
-        } Else { 
-        
-            "Storage Performance per Volume, sorted by Latency"
-            "Notes: Latencies in milliseconds (ms). * means multiple shares on that volume`n"
-
-            $PerfVolume | Sort-Object TotalLatency -Descending | Select-Object * -ExcludeProperty TotalL* | Format-Table -AutoSize 
-        }
-    }
-
-    #
-    # Phase 6
-    #
-
-    "<<< Phase 6 - Recent Error events >>>`n"
-
-    If ((-not $Read) -and (-not $IncludeEvents)) {
-       "Events were excluded by a parameter`n"
-    }
-
-    If ((-not $Read) -and $IncludeEvents) {
-
-        "Starting Export of Cluster Logs..." 
-
-        # Cluster log collection will take some time. 
-        # Using Start-Job to run them in the background, while we collect events and other diagnostic information
-
-        $ClusterLogJob = Start-Job -ArgumentList $ClusterName,$Path { 
-            param($c,$p)
-            Get-ClusterLog -Cluster $c -Destination $p -UseLocalTime
-            if ($using:S2DEnabled -eq $true) {
-                Get-ClusterLog -Cluster $c -Destination $p -Health -UseLocalTime
-            }
-        }
-
-        "Exporting Event Logs..." 
-
-        $AllErrors = @();
-        $Logs = Invoke-Command -ArgumentList $HoursOfEvents -ComputerName $($ClusterNodes | Where-Object State -like "Up") {
-
-            Param([int] $Hours)
-            # Calculate number of milliseconds and prepare the WEvtUtil parameter to filter based on date/time
-            $MSecs = $Hours * 60 * 60 * 1000
-            
-            $QParameterLevel = "*[System[(Level=2)]]"
-            $QParameter = "*[System[(Level=2) and TimeCreated[timediff(@SystemTime) <= "+$MSecs+"]]]"
-            $QParameterUnfiltered = "*[System[TimeCreated[timediff(@SystemTime) <= "+$MSecs+"]]]"
-
-            $Node = $env:COMPUTERNAME
-            $NodePath = [System.IO.Path]::GetTempPath()
-            $RPath = "\\"+$Node+"\"+$NodePath.Substring(0,1)+"$\"+$NodePath.Substring(3,$NodePath.Length-3)
-
-            $LogPatterns = 'Storage','SMB','Failover','VHDMP','Hyper-V','ResumeKeyFilter','Witness','PnP','Space','REFS','NTFS','storport','disk','Kernel' | Foreach-Object { "*$_*" }
-            $LogPatterns += 'System','Application'
-
-            #$Logs = Get-WinEvent -ListLog $LogPatterns -ComputerName $Node | Where-Object LogName -NotLike "*Diag*" 
-            $Logs = Get-WinEvent -ListLog $LogPatterns -ComputerName $Node  
-            $Logs | Foreach-Object {
-        
-                $FileSuffix = $Node+"_Event_"+$_.LogName.Replace("/","-")+".EVTX"
-                $NodeFile = $NodePath+$FileSuffix
-                $RFile = $RPath+$FileSuffix
-
-                # Export filtered log file using the WEvtUtil command-line tool
-                # This includes filtering the events to errors (Level=2) that happened in recent hours.
-                if ($_.LogName -like "Microsoft-Windows-FailoverClustering-ClusBflt/Management") {
-                    WEvtUtil.exe epl $_.LogName $NodeFile /q:$QParameterLevel /ow:true
-                } else {
-                    WEvtUtil.exe epl $_.LogName $NodeFile /q:$QParameter /ow:true
-                }
-                Write-Output $RFile
-            }
-
-            $Logs | Foreach-Object {
-        
-                $UnfilteredFileSuffix = $Node+"_UnfilteredEvent_"+$_.LogName.Replace("/","-")+".EVTX"
-                $UnfilteredNodeFile = $NodePath+$UnfilteredFileSuffix
-                $UnfilteredRFile = $RPath+$UnfilteredFileSuffix
-
-                # Export unfiltered log file using the WEvtUtil command-line tool
-            
-                if ($_.LogName -like "Microsoft-Windows-FailoverClustering-ClusBflt/Management") {
-                    WEvtUtil.exe epl $_.LogName $UnfilteredNodeFile /ow:true
-                } else {
-                    WEvtUtil.exe epl $_.LogName $UnfilteredNodeFile /q:$QParameterUnfiltered /ow:true
-                }
-                Write-Output $UnfilteredRFile
-            }
-        }
-
-        "Copying Event Logs...."
-
-        $Logs |Foreach-Object {
-            # Copy event log files and remove them from the source
-            Copy-Item $_ $Path -Force -ErrorAction SilentlyContinue
-            Remove-Item $_ -Force -ErrorAction SilentlyContinue
-        }
-
-        "Processing Event Logs..." 
-
-        $Files = Get-ChildItem ($Path+"\*_Event_*.EVTX") | Sort-Object Name
-
-        If ($Files) {
-
-            $Total1 = $Files.Count
-            #$E = "" | Select-Object MachineName, LogName, EventID, Count
-            $ErrorFound = $false
-            $Count1 = 0
-
-            $Files | Foreach-Object {
-                Write-Progress -Activity "Processing Event Logs - Reading in" -PercentComplete ($Count1 / $Total1 * 100)
-                $Count1++
-
-                $ErrorEvents = Get-WinEvent -Path $_ -ErrorAction SilentlyContinue | 
-                Sort-Object MachineName, LogName, Id | Group-Object MachineName, LogName, Id 
-
-                If ($ErrorEvents) {
-                     $ErrorEvents | Foreach-Object { $AllErrors += $_ }
-                     $ErrorFound = $true 
-                }
-            } 
-
-            Write-Progress -Activity "Processing Event Logs - Reading in" -Completed
-        }
-
-        #
-        # Find the node name prefix, so we can trim the node name if possible
-        #
-
-        $NodeCount = @($ClusterNodes).Count
-        $NodeSame = 0
-        If ($NodeCount -gt 1) { 
-    
-            # Find the length of the shortest node name
-            $NodeShort = $ClusterNodes[0].Name.Length
-            1..($NodeCount-1) | Foreach-Object {
-                If ($NodeShort -gt $ClusterNodes[$_].Name.Length) {
-                    $NodeShort = $ClusterNodes[$_].Name.Length
-                }
-            }
-
-            # Find the first character that's different in a node name (end of prefix)
-            $Current = 0
-            $Done = $false
-            While (-not $Done) {
-
-                1..($NodeCount-1) | Foreach-Object {
-                    If ($ClusterNodes[0].Name[$Current] -ne $ClusterNodes[$_].Name[$Current]) {
-                        $Done = $true
-                    }
-                }
-                $Current++
-                If ($Current -eq $NodeShort) {
-                    $Done = $true
-                }
-            }
-            # The last character was the end of the prefix
-            $NodeSame = $Current-1
-        } 
-
-        #
-        # Trim the node name by removing the node name prefix
-        #
-        Function TrimNode {
-            Param ([String] $Node) 
-            $Result = $Node.Split(".")[0].Trim().TrimEnd()
-            If ($NodeSame -gt 0) { $Result = $Result.Substring($NodeSame, $Result.Length-$NodeSame) }
-            Return $Result
-        }
-
-        # 
-        # Trim the log name by removing some common log name prefixes
-        #
-
-        Function TrimLogName {
-            Param ([String] $LogName) 
-            $Result = $LogName.Split(",")[1].Trim().TrimEnd()
-            $Result = $Result.Replace("Microsoft-Windows-","")
-            $Result = $Result.Replace("Hyper-V-Shared-VHDX","Shared-VHDX")
-            $Result = $Result.Replace("Hyper-V-High-Availability","Hyper-V-HA")
-            $Result = $Result.Replace("FailoverClustering","Clustering")
-            Return $Result
-        }
-
-        #
-        # Convert the grouped table into a table with the fields we need
-        #
-
-        $Errors = $AllErrors | Select-Object @{Expression={TrimLogName($_.Name)};Label="LogName"},
-        @{Expression={[int] $_.Name.Split(",")[2].Trim().TrimEnd()};Label="EventId"},
-        @{Expression={TrimNode($_.Name)};Label="Node"}, Count, 
-        @{Expression={$_.Group[0].Message};Label="Message"} | 
-        Sort-Object LogName, EventId, Node
-
-        #
-        # Prepare to summarize events by LogName/EventId
-        #
-
-        If ($Errors) {
-
-            $Last = $Errors.Count -1
-            $LogName = ""
-            $EventID = 0
-
-            $ErrorSummary = 0 .. $Last | Foreach-Object {
-
-                #
-                # Top of row, initialize the totals
-                #
-
-                If (($LogName -ne $Errors[$_].LogName) -or ($EventId -ne $Errors[$_].EventId)) {
-                    Write-Progress -Activity "Processing Event Logs - Summary" -PercentComplete ($_ / ($Last+1) * 100)
-                    $LogName = $Errors[$_].LogName
-                    $EventId = $Errors[$_].EventId
-                    $Message = $Errors[$_].Message
-
-                    # Zero out the node hash table
-                    $NodeData = @{}
-                    $ClusterNodes | Foreach-Object { 
-                        $Node = TrimNode($_.Name)
-                        $NodeData.Add( $Node, 0) 
-                    }
-                }
-
-                # Add the error count to the node hash table
-                $Node = $Errors[$_].Node
-                $NodeData[$Node] += $Errors[$_].Count
-
-                #
-                # Is it the end of row?
-                #
-
-                If ($_ -eq $Last) { 
-                    $EndofRow = $true 
-                } else { 
-                    If (($LogName -ne $Errors[$_+1].LogName) -or ($EventId -ne $Errors[$_+1].EventId)) { 
-                        $EndofRow = $true 
-                    } else { 
-                        $EndofRow = $false 
-                    }
-                }
-
-                # 
-                # End of row, generate the row with the totals per Logname, EventId
-                #
-
-                If ($EndofRow) {
-                    $ErrorRow = "" | Select-Object LogName, EventId
-                    $ErrorRow.LogName = $LogName
-                    $ErrorRow.EventId = "<" + $EventId + ">"
-                    $TotalErrors = 0
-                    $ClusterNodes | Sort-Object Name | Foreach-Object { 
-                        $Node = TrimNode($_.Name)
-                        $NNode = "N"+$Node
-                        $ErrorRow | Add-Member -NotePropertyName $NNode -NotePropertyValue $NodeData[$Node]
-                        $TotalErrors += $NodeData[$Node]
-                    }
-                    $ErrorRow | Add-Member -NotePropertyName "Total" -NotePropertyValue $TotalErrors
-                    $ErrorRow | Add-Member -NotePropertyName "Message" -NotePropertyValue $Message
-                    $ErrorRow
-                }
-            }
-        } else {
-            $ErrorSummary = @()
-        }
-
-        $ErrorSummary | Export-Clixml ($Path + "GetAllErrors.XML")
-        Write-Progress -Activity "Processing Event Logs - Summary" -Completed
-
-        "Gathering System Info and Minidump files ..." 
-
-        $Count1 = 0
-        $Total1 = NCount($ClusterNodes | Where-Object State -like "Up")
-    
-        If ($Total1 -gt 0) {
-    
-            $ClusterNodes | Where-Object State -like "Up" | Foreach-Object {
-
-                $Progress = ( $Count1 / $Total1 ) * 100
-                Write-Progress -Activity "Gathering System Info and Minidump files" -PercentComplete $Progress
-                $Node = $_.Name + "." + $Cluster.Domain
-
-                # Gather SYSTEMINFO.EXE output for a given node
-
-                $LocalFile = $Path+$Node+"_SystemInfo.TXT"
-                SystemInfo.exe /S $Node >$LocalFile
-
-                # Gather Network Adapter information for a given node
-
-                $LocalFile = $Path+"GetNetAdapter_"+$Node+".XML"
-                Try { Get-NetAdapter -CimSession $Node >$LocalFile }
-                Catch { ShowWarning("Unable to get a list of network adapters for node $Node") }
-
-                # Gather SMB Network information for a given node
-
-                $LocalFile = $Path+"GetSmbServerNetworkInterface_"+$Node+".XML"
-                Try { Get-SmbServerNetworkInterface -CimSession $Node >$LocalFile } 
-                Catch { ShowWarning("Unable to get a list of SMB network interfaces for node $Node") }
-
-                # Enumerate minidump files for a given node
-
-                Try { $NodePath = Invoke-Command -ComputerName $Node { Get-Content Env:\SystemRoot }
-                      $RPath = "\\"+$Node+"\"+$NodePath.Substring(0,1)+"$\"+$NodePath.Substring(3,$NodePath.Length-3)+"\Minidump\*.dmp"
-                      $DmpFiles = Get-ChildItem -Path $RPath -Recurse -ErrorAction SilentlyContinue }                       
-                Catch { $DmpFiles = ""; ShowWarning("Unable to get minidump files for node $Node") }
-
-                # Copy minidump files from the node
-
-                $DmpFiles | Foreach-Object {
-                    $LocalFile = $Path + $Node + "_" + $_.Name 
-                    Try { Copy-Item $_.FullName $LocalFile } 
-                    Catch { ShowWarning("Could not copy minidump file $_.FullName") }
-                }        
-
-                $Count1++
-            }
-        }
-
-        Write-Progress -Activity "Gathering System Info and Minidump files" -Completed
-
-        "Receiving Cluster Logs..."
-        $ClusterLogJob | Wait-Job | Receive-Job
-        $ClusterLogJob | Remove-Job        
-
-        $errorFilePath = $Path + "\*"
-        Remove-Item -Path $errorFilePath -Include "*_Event_*.EVTX" -Recurse -Force -ErrorAction SilentlyContinue
-
-        "All Logs Received`n"
-    }
-
-    If ($Read) { 
-        Try { $ErrorSummary = Import-Clixml ($Path + "GetAllErrors.XML") }
-        Catch { $ErrorSummary = @() }
-    }
-
-    If ($Read -or $IncludeEvents) {
-        If (-not $ErrorSummary) {
-            "No errors found`n" 
-        } Else { 
-
-            #
-            # Output the final error summary
-            #
-            "Summary of Error Events (in the last $HoursOfEvents hours) by LogName and EventId"
-            $ErrorSummary | Sort-Object Total -Descending | Select-Object * -ExcludeProperty Group, Values | Format-Table  -AutoSize
-        }
-    }
-
-    if ($S2DEnabled -ne $true) { 
-        if ((([System.Environment]::OSVersion.Version).Major) -ge 10) {
-            "Gathering the storage diagnostic information"
-            $deleteStorageSubsystem = $false
-            if (-not (Get-StorageSubsystem -FriendlyName Clustered*)) {
-                $storageProviderName = (Get-StorageProvider -CimSession $ClusterName | ? Manufacturer -match 'Microsoft').Name
-                $registeredSubSystem = Register-StorageSubsystem -ProviderName $storageProviderName -ComputerName $ClusterName -ErrorAction SilentlyContinue
-                $deleteStorageSubsystem = $true
-                $storagesubsystemToDelete = Get-StorageSubsystem -FriendlyName Clustered*
-            }
-            $destinationPath = Join-Path -Path $Path -ChildPath 'StorageDiagnosticInfo'
-            If (Test-Path -Path $destinationPath) {
-                Remove-Item -Path $destinationPath -Recurse -Force
-            }
-            New-Item -Path $destinationPath -ItemType Directory
-            $clusterSubsystem = (Get-StorageSubSystem | Where-Object Model -eq 'Clustered Windows Storage').FriendlyName
-            Stop-StorageDiagnosticLog -StorageSubSystemFriendlyName $clusterSubsystem -ErrorAction SilentlyContinue
-            if ($IncludeLiveDump) {
-                Get-StorageDiagnosticInfo -StorageSubSystemFriendlyName $clusterSubsystem -IncludeLiveDump -DestinationPath $destinationPath
-            } else {
-                Get-StorageDiagnosticInfo -StorageSubSystemFriendlyName $clusterSubsystem -DestinationPath $destinationPath
-            }
-            
-            if ($deleteStorageSubsystem) {
-                Unregister-StorageSubsystem -StorageSubSystemUniqueId $storagesubsystemToDelete.UniqueId -ProviderName Windows*
-            }
-        }
-    }    
-
-    #
-    # Phase 7
-    #
-
-    #
-    # Force GC so that any pending file references are
-    # torn down. If they live, they will block removal
-    # of content.
-    #
-
-    [System.GC]::Collect()
-
-    If (-not $read) {
-
-        "<<< Phase 7 - Compacting files for transport >>>`n"
-
-        $ZipSuffix = '-{0}{1:00}{2:00}-{3:00}{4:00}' -f $TodayDate.Year,$TodayDate.Month,$TodayDate.Day,$TodayDate.Hour,$TodayDate.Minute
-        $ZipSuffix = "-" + $Cluster.Name + $ZipSuffix
-        $ZipPath = $ZipPrefix+$ZipSuffix+".ZIP"
-
-        # Stop Transcript
-        Stop-Transcript
-        
-        Try {
-            "Creating zip file with objects, logs and events."
-
-            [Reflection.Assembly]::LoadWithPartialName("System.IO.Compression.FileSystem") | Out-Null
-            $ZipLevel = [System.IO.Compression.CompressionLevel]::Optimal
-            [System.IO.Compression.ZipFile]::CreateFromDirectory($Path, $ZipPath, $ZipLevel, $false)
-            "Zip File Name : $ZipPath `n" 
-        
-            "Cleaning up temporary directory $Path"
-            Remove-Item -Path $Path -ErrorAction SilentlyContinue -Recurse
-            "Removing all the cimsessions"
-            Get-CimSession | Remove-cimSession 
-        } Catch {
-            ShowError("Error creating the ZIP file!`nContent remains available at $Path") 
-        }
-    }
-}
-
-##
-# PCStorageDiagnosticInfo Reporting
-##
-
-enum ReportLevelType
-{
-    Summary
-    Standard
-    Full
-}
-
-# Report Types. Ordering here is reflects output ordering when multiple reports are specified.
-
-enum ReportType
-{
-    All = 0
-    SSBCache = 1
-}
-
-function Get-PCStorageReportSSBCache
-{
-    param(
-        [parameter(Position=0, Mandatory=$true)]
-        [ValidateNotNullOrEmpty()]
-        [string]
-        $Path,
-
-        [parameter(Mandatory=$true)]
-        [ReportLevelType]
-        $ReportLevel
-    )
-
-    BEGIN {
-        $csvf = $null
-       
-    }
-
-    <#
-    These are the possible DiskStates
-
-    typedef enum
-    {
-        CacheDiskStateUnknown                   = 0,
-        CacheDiskStateConfiguring               = 1,
-        CacheDiskStateInitialized               = 2,
-        CacheDiskStateInitializedAndBound       = 3,     <- expected normal operational
-        CacheDiskStateDraining                  = 4,     <- expected during RW->RO change (waiting for dirty pages -> 0)
-        CacheDiskStateDisabling                 = 5,
-        CacheDiskStateDisabled                  = 6,     <- expected post-disable of S2D
-        CacheDiskStateMissing                   = 7,
-        CacheDiskStateOrphanedWaiting           = 8,
-        CacheDiskStateOrphanedRecovering        = 9,
-        CacheDiskStateFailedMediaError          = 10,
-        CacheDiskStateFailedProvisioning        = 11,
-        CacheDiskStateReset                     = 12,
-        CacheDiskStateRepairing                 = 13,
-        CacheDiskStateIneligibleDataPartition   = 2000,
-        CacheDiskStateIneligibleNotGPT          = 2001,
-        CacheDiskStateIneligibleNotEnoughSpace  = 2002,
-        CacheDiskStateIneligibleUnsupportedSystem = 2003,
-        CacheDiskStateIneligibleExcludedFromS2D = 2004,
-        CacheDiskStateIneligibleForS2D          = 2999,
-        CacheDiskStateSkippedBindingNoFlash     = 3000,
-        CacheDiskStateIgnored                   = 3001,
-        CacheDiskStateNonHybrid                 = 3002,
-        CacheDiskStateInternalErrorConfiguring  = 9000,
-        CacheDiskStateMarkedBad                 = 9001,
-        CacheDiskStateMarkedMissing             = 9002,
-        CacheDiskStateInStorageMaintenance      = 9003   <- expected during FRU/maint
-    }
-    CacheDiskState;
-    #>
-
-    PROCESS {
-
-        $csvf = New-TemporaryFile
-
-        dir $Path\*cluster.log | sort -Property BaseName |% {
-
-            $node = "<unknown>"
-            if ($_.BaseName -match "^(.*)_cluster$") {
-                $node = $matches[1]
-            }
-
-            Write-Output ("-"*40) "Node: $node"
-
-
-            ##
-            # Parse cluster log for the SBL Disk section
-            ## 
-
-            $sr = [System.IO.StreamReader]$_.FullName
-
-            $in = $false
-            $parse = $false
-            $(do {
-                $l = $sr.ReadLine()
-        
-                # Heuristic ...
-                # SBL Disks comes before System
-
-                if ($in) {
-                    # in section, blank line terminates
-                    if ($l -notmatch '^\s*$') {
-                        $l
-                    } else {
-                        # parse was good
-                        $parse = $true
-                        break
-                    }
-                } elseif ($l -match '^\[=== SBL Disks') {
-                    $in = $true
-                } elseif ($l -match '^\[=== System') {
-                    break
-                }
-        
-            } while (-not $sr.EndOfStream)) > $csvf
-
-            ##
-            # With a good parse, provide commentary
-            ##
-
-            if ($parse) {
-                $d = import-csv $csvf
-
-                ##
-                # Table of raw data, friendly cache device numbering
-                ##
-
-                $idmap = @{}
-                $d |% {
-                    $idmap[$_.DiskId] = $_.DeviceNumber
-                }
-
-                if ($ReportLevel -eq [ReportLevelType]::Full) {
-                    $d | sort IsSblCacheDevice,CacheDeviceId,DiskState | ft -AutoSize DiskState,DiskId,DeviceNumber,@{
-                        Label = 'CacheDeviceNumber'; Expression = {
-                            if ($_.IsSblCacheDevice -eq 'true') {
-                                '= cache'
-                            } elseif ($idmap.ContainsKey($_.CacheDeviceId)) {
-                                $idmap[$_.CacheDeviceId]
-                            } elseif ($_.CacheDeviceId -eq '{00000000-0000-0000-0000-000000000000}') {
-                                "= unbound"
-                            } else {
-                                # should be DiskStateMissing or OrphanedWaiting? Check live.
-                                "= not present $($_.CacheDeviceId)"
-                            }
-                        }
-                    },HasSeekPenalty,PathId,BindingAttributes,DirtyPages
-                }
-
-                ##
-                # Now do basic testing of device counts
-                ##
-
-                $dcache = $d |? IsSblCacheDevice -eq 'true'
-                $dcap = $d |? IsSblCacheDevice -ne 'true'
-
-                Write-Output "Device counts: cache $($dcache.count) capacity $($dcap.count)"
-        
-                ##
-                # Test cache bindings if we do have cache present
-                ##
-
-                if ($dcache) {
-
-                    # first uneven check, the basic count case
-                    $uneven = $false
-                    if ($dcap.count % $dcache.count) {
-                        $uneven = $true
-                        Write-Warning "Capacity device count does not evenly distribute to cache devices"
-                    }
-
-                    # now look for unbound devices
-                    $unbound = $dcap |? CacheDeviceId -eq '{00000000-0000-0000-0000-000000000000}'
-                    if ($unbound) {
-                        Write-Warning "There are $(@($unbound).count) unbound capacity device(s)"
-                    }
-
-                    # unbound devices give us the second uneven case
-                    if (-not $uneven -and ($dcap.count - @($unbound).count) % $dcache.count) {
-                        $uneven = $true
-                    }
-
-                    $gdev = $dcap |? DiskState -eq 'CacheDiskStateInitializedAndBound' | group -property CacheDeviceId
-
-                    if (@($gdev).count -ne $dcache.count) {
-                        Write-Warning "Not all cache devices in use"
-                    }
-
-                    $gdist = $gdev |% { $_.count } | group
-
-                    # in any given round robin binding of devices, there should be at most two counts; n and n-1
-
-                    # single ratio
-                    if (@($gdist).count -eq 1) {
-                        Write-Output "Binding ratio is even: 1:$($gdist.name)"
-                    } else {
-                        # group names are n in the 1:n binding ratios
-                        $delta = [math]::Abs([int]$gdist[0].name - [int]$gdist[1].name)
-
-                        if ($delta -eq 1 -and $uneven) {
-                            Write-Output "Binding ratios are as expected for uneven device ratios"
-                        } else {
-                            Write-Warning "Binding ratios are uneven"
-                        }
-
-                        # form list of group sizes
-                        $s = $($gdist |% {
-                            "1:$($_.name) ($($_.count) total)"
-                        }) -join ", "
-
-                        Write-Output "Groups: $s"
-                    }
-                }
-
-                ##
-                # Provide summary of diskstate if more than one is present in the results
-                ##
-
-                $g = $d | group -property DiskState
-
-                if (@($g).count -ne 1) {
-                    write-output "Disk State Summary:"
-                    $g | sort -property Name | ft @{ Label = 'DiskState'; Expression = { $_.Name}},@{ Label = "Number of Disks"; Expression = { $_.Count }}
-                } else {
-                    write-output "All disks are in $($g.name)"
-                }
-            }
-        }
-    }
-
-    END {
-
-        del $csvf
-    }
-}
-
-<#
-.SYNOPSIS
-    Show diagnostic reports based on information collected from Get-PCStorageDiagnosticInfo.
-
-.DESCRIPTION
-    Show diagnostic reports based on information collected from Get-PCStorageDiagnosticInfo.    
-
-.PARAMETER Path
-    Path to the the logs produced by Get-PCStorageDiagnosticInfo. This must be the un-zipped report (Expand-Archive).
-
-.PARAMETER ReportLevel
-    Controls the level of detail in the report. By default standard reports are shown. Full detail may be extensive.
-
-.PARAMETER Report
-    Specifies individual reports to produce. By default all reports will be shown.
-
-.EXAMPLE
-    Get-PCStorageTriageReport -Path C:\log -Report Full
-
-#>
-
-function Get-PCStorageReport
-{
-    [CmdletBinding()]
-    param(
-        [parameter(Position=0, Mandatory=$true)]
-        [ValidateNotNullOrEmpty()]
-        [string]
-        $Path,
-
-        [parameter(Mandatory=$false)]
-        [ReportLevelType]
-        $ReportLevel = [ReportLevelType]::Standard,
-
-        [parameter(Mandatory=$false)]
-        [ReportType[]]
-        $Report = [ReportType]::All
-    )
-
-    if (-not (Test-Path $Path)) {
-        Write-Error "Path is not accessible. Please check and try again: $Path"
-        return
-    }
-
-    # Produce all reports?
-    if ($Report.Count -eq 1 -and $Report[0] -eq [ReportType]::All) {
-        $Report = [ReportType].GetEnumValues() |? { $_ -ne [ReportType]::All } | sort
-    }
-
-    foreach ($r in $Report) {
-
-        Write-Output "Report: $r"
-        Write-Output ("*"*40)
-
-        switch ($r) {
-            { $_ -eq [ReportType]::SSBCache } {
-                Get-PCStorageReportSSBCache $Path -ReportLevel:$ReportLevel
-            }
-            default {
-                throw "Internal Error: unknown report type $r"
-            }
-        }
-    }
-}
-
-<#
-.SYNOPSIS
-    Collect All WOSS related logs/events/... for Diagonistic
-
-.DESCRIPTION
-
-.PARAMETER StartTime
-    The start time for collected logs, default value is two hours before current time
-
-.PARAMETER  EndTime
-    The end time for collected logs, default value is current time
-
-.PARAMETER  TragetFolderPath
-    The targetPosition unc path, default value is $env:temp
-
-.PARAMETER  Credential
-    The PSCredential object to run this script
-
-.PARAMETER  SettingsStoreLiteralPath
-    The Woss Settings Store location
-
-.PARAMETER  $LogPrefix
-    The Prefix for all the logs stored in public Azure blob
-    
-.EXAMPLE
-    $secpasswd = ConvertTo-SecureString "Password!" -AsPlainText -Force
-    $credential = New-Object System.Management.Automation.PSCredential ($UserName, $secpasswd)
-    $start = Get-Date -Date "2015-08-17 08:00:00"
-    $end=Get-Date -Date "2015-08-17 09:00:00"
-
-    Get-PCAzureStackACSDiagnosticInfo -StartTime $start -EndTime $end -Credential $credential -TargetFolderPath \\shared\SMB\LogCollect -Verbose
-#>
-
-function Get-PCAzureStackACSDiagnosticInfo
-{
-    param(
-        [Parameter(Mandatory = $false)]
-        [System.DateTime] $StartTime = (Get-Date).AddHours(-2),
-        [Parameter(Mandatory = $false)]
-        [System.DateTime] $EndTime = (Get-Date),
-        [Parameter(Mandatory = $true)]
-        [PSCredential] $Credential, 
-        [Parameter(Mandatory = $false)]
-        [System.String] $TargetFolderPath = $env:temp,
-        [Parameter(Mandatory = $false)]
-        [System.String] $SettingsStoreLiteralPath,
-        [Parameter(Mandatory = $false)]
-        [System.String] $LogPrefix
-    )
-
-    Write-Verbose "Set error action to Stop."
-    $ErrorActionPreference = "Stop"
-    
-    if($StartTime -gt $EndTime)
-    {
-        Write-Error "Parameter StartTime is greater than EndTime, pls check your input and run the command again."
-        exit
-    }
-
-    function global:EstablishSmbConnection
-    {
-    Param(
-        [Parameter(
-            Mandatory = $True,
-            ParameterSetName = '',
-            Position = 0)]
-            [string[]]$remoteUNC,
-        [Parameter(
-            Mandatory = $True,
-            ParameterSetName = '',
-            Position = 1)]
-            [PSCredential] $Credential
-        )
-        $ret = $True
-
-        Write-Verbose('Check SMB connection on computers')
-
-    # Inline C# helper class to connect/disconnect an SMB share using the specified credential
-
-        $Assemblies = (
-        'mscorlib'
-        )
-
-        $source = @'
-        using System;
-        using System.Runtime.InteropServices;
-
-        public class WossDeploymentNetUseHelper
-        {
-            [DllImport("Mpr.dll", CallingConvention = CallingConvention.Winapi)]
-            private static extern int WNetUseConnection
-             (
-                 IntPtr hwndOwner,
-                 NETRESOURCE lpNetResource,
-                 string lpPassword,
-                 string lpUserID,
-                 Connect dwFlags,
-                 string lpAccessName,
-                 string lpBufferSize,
-                 string lpResult
-             );
-
-            [DllImport("Mpr.dll", CallingConvention = CallingConvention.Winapi)]
-            public static extern int WNetCancelConnection(string Name, bool Force);
-
-            public enum ResourceScope
-            {
-                CONNECTED = 0x00000001,
-                GLOBALNET = 0x00000002,
-                REMEMBERED = 0x00000003,
-            }
-
-            public enum ResourceType
-            {
-                ANY = 0x00000000,
-                DISK = 0x00000001,
-                PRINT = 0x00000002,
-            }
-
-            public enum ResourceDisplayType
-            {
-                GENERIC = 0x00000000,
-                DOMAIN = 0x00000001,
-                SERVER = 0x00000002,
-                SHARE = 0x00000003,
-                FILE = 0x00000004,
-                GROUP = 0x00000005,
-                NETWORK = 0x00000006,
-                ROOT = 0x00000007,
-                SHAREADMIN = 0x00000008,
-                DIRECTORY = 0x00000009,
-                TREE = 0x0000000A,
-                NDSCONTAINER = 0x0000000A,
-            }
-
-            [Flags]
-            public enum ResourceUsage
-            {
-                CONNECTABLE = 0x00000001,
-                CONTAINER = 0x00000002,
-                NOLOCALDEVICE = 0x00000004,
-                SIBLING = 0x00000008,
-                ATTACHED = 0x00000010,
-            }
-
-            [Flags]
-            public enum Connect
-            {
-                UPDATE_PROFILE = 0x00000001,
-                INTERACTIVE = 0x00000008,
-                PROMPT = 0x00000010,
-                REDIRECT = 0x00000080,
-                LOCALDRIVE = 0x00000100,
-                COMMANDLINE = 0x00000800,
-                CMD_SAVECRED = 0x00001000,
-            }
-
-            [StructLayout(LayoutKind.Sequential)]
-            private class NETRESOURCE
-            {
-                public ResourceScope dwScope = 0;
-                public ResourceType dwType = 0;
-                public ResourceDisplayType dwDisplayType = 0;
-                public ResourceUsage dwUsage = 0;
-
-                public string lpLocalName = null;
-                public string lpRemoteName = null;
-                public string lpComment = null;
-                public string lpProvider = null;
-            }
-
-            public static int NetUseSmbShare(string UncPath, string username, string password)
-            {
-                NETRESOURCE nr = new NETRESOURCE();
-                nr.dwType = ResourceType.DISK;
-                nr.lpRemoteName = UncPath;
-                int ret = WNetUseConnection(IntPtr.Zero, nr, password, username, 0, null, null, null);
-                return ret;
-            }
-        }
-'@
-        Add-Type  -TypeDefinition $source -ReferencedAssemblies $Assemblies
-        
-        Foreach($path in $remoteUNC){
-            $err = [WossDeploymentNetUseHelper]::NetUseSmbShare($path, $Credential.GetNetworkCredential().UserName, $Credential.GetNetworkCredential().Password)
-            # The share has an existing connection from another user and WNetUseConnection returns ERROR_SESSION_CREDENTIAL_CONFLICT
-            if(($err -eq 0) -or ($err -eq 1219))
-            {
-                 Write-Verbose('SMB {0} connection successfully established.' -f $path) 
-            }
-            else{
-                Write-Error('{0} cannot be accessed, error: {1}' -f $path, $err) 
-                $ret = $false
-            }
-        }
-        return $ret
-    }   
-        
-    function Upload-WossLogs
-    {
-        param(
-            [Parameter(Mandatory = $true)]
-            [System.String[]] $LogPaths,
-        
-            [Parameter(Mandatory = $true)]
-            [System.String] $TargetFolderPath,
-        
-            [Parameter(Mandatory = $false)]
-            [System.String] $LogPrefix
-        )
-
-        if(![string]::IsNullOrEmpty($TargetFolderPath))
-        {
-            foreach ($path in $LogPaths)
-            {        
-                if(Test-Path $path -pathtype Leaf)
-                {
-                    $parentPath = (get-item $path).Directory.Name
-                }
-                $TargetPath = Join-Path (Join-Path $TargetFolderPath $LogPrefix) $parentPath
-                if(!(Test-Path -Path $TargetPath )){
-                    New-Item -ItemType directory -Path $TargetPath
-                }
-                Write-Verbose "Upload log $path to share folder $TargetPath"
-                Copy-Item $path $TargetPath -Recurse -Force
-            }
-            Write-Output "logs have been uploaded to share folder"
-        }
-    }   
-    
-    function Get-AcsNodeLog
-    {
-    [CmdletBinding()]
-    param(
-            [Parameter(Mandatory = $true)]
-            [System.String[]] $RoleList,
-            
-            [Parameter(Mandatory = $false)]
-            [System.String[]] $BinLogRoot,
-            
-            [Parameter(Mandatory = $true)]
-            [System.DateTime] $StartTime,
-            
-            [Parameter(Mandatory = $true)]
-            [System.DateTime] $EndTime,
-            
-            [Parameter(Mandatory = $true)]
-            [System.String] $ComputerName,
-
-            [Parameter(Mandatory = $false)]
-            [PSCredential] $Credential,
-            
-            [Parameter(Mandatory = $true)]
-            [System.String] $TargetFolderPath,
-            
-            [Parameter(Mandatory = $false)]
-            [System.String] $LogPrefix
-        )
-
-        Write-Verbose "Create temp folder..."
-        $tempLogFolder = Join-Path $env:TEMP ([System.Guid]::NewGuid())
-        New-Item -ItemType directory -Path $tempLogFolder
-        Write-Verbose "Temp foler is $tempLogFolder"
-        
-        $LogPrefix = "$LogPrefix$ComputerName"
-        
-        Write-Verbose "Set firewall rule to enable remote log collect."
-        $sc = {
-            $isEventLogInEnabled = (Get-NetFirewallRule -Name "RemoteEventLogSvc-In-TCP").Enabled
-            if($isEventLogInEnabled -eq "False")
-            {
-                Enable-NetFirewallRule -Name "RemoteEventLogSvc-In-TCP"
-            }
-            $isEventLogInEnabled
-        }
-
-        if($Credential -ne $null)
-        {
-            $isEventLogInEnabled = Invoke-Command -ComputerName $ComputerName -Credential $Credential -ScriptBlock $sc
-        }
-        else
-        {
-            $isEventLogInEnabled = Invoke-Command -ComputerName $ComputerName -ScriptBlock $sc
-        }
-
-        $sc = {
-            $isFPSEnabled = (Get-NetFirewallRule -Name "FPS-SMB-In-TCP").Enabled
-            if($isFPSEnabled -eq "False")
-            {
-                Enable-NetFirewallRule -Name "FPS-SMB-In-TCP"
-            }
-            $isFPSEnabled
-        }
-        
-        if($Credential -ne $null)
-        {
-            $isFPSEnabled = Invoke-Command -ComputerName $ComputerName -Credential $Credential -ScriptBlock $sc
-        }
-        else
-        {
-            $isFPSEnabled = Invoke-Command -ComputerName $ComputerName -ScriptBlock $sc
-        }
-
-        Write-Verbose "Get Cosmos Log file List"
-
-        if($null -ne $BinLogRoot)
-        {
-            foreach ($root in $BinLogRoot) {
-
-                $rawFiles = Get-ChildItem $root | Where-Object {$_.Extension -eq ".bin"}
-                if($null -eq $rawFiles)
-                {
-                    continue
-                }
-                $firstFile = $rawFiles | Where-Object {$_.LastWriteTime -ge $StartTime} | Select-Object -First 1
-                if($null -eq $firstFile)
-                {
-                    $firstFile = $rawFiles[-2]
-                }
-
-                $CosmosLogList = @()
-                $getFile = $false
-                foreach($file in $rawFiles)
-                {
-                    if($file.FullName -eq $firstFile.FullName)
-                    {
-                        $getFile = $true
-                    }
-                    if(($getFile -eq $true) -and ((Get-Content $file.FullName -Raw) -ne "")){
-                        $CosmosLogList += $file.FullName
-                    }
-                    if($file.LastWriteTime -ge $EndTime)
-                    {
-                        break
-                    }
-                }
-
-                if(($null -ne $CosmosLogList) -and ($CosmosLogList.count -gt 0)){
-                    Upload-WossLogs -LogPaths $CosmosLogList -TargetFolderPath $TargetFolderPath -LogPrefix $LogPrefix
-                }
-                else
-                {
-                    Write-Verbose "$root has no log to copy."
-                }
-            }
-            Write-Verbose "Cosmos logs copy complete."
-        }
-
-        if($RoleList.Contains("TableServer") -or $RoleList.Contains("TableMaster") -or $RoleList.Contains("AccountAndContainer") -or $RoleList.Contains("Metrics"))
-        {
-            Write-Verbose "Collect Events."
-            $eventRootFolder = "\\$ComputerName\" + $env:SystemRoot.replace(":","$")+"\System32\Winevt\Logs\"
-            $applicationEventFile = $eventRootFolder + "Application.evtx"
-            $smbClientConnectivityEventFile = $eventRootFolder + "Microsoft-Windows-SmbClient%4Connectivity.evtx"
-            $smbClientOperationalEventFile = $eventRootFolder + "Microsoft-Windows-SmbClient%4Operational.evtx"
-            $smbClientSecurityEventFile = $eventRootFolder + "Microsoft-Windows-SmbClient%4Security.evtx"
-            $wossEventAdminFile = $eventRootFolder + "Microsoft-AzureStack-ACS%4Admin.evtx"
-            $wossEventOperationalFile = $eventRootFolder + "Microsoft-AzureStack-ACS%4Operational.evtx"
-            $wossEventStorageAccountFile = $eventRootFolder + "Microsoft-AzureStack-ACS%4StorageAccount.evtx"
-            
-            Upload-WossLogs -LogPaths $applicationEventFile -TargetFolderPath $TargetFolderPath -LogPrefix $LogPrefix
-
-            Upload-WossLogs -LogPaths $smbClientConnectivityEventFile -TargetFolderPath $TargetFolderPath -LogPrefix $LogPrefix
-            Upload-WossLogs -LogPaths $smbClientOperationalEventFile -TargetFolderPath $TargetFolderPath -LogPrefix $LogPrefix
-            Upload-WossLogs -LogPaths $smbClientSecurityEventFile -TargetFolderPath $TargetFolderPath -LogPrefix $LogPrefix
-
-            Upload-WossLogs -LogPaths $wossEventAdminFile -TargetFolderPath $TargetFolderPath -LogPrefix $LogPrefix
-            Upload-WossLogs -LogPaths $wossEventOperationalFile -TargetFolderPath $TargetFolderPath -LogPrefix $LogPrefix
-            Upload-WossLogs -LogPaths $wossEventStorageAccountFile -TargetFolderPath $TargetFolderPath -LogPrefix $LogPrefix
-
-            Write-Verbose "Finish collecting Application, ACS and SMBClient events"
-        }
-        
-        Write-Verbose "Collect Dump files"
-        if($Credential -ne $null)
-        {
-            $dumpkeys = Invoke-Command -ComputerName $ComputerName -Credential $Credential -ScriptBlock {Get-ChildItem "hklm:\SOFTWARE\Microsoft\Windows\Windows Error Reporting\LocalDumps" -ErrorAction SilentlyContinue}
-        }
-        else
-        {
-            $dumpkeys = Invoke-Command -ComputerName $ComputerName -ScriptBlock {Get-ChildItem "hklm:\SOFTWARE\Microsoft\Windows\Windows Error Reporting\LocalDumps" -ErrorAction SilentlyContinue}
-        }
-        $collectDumpExeNameList = ("blobsvc.exe","Fabric.exe","FabricDCA.exe","FabricGateway.exe","FabricHost.exe","FabricIS.exe","FabricMdsAgentSvc.exe","FabricMonSvc.exe","FabricMonSvc.exe","FabricRM.exe","FabricRS.exe","FrontEnd.Table.exe","FrontEnd.Blob.exe","FrontEnd.Queue.exe","Metrics.exe","TableMaster.exe","TableServer.exe","MonAgentHost.exe","AgentCore.exe")
-
-        foreach ($dumpkey in $dumpkeys)
-        {
-            $isExeContained = $collectDumpExeNameList.Contains($dumpkey.Name)
-            if($isExeContained)
-            {
-                $dumpFolder = ($dumpkey| Get-ItemProperty).DumpFolder
-                
-                $dumpFolder = "\\$ComputerName\" + $dumpFolder.replace(":","$")
-                
-                $dumpfiles = Get-ChildItem $dumpFolder | Where-Object {$_.CreationTime -ge $StartTime -and $_.CreationTime -le $EndTime}
-                foreach ($dumpfilePath in $dumpfiles) {
-                    if(!(Test-Path -Path $dumpDestinationPath )){
-                        New-Item -ItemType directory -Path $dumpDestinationPath
-                    }
-
-                    Upload-WossLogs -LogPaths $dumpfilePath -TargetFolderPath $TargetFolderPath -LogPrefix $LogPrefix
-                }
-            }
-        }
-        Write-Verbose "Finish collecting Dump files" 
-        
-        Write-Verbose "Cleanup temp folder" 
-        Remove-Item $tempLogFolder -Recurse -Force
-        
-        Write-Verbose "Reset firewall status back."
-        
-        if($isEventLogInEnabled -eq "False"){
-            if($Credential -ne $null)
-            {
-                Invoke-Command -ComputerName $ComputerName -Credential $Credential -ScriptBlock {Disable-NetFirewallRule -Name "RemoteEventLogSvc-In-TCP"}
-            }
-            else
-            {
-                Invoke-Command -ComputerName $ComputerName -ScriptBlock {Disable-NetFirewallRule -Name "RemoteEventLogSvc-In-TCP"}
-            }
-        }
-
-        if($isFPSEnabled -eq "False"){
-            if($Credential -ne $null)
-            {
-                Invoke-Command -ComputerName $ComputerName -Credential $Credential -ScriptBlock {Disable-NetFirewallRule -Name "FPS-SMB-In-TCP"}
-            }
-            else
-            {
-                Invoke-Command -ComputerName $ComputerName -ScriptBlock {Disable-NetFirewallRule -Name "FPS-SMB-In-TCP"}
-            }        
-        }
-
-        Write-Verbose "Node $ComputerName Log Collector completed."
-    }
-
-    if($LogPrefix -eq $null){
-        $LogPrefix = get-date -Format yyyyMMddHHmmss
-    }
-    $LogPrefix += "\"
-    
-    if([string]::IsNullOrEmpty($SettingsStoreLiteralPath))
-    {
-        $settingskey = Get-ItemProperty "hklm:\SOFTWARE\Microsoft\WOSS\Deployment"
-        $SettingsStoreLiteralPath = $settingskey.SettingsStore
-    }
-
-    $tempLogFolder = Join-Path $env:TEMP ([System.Guid]::NewGuid())
-    New-Item -ItemType directory -Path $tempLogFolder
-    Write-Verbose "Temp foler is $tempLogFolder"
-    
-    if(![string]::IsNullOrEmpty($TargetFolderPath))
-    {
-        if(-not (Test-Path $TargetFolderPath))
-        {
-            Write-Verbose "Establish SMB connection to TargetFolder"
-            if($Credential -ne $null)
-            {
-                EstablishSmbConnection -remoteUNC $TargetFolderPath -Credential $Credential
-            }
-            else
-            {
-                net use $TargetFolderPath
-            }
-        }
-        $OriTargetFolderPath = $TargetFolderPath
-        $TargetFolderPath = Join-Path $TargetFolderPath (get-date -Format yyyyMMddHHmmss)
-        if(!(Test-Path -Path $TargetFolderPath)){
-            New-Item -ItemType directory -Path $TargetFolderPath
-        }
-    }
-
-    Write-Verbose "Copy Settings Store..."
-
-    $settingsPrefix = $LogPrefix + "Settings\"
-    Upload-WossLogs -LogPaths $SettingsStoreLiteralPath.TrimStart("file:") -TargetFolderPath $TargetFolderPath -LogPrefix $settingsPrefix
-
-    Write-Verbose "Get Deploy Settings..."
-
-    $SettingsFile = Get-ChildItem $SettingsStoreLiteralPath.TrimStart("file:") | Where-Object {$_.Extension -eq ".xml"} | Select-Object -Last 1
-
-    [xml]$xmlDoc = Get-Content $SettingsFile.FullName
-
-    $Settings = $xmlDoc.Settings
-
-    $clusterStatusFile = Join-Path $tempLogFolder "WossDeploymentStatus.txt"
-    $Settings["Deployment"] > $clusterStatusFile
-    
-    Upload-WossLogs -LogPaths $clusterStatusFile -TargetFolderPath $TargetFolderPath -LogPrefix $LogPrefix
-
-    Write-Verbose "Get Woss Node List"
-    $NodeListDefinationDict = @{}
-    $NodeListDefinationDict.Add("MetricsMasterNodeList", "Metrics")
-    $NodeListDefinationDict.Add("MetricsRunnerNodeList", "Metrics")
-    $NodeListDefinationDict.Add("BlobFENodeList", "BlobFrontEnd")
-    $NodeListDefinationDict.Add("TableFENodeList", "TableFrontEnd")
-    $NodeListDefinationDict.Add("QueueFENodeList", "QueueFrontEnd")
-    $NodeListDefinationDict.Add("TMNodeList", "TableMaster")
-    $NodeListDefinationDict.Add("TSNodeList", "TableServer")
-    $NodeListDefinationDict.Add("MonitoringServiceNodeList", "MonitoringService")
-    $NodeListDefinationDict.Add("ACNodeList", "AccountAndContainer")
-    $NodeListDefinationDict.Add("BlobBackEndNodeList", "BlobSvc")
-
-    $WossNodeList = @{}
-    foreach($defination in $NodeListDefinationDict.Keys)
-    {
-        foreach($node in $Settings.Deployment[$defination].'#text'.split('|'))
-        {
-            if($WossNodeList.ContainsKey($node) -eq $false)
-            {
-                $WossNodeList.Add($node, @())
-            }
-            $WossNodeList[$node]+=$NodeListDefinationDict[$defination]
-        }
-    }
-    
-    Write-Verbose "Perparation Completed"
-
-    Write-Verbose "Set error action to Continue."
-    $ErrorActionPreference = "Continue"
-
-    $blobServiceStatusFile = Join-Path $tempLogFolder "BlobServiceStatus.txt"
-    sc.exe query blobsvc >> $blobServiceStatusFile
-    
-    Upload-WossLogs -LogPaths $blobServiceStatusFile -TargetFolderPath $TargetFolderPath -LogPrefix $LogPrefix
-
-    Write-Output "Get Service Fabric Health Status Completed"
-
-    Write-Verbose "Trigger Log collect on Each Woss Node"
-    # temp solution, hardcode SRP node as MAS-XRP01
-
-    $WossNodeList.Add("MAS-XRP01",("SRP"))
-    
-    $domain = $env:UserDNSDOMAIN
-    $WossNodeList.Add($domain.split('.')[0].replace("-","") + "-XRP01" , ("SRP"))
-    
-    Write-Verbose "Check if AD module is installed"
-    $adModule = (Get-Module -Name ActiveDirectory)
-    if($null -eq $adModule)
-    {
-        Import-Module ServerManager
-        Add-WindowsFeature RSAT-AD-PowerShell
-        Import-Module ActiveDirectory
-    }
-
-    foreach ($node in $WossNodeList.GetEnumerator())
-    {
-        $LogFolders = @()
-        $roleList = @()
-        foreach ($role in $node.Value)
-        {
-            if($role -eq "BlobSvc") {
-                $logpath = $Settings.BlobSvc.CosmosLogDirectory
-            }
-            else {
-                # temp solution, hardcode SRP path 
-                if($role -eq "SRP") {
-                    try {
-                        Get-ADComputer $($node.Key) -ErrorAction Stop
-                    }
-                    catch {
-                        Write-Verbose "Cannot find node: $($node.Key)"
-                        continue
-                    }
-
-                    $logpath = "%programdata%\Microsoft\AzureStack\Logs\StorageResourceProvider"
-                }
-                else {
-                    $logpath = $Settings[$role]["LogPath"].'#text'
-                }
-            }
-            if($null -ne $logpath) {
-                $logpath = [System.Environment]::ExpandEnvironmentVariables($logpath)
-                $logpath = "\\$($node.Key)\" + $logpath.replace(":","$")
-                $LogFolders += $logpath
-            }
-            $roleList += $role
-        }
-        if($LogFolders.Count -gt 0)
-        {
-            $uniLogFolders = $LogFolders | Select-Object -uniq
-        }
-        else
-        {
-            continue
-        }
-
-        Write-Verbose "Start collect on Node: $($node.Key) from $uniLogFolders"
-
-        if($uniLogFolders.Count -gt 0)
-        {
-            if(-not (Test-Path $TargetFolderPath))
-            {
-                Write-Verbose "Establish SMB connection to source Folder"
-                if($Credential -ne $null)
-                {
-                    EstablishSmbConnection -remoteUNC $uniLogFolders[0] -Credential $Credential
-                }
-                else
-                {
-                    net use -remoteUNC $uniLogFolders[0]
-                }
-            }
-        }
-
-        Get-AcsNodeLog -RoleList $roleList -BinLogRoot $uniLogFolders -StartTime $StartTime -EndTime $EndTime -TargetFolderPath $TargetFolderPath -Credential $Credential -ComputerName $($node.Key) -LogPrefix $LogPrefix
-        Write-Verbose "Get log on Node: $($node.Key) Completed"
-    }
-
-    Write-Verbose "Get Cosmos log from all nodes Completed"
-    
-    Write-Verbose "Get Failover Cluster log"
-    foreach ($node in $WossNodeList.GetEnumerator())
-    {
-        if($node.Value -contains "BlobBackEndNodeList")
-        {
-            if($Credential -ne $null)
-            {
-                Invoke-Command -ComputerName $($node.Key) -Credential $Credential -ScriptBlock {Get-ClusterLog -UseLocalTime}
-            }
-            else
-            {
-                Invoke-Command -ComputerName $($node.Key) -ScriptBlock {Get-ClusterLog -UseLocalTime}
-            }
-            $clusterlogpath = [System.Environment]::ExpandEnvironmentVariables("%windir%\Cluster\Reports\Cluster.log")
-            $clusterlogpath = "\\$($node.Key)\" + $clusterlogpath.replace(":","$")
-            Upload-WossLogs -LogPaths $clusterlogpath -TargetFolderPath $TargetFolderPath -LogPrefix $LogPrefix
-            break
-        }
-    }
-    Write-Verbose "Get Failover Cluster log complete"
-
-    Write-Verbose "Get Service Fabric Log List"
-    $DCARoot = $Settings.Deployment.FabricDiagnosticStore.TrimStart("file:") 
-    $winFabLogList = Get-ChildItem $DCARoot | Where-Object {$_.LastWriteTime -ge $StartTime -and $_.CreationTime -le $EndTime}
-
-    $winFabLogFolder = Join-Path $tempLogFolder "WinFabLogs"
-    New-Item -ItemType directory -Path $winFabLogFolder
-
-    Write-Verbose "Start copying Logs in folder $winFabLogFolder start at $StartTime and End at $EndTime"
-    foreach ($filepath in $winFabLogList) {
-        $fileName = Split-Path -Path $filepath.FullName -Leaf
-        $parentFolder = Split-Path -Path (Split-Path -Path $filepath.FullName -Parent) -Leaf
-        $destinationPath = Join-Path $winFabLogFolder $parentFolder
-        
-        if(!(Test-Path -Path $destinationPath )){
-            New-Item -ItemType directory -Path $destinationPath
-        }
-
-        $destinationFile = Join-Path $destinationPath $fileName
-        Copy-Item $filepath.FullName -Destination $destinationFile -Force -Recurse
-    }
-    Write-Verbose "Compact winfabric log folder"
-
-    Add-Type -Assembly System.IO.Compression.FileSystem
-    $compressionLevel = [System.IO.Compression.CompressionLevel]::Optimal
-    $zipfilename = Join-Path $env:TEMP "ServiceFabricLogs.zip"
-    if(Test-Path -Path $zipfilename)
-    {
-        Remove-Item -Path $zipfilename
-    }
-
-    $fileSystemDllPath = [System.IO.Path]::Combine([System.IO.Path]::Combine($env:Windir,"Microsoft.NET\Framework64\v4.0.30319"), "System.IO.Compression.FileSystem.dll")
-
-    Add-Type -Path $fileSystemDllPath
-    [System.IO.Compression.ZipFile]::CreateFromDirectory($winFabLogFolder, $zipfilename, $compressionLevel, $false) 
-    
-    Upload-WossLogs -LogPaths $zipfilename -TargetFolderPath $TargetFolderPath -LogPrefix $LogPrefix
-
-    Write-Verbose "Log Files was compacted into $zipfilename"
-
-    Write-Verbose "Remove win fabric temp log folder"
-    Remove-Item $winFabLogFolder -Recurse -Force
-
-    Write-Output "Get Service Fabric Log Completed"
-
-    if(![string]::IsNullOrEmpty($OriTargetFolderPath))
-    {
-        Write-Verbose "Compact log folder"
-        $logName = get-date -Format yyyyMMddHHmmss
-        $zipfilename = Join-Path $OriTargetFolderPath "ACSLogs_$logName.zip" 
-        $compressionLevel = [System.IO.Compression.CompressionLevel]::Fastest
-
-        [System.IO.Compression.ZipFile]::CreateFromDirectory($TargetFolderPath, $zipfilename, $compressionLevel, $false)
-        Write-Verbose "Your log files was compacted into $zipfilename"
-
-        Write-Verbose "Cleanup share folder" 
-        Remove-Item $TargetFolderPath -Recurse -Force
-    }
-
-    Write-Verbose "Cleanup temp folder" 
-    Remove-Item $tempLogFolder -Recurse -Force
-    
-    Write-Verbose "Log Collector completed."
-}
-
-New-Alias -Name getpcsdi -Value Get-PCStorageDiagnosticInfo -Description "Collects & reports the Storage Cluster state & diagnostic information"
-New-Alias -Name Test-StorageHealth -Value Get-PCStorageDiagnosticInfo -Description "Collects & reports the Storage Cluster state & diagnostic information"
-New-Alias -Name getacslog -Value Get-PCAzureStackACSDiagnosticInfo -Description "Collects diagnostic information of Azure Stack Storage"
-
-Export-ModuleMember -Alias * -Function Get-PCStorageDiagnosticInfo,Get-PCAzureStackACSDiagnosticInfo,Get-PCStorageReport
->>>>>>> 5b1893fb
+Export-ModuleMember -Alias * -Function Get-PCStorageDiagnosticInfo,Get-PCAzureStackACSDiagnosticInfo,Get-PCStorageRepor