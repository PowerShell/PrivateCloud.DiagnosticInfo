--- conflicted
+++ resolved
@@ -1,4 +1,4 @@
-﻿<###################################################
+<###################################################
  #                                                 #
  #  Copyright (c) Microsoft. All rights reserved.  #
  #                                                 #
@@ -716,19 +716,11 @@
     }
 
     if ($S2DEnabled -eq $true) {
-<<<<<<< HEAD
 
         #
         # Gather only
         #
 
-=======
-
-        #
-        # Gather only
-        #
-
->>>>>>> 6286c9de
         if (-not $Read) {
             Try {
                 $NonHealthyVDs = Get-VirtualDisk | where {$_.HealthStatus -ne "Healthy" -OR $_.OperationalStatus -ne "OK"}
@@ -741,7 +733,6 @@
             } Catch {
                 ShowWarning("Not able to query extents for faulted virtual disks")
             } 
-
             Try {
                 $NonHealthyPools = Get-StoragePool | ? IsPrimordial -eq $false
                 foreach ($NonHealthyPool in $NonHealthyPools) {
