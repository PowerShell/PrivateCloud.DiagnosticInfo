<###################################################
 #                                                 #
 #  Copyright (c) Microsoft. All rights reserved.  #
 #                                                 #
 ##################################################>

$Module = 'PrivateCloud.DiagnosticInfo'

<############################################################
#  Common helper functions/modules for main/child sessions  #
############################################################>

$CommonFuncBlock = {

    # FailoverClusters is Server-only. We allow the module to run (Show) on client.
    # DcbQos is only present if the Data-Center-Bridging feature is present (for RoCE)
    # Hyper-V may be ommitted in SOFS-only configurations
    #
    # Handling of import failures in Start-Job initialization blocks is special - we
    # cannot control failure to load errors there, and need to use GM to check; neither
    # -ErrorAction nor try/catch control propagation of the errors.

    if (Get-Module -ListAvailable FailoverClusters) {
        Import-Module FailoverClusters
    }

    if (Get-Module -ListAvailable DcbQos) {
        Import-Module DcbQos
    }

    if (Get-Module -ListAvailable Hyper-V) {
        Import-Module Hyper-V
    }

    Import-Module CimCmdlets
    Import-Module NetAdapter
    Import-Module NetQos
    Import-Module SmbShare
    Import-Module SmbWitness
    Import-Module Storage

    #
    # Shows error, cancels script
    #
    function Show-Error(
        [string] $Message,
        [System.Management.Automation.ErrorRecord] $e = $null
        )
    {
        $Message = "$(get-date -format 's') : $Message - cmdlet was cancelled"
        if ($e) {
            Write-Error $Message
            throw $e
        } else {
            Write-Error $Message -ErrorAction Stop
        }
    }

    #
    # Shows warning, script continues
    #
    function Show-Warning(
        [string] $Message
        )
    {
        Write-Warning "$(get-date -format 's') : $Message"
    }

    #
    # Show arbitrary normal status message, with optional color coding
    #
    function Show-Update(
        [string] $Message,
        [System.ConsoleColor] $ForegroundColor = [System.ConsoleColor]::White
        )
    {
        Write-Host -ForegroundColor $ForegroundColor "$(get-date -format 's') : $Message"
    }

    # Wrapper for Import-Clixml which provides for basic feedback on missing/not-gathered elements
    function Import-ClixmlIf(
        [string] $Path,
        [string] $MessageIf = $null
    )
    {
        if (Test-Path $path) {
            Import-Clixml $path
        } else {
            $m = "$Path not present"
            if ($MessageIf) {
                $m = "$MessageIf : " + $m
            }
            Show-Warning $m
            $null
        }
    }

    function TimespanToString
    {
        param(
            [timespan] $TimeSpan
        )

        # Autoranging output
        if ($TimeSpan.TotalDays -ge 1)
        {
            $TimeSpan.ToString("dd\d\.hh\h\:mm\m\:ss\.f\s")
        }
        elseif ($TimeSpan.TotalHours -ge 1)
        {
            $TimeSpan.ToString("hh\h\:mm\m\:ss\.f\s")
        }
        elseif ($TimeSpan.TotalMinutes -ge 1)
        {
            $TimeSpan.ToString("mm\m\:ss\.f\s")
        }
        else
        {
            $TimeSpan.ToString("ss\.f\s")
        }
    }

    function Show-JobRuntime(
        [object[]] $jobs,
        [hashtable] $namehash,
        [switch] $IncludeDone = $true,
        [switch] $IncludeRunning = $true
        )
    {
        # accumulate status lines as we go
        $job_running = @()
        $job_done = @()

        $jobs | sort Name,Location |% {

            $this = $_

            # crack parents to children
            # map children to names through the input namehash
            switch ($_.GetType().Name) {

                'PSRemotingJob' {
                    $jobname = $this.Name
                    $j = $this.ChildJobs | sort Location
                }

                'PSRemotingChildJob' {
                    if ($namehash.ContainsKey($this.Id)) {
                        $jobname = $namehash[$this.Id]
                    } else {
                        $jobname = "<n/a>"
                    }
                    $j = $this
                }

                default { throw "unexpected job type $_" }
            }

            if ($IncludeDone) {
                $j |? State -ne Running |% {
                    $job_done += "$($_.State): $($jobname) [$($_.Name) $($_.Location)]: $(TimespanToString ($_.PSEndTime - $_.PSBeginTime)) : Start $($_.PSBeginTime.ToString('s')) - Stop $($_.PSEndTime.ToString('s'))"
                }
            }

            if ($IncludeRunning) {
                $t = get-date
                $j |? State -eq Running |% {
                    $job_running += "Running: $($jobname) [$($_.Name) $($_.Location)]: $(TimespanToString ($t - $_.PSBeginTime)) : Start $($_.PSBeginTime.ToString('s'))"
                }
            }
        }

        if ($job_running.Count) {
            $job_running |% { Show-Update $_ }
        }

        if ($job_done.Count) {
            $job_done |% { Show-Update $_ }
        }
    }

    function Show-WaitChildJob(
        [object[]] $jobs,
        [int] $tick = 5
        )
    {
        # remember parent job names of all children for output
        # ids are session global, monotonically increasing integers
        $jhash = @{}
        $jobs |% {
            $j = $_
            $j.ChildJobs |% {
                $jhash[$_.Id] = $j.Name
            }
        }

        $tout_c = $tick
        $ttick = get-date

        # set up trackers. Note that jwait will slice to all child jobs on all input jobs.
        $jdone = @()
        $jwait = $jobs.ChildJobs
        $jtimeout = $false

        do {

            $jdone_c = $jwait | wait-job -any -timeout $tout_c
            $td = (get-date) - $ttick

            if ($jdone_c) {

                # write-host -ForegroundColor Red "done"
                Show-JobRuntime $jdone_c $jhash
                $tout_c = [int] ($tick - $td.TotalSeconds)
                if ($tout_c -lt 1) { $tout_c = 1 }
                # write-host -ForegroundColor Yellow "waiting additional $tout_c s (tout $tout and so-far $($td.TotalSeconds))"

                $jdone += $jdone_c
                $jwait = $jwait |? { $_ -notin $jdone_c }

            } else {

                $jtimeout = $true

                # write-host -ForegroundColor Yellow "timeout tick"
                write-host ("-"*20)
                $ttick = get-date
                $tout_c = $tick

                # exclude jobs which may be racing to done, we'll get them in the next tick
                Show-JobRuntime $jwait $jhash -IncludeDone:$false
            }

        } while ($jwait)

        # consume parent waits, which should be complete (all children complete)
        $null = Wait-Job $jobs

        # only do a total summary if we hit a timeout and did a running summary

        if ($jtimeout) {
            write-host "Job Summary" -ForegroundColor Green
            Show-JobRuntime $jobs
        }
    }

    #
    #  Convert an absolute local path to the equivalent remote path via SMB admin shares
    #  ex: c:\foo\bar & scratch -> \\scratch\C$\foo\bar
    #

    function Get-AdminSharePathFromLocal(
        [string] $node,
        [string] $local
        )
    {
        "\\"+$node+"\"+$local[0]+"$\"+$local.Substring(3,$local.Length-3)
    }

    #
    #  Common function to construct path to per-node data directory
    #

    function Get-NodePath(
        [string] $Path,
        [string] $node
        )
    {
        Join-Path $Path "Node_$node"
    }

    #
    # Count number of elements in an array, including checks for $null or single object
    #
    function NCount {
        Param ([object] $Item)
        if ($null -eq $Item) {
            $Result = 0
        } else {
            if ($Item.GetType().BaseType.Name -eq "Array") {
                $Result = ($Item).Count
            } else {
                $Result = 1
            }
        }
        return $Result
    }

    function Get-SddcCapturedEvents (
        [string] $Path,
        [int] $Hours
    )
    {
        # Build time-based event filter as needed
        $QTime = $null
        if ($Hours -ne -1) {
            $MSecs = $Hours * 60 * 60 * 1000
            $QTime = "*[System[TimeCreated[timediff(@SystemTime) <= "+$MSecs+"]]]"
        }

        # Exclude verbose/lower value channels and ones which are captured in different ways (e.g., cluster log)
        $LogToExclude = 'Microsoft-Windows-FailoverClustering/Diagnostic',          # cluster log
                        'Microsoft-Windows-FailoverClustering/DiagnosticVerbose',   # cluster log
                        'Microsoft-Windows-FailoverClustering-Client/Diagnostic',
                        'Microsoft-Windows-Health/Diagnostic',                      # cluster log -health
                        'Microsoft-Windows-Health/DiagnosticVerbose',               # cluster log -health
                        'Microsoft-Windows-PowerShell/Operational',                 # temporary 210930 (archive inflation)
                        'Microsoft-Windows-StorageReplica/Performance',             # large / not needed
                        'Microsoft-Windows-StorageSpaces-Driver/Performance',       # large / not needed
                        'Microsoft-Windows-SystemDataArchiver/Diagnostic',          # large / not needed
                        'Security'                                                  # potentially large/sensitive / not needed


        $providers = Get-WinEvent -ListLog * -ErrorAction Ignore -WarningAction Ignore

        # Save off provider report
        $TxtPath = Join-Path $Path "GetWinEvent.txt"
        $XmlPath  = Join-Path $Path "GetWinEvent.xml"

        $providers > $TxtPath
        $providers | Export-Clixml $XmlPath

        Write-Output $TxtPath
        Write-Output $XmlPath

        # Autoscale to half of the available processors, minimum of 10
        $cs = Get-CimInstance win32_computersystem
        $jobsMax = 0
        if ($null -ne $cs) {
            $jobsMax = [int] ($cs.NumberOfLogicalProcessors / 2)
        }
        if ($jobsMax -lt 10) {
            $jobsMax = 10
        }

        # Private hash of outstanding jobs, list of job completion results
        $jobs = @{}
        $completions = @()

        function ConsumeJobs
        {
            param( [switch] $Any )

            if ($Any) {
                $jobsComplete = $jobs.Values | Wait-Job -Any
            } else {
                $jobsComplete = $jobs.Values | Wait-Job
            }
            $newCompletions = $jobsComplete | Receive-Job
            $jobsComplete | Remove-Job
            $jobsComplete |% { $jobs.Remove($_.Id) }

            return $newCompletions
        }

        foreach ($p in $providers) {

            # Analytical/Debug channels require special handling
            if ($p.LogType -in @('Analytical','Debug') -and $p.IsEnabled) {
                $directChannel = $true
            } else {
                $directChannel = $false
            }

            # Decline excluded and/or empty non-analytical/debug logs. Empty
            # can come in the form of 0 or an actual null.
            if ($LogToExclude -contains $p.LogName -or
                (($p.RecordCount -eq 0 -or $null -eq $p.RecordCount) -and
                 $directChannel -eq $false)) {
                continue
            }

            $EventFile = Join-Path $Path ($p.LogName.Replace("/","-")+".EVTX")

            if ($jobs.Count -ge $jobsMax)
            {
                # Wait for completions to free up execution slots
                $completions += ConsumeJobs -Any
            }

            $j = Start-Job -ArgumentList ($p, $EventFile, $QTime, $directChannel) {

                param( $p, $EventFile, $QTime, $directChannel )

                # analytical/debug channels can not be captured live
                # if any are encountered (not normal), disable them temporarily for export
                if ($directChannel) {
                    wevtutil sl /e:false $p.LogName
                }

                # Export log file filtered to given history limit, if specified
                $tepl = (Get-Date)
                if ($QTime) {
                    wevtutil epl $p.LogName $EventFile /q:$QTime /ow:true
                    #wevtutil epl $p.LogName $EventFile.Replace(".EVTX",".XML") /q:$QTime /ow:true
                } else {
                    wevtutil epl $p.LogName $EventFile /ow:true
                    #wevtutil epl $p.LogName $EventFile.Replace(".EVTX",".XML") /ow:true
                }
                $tepl = (Get-Date) - $tepl

                if ($directChannel -eq $true) {
                    echo y | wevtutil sl /e:true $p.LogName | out-null
                }

                # Create locale metadata for off-system rendering
                $tal = (Get-Date)
                wevtutil al $EventFile /l:$PSCulture
                $tal = (Get-Date) - $tal

                # Emit results
                [pscustomobject] @{
                    EventFile = $EventFile
                    LogName = $p.LogName
                    RecordCount = $p.RecordCount
                    Direct = $directChannel
                    Time = $tepl + $tal
                    TimeExport = $tepl
                    TimeArchive = $tal
                }
            }

            $jobs[$j.Id] = $j
        }

        $completions += ConsumeJobs

        # Emit event filenames to output for extraction
        if ($null -ne $completions)
        {
            $completions.EventFile
        }

        # Save event gather timings for triage/analysis
        $XmlPath = Join-Path $Path "GetWinEvent-Timing.xml"
        $completions | Export-Clixml -Path $XmlPath
        Write-Output $XmlPath

        # work around temp file leak re: archive-log/wevtsvc
        # conservatively estimate that any file older than <right now>
        # after sleeping a few seconds must be stale, so we do not stomp other
        # tools using the same functionality.
        $t = Get-Date
        sleep 5
        dir $env:WINDIR\ServiceProfiles\LocalService\AppData\Local\Temp |? {
            ($_.Name -like 'MSG*.tmp' -or
             $_.Name -like 'EVT*.tmp' -or
             $_.Name -like 'PUB*.tmp') -and
            $_.CreateTime -lt $t
        } | del -Force -ErrorAction SilentlyContinue
    }

    # wrapper for common date format for file naming
    function Format-SddcDateTime(
        [datetime] $d
        )
    {
        $d.ToString('yyyyMMdd-HHmm')
    }

    # helper for testing/emitting feedback on module presence
    # use this on icm to remote nodes
    # this will be obsolete if/when we can integrate with add-node
    function Test-SddcModulePresence
    {
        # note that we can't pull from the global
        $Module = 'PrivateCloud.DiagnosticInfo'
        $m = Get-Module $Module

        if (-not $m) {
            Write-Warning "Node $($env:COMPUTERNAME) does not have the $Module module installed for Sddc Diagnostic Archive. Please 'Install-SddcDiagnosticModule -Node $($env:COMPUTERNAME)' to address."
            $false
        } else {
            $true
        }
    }

    # function for constructing filter xpath queries for event channels
    # event: list of event ids
    # timebase: time base for timedelta query (default: current system time)
    # timedeltams: time in ms relatve to base to filter event timestamps to (older than base)
    # data: table of k=v the event(s) must match
    #
    # events are OR'd
    # time is AND'd
    # dataand is AND'd
    # dataor is dataand AND dataor OR'd (e.g. (a and b and c) and (d or e or f)
    function Get-FilterXpath
    {
        [CmdletBinding(PositionalBinding=$false)]
        param (
            [int[]] $Event = @(),

            [datetime] $TimeBase,

            [ValidateScript({$_ -gt 0})]
            [int] $TimeDeltaMs = -1,

            [hashtable] $DataAnd = @{},
            [hashtable] $DataOr = @{}
            )

        # first build out the system property clauses
        $systemclauses = @()

        # build the event id clause
        if ($Event.Count) {
            $c = $Event |% { "EventID = $_" }
            # bracket eventids iff there are multiple
            if ($Event.Count -gt 1) {
                $systemclauses += "(" + ($c -join " or ") + ")"
            } else {
                $systemclauses += $c
            }
        }

        # build the time delta clause
        # based - two argument, relative to $TimeBase
        # unbase - one argument, relative to instantaneous system time
        if ($TimeDeltaMs -gt 0) {
            if ($TimeBase) {
                $t = $TimeBase.ToUniversalTime().ToString('s')
                $systemclauses += "(TimeCreated[timediff(@SystemTime,'$($t)') <= $($TimeDeltaMs)])"
            } else {
                $systemclauses += "(TimeCreated[timediff(@SystemTime) <= $($TimeDeltaMs)])"
            }
        }

        # system property clauses and together
        $systemclause = "System[" + ($systemclauses -join " and ") + "]"

        # now build data clauses
        $cAnd = @($DataAnd.Keys | sort |% {
            "Data[@Name = '" + $_ + "'] " + $DataAnd[$_]
        }) -join " and "

        $cOr = @($DataOr.Keys | sort |% {
            "Data[@Name = '" + $_ + "'] " + $DataOr[$_]
        }) -join " or "

        # both and'd, one or the other, or neither
        if ($cAnd.Length -and $cOr.Length) {
            $dataclause = "EventData[$cAnd and ($cOr)]"
        } elseif ($cAnd.Length -or $cOr.Length) {
            $dataclause = "EventData[$($cAnd + $cOr)]"
        } else {
            $dataclause = $null
        }

        # and join system+data with and
        if ($dataclause) {
            $xpath = "*[$systemclause and $dataclause]"
        } else {
            $xpath = "*[$systemclause]"
        }

        $xpath
    }

    # Makes a custom object out of an input stream of colon seperated k/v data
    # ex:
    #    creationTime: 2018-06-25T20:07:47.030Z
    #    lastAccessTime: 2018-06-25T20:07:47.030Z
    #    lastWriteTime: 2018-06-25T19:53:58.000Z
    #    fileSize: 1118208
    #    attributes: 32
    #    numberOfLogRecords: 523
    #    oldestRecordNumber: 1
    #
    # -> object with named members. Any member name ending in Time is pre-cast to [datetime].
    function Parse-SemicolonKVData
    {
        BEGIN { $o = new-object psobject }
        PROCESS {
            # split at the first semi
            $null = $_ -match '^([^:]+)\s*:\s*(.*)$'
            $k = $matches[1]
            $v = $matches[2]
            if ($k -like '*time') {
                $o | Add-Member -NotePropertyName $matches[1] -NotePropertyValue ([datetime]$matches[2])
            } else {
                $o | Add-Member -NotePropertyName $matches[1] -NotePropertyValue $matches[2]
            }

        }
        END { $o }
    }

    # count the number of events in a given event log which match a given xpath query
    #
    # powershell's event pipeline is very slow for bulk counting when there may be many
    # events (or simply many event channels that our caller needs to sift through)
    # use wevtutil queries to a temporary file and then count it using its gli facility
    function Count-EventLog
    {
        param(
            [string] $path,
            [string] $xpath
            )

        $f = New-TemporaryFile

        try {

            wevtutil epl /lf:true $path $f /q:$xpath /ow:true
            $gli = wevtutil gli /lf:true $f | Parse-SemicolonKVData
            $gli.numberOfLogRecords

        } finally {
            del -Force $f
        }
    }

    function Get-EventDataHash
    {

        param(
            [System.Diagnostics.Eventing.Reader.EventLogRecord] $event
        )

        # must cast through the XML representation of the event to get named properties
        # insert text into hash and return
        $xh = @{}
        $x = ([xml]$event.ToXml()).Event.EventData.Data
        $x |% {
            $xh[$_.Name] = $_.'#text'
        }
        $xh
    }
}

# do a basic compression on the common function block, removing
#    comment-only lines
#    whitespace-only lines
#    leading whitespace
# this is observed to reduce it by about 50% in character count
# the string transform of the block is used in session passing (job -InitializationScript) and
# cannot exceed about 14KiB in size
$CommonFunc = [scriptblock]::Create($(
    ((([string]$CommonFuncBlock) -split "`n") |? { $_ -notmatch '^\s*#' } |? { $_ -notmatch '^\s*$' }) -replace '^\s+','' -join "`n"
))

# evaluate into the main session
# without a direct assist like start-job -initialization script, passing into
# other contexts converts to string, which we must undo with [scriptblock]::Create()
. $CommonFunc

<####################################################
#  Common helper functions for main session only    #
####################################################>

#
# This tests whether a path is a valid prefix name for a new file (e.g., $path + .ZIP)
# A ref is provided so it can be rewritten to an absolute path if specified in drive or
# directory relative forms - .NET callouts have cwd = WINDIR, which confuses things v.
# normal expectations
#

function Test-PrefixFilePath(
    [ref] $path
    )
{
    $p = $path.Value
    $elements = @($p -split '\\')

    # we need to tear off the last element and test the parent. before doing that,
    # need to check that we have enough path to use in the first place.
    # also check to see if we have simple cases of a usable single name

    # the last split element cannot be empty (e.g., bad: some\path\, good: some\path)
    # a single element is OK as long as it isn't a driveletter (e.g., bad: C:, good: foo)
    # unc is OK as long as we see at least 5 post-split elements (e.g., bad: \\foo, \\foo\bar, good: \\foo\bar\baz)

    $lastempty = $elements[-1] -notmatch '\S'
    $islocabs = $elements[0].Length -and $elements[0][1] -eq ':'
    $isunc = $p -like '\\*'

    if ($lastempty -or
        ($islocabs -and $elements.Count -eq 1) -or
        ($isunc -and $elements.Count -lt 5)) {
        return $false
    }

    # if not local absolute or unc, it is local relative
    # force this to local absolute by
    #    1. prepending the <driveletter>: component of the cwd if it is drive-relative absolute, starting with \
    #    2. prepending the entire cwd otherwise
    #
    # in these cases we must return the updated path to the caller

    if (-not ($islocabs -or $isunc)) {

        # local drive relative (test needed)
        if ($p[0] -eq '\') {

            # prepend the drive letter
            $p = Join-Path ((Get-Location).Path.SubString(0,2)) $p

            # drive relative single element (no test needed, return immediately) (e.g., \foo, NOT \foo\bar)
            if ($elements.Count -eq 2) {

                $path.Value = $p
                return $true
            }

            # ... must be multi-element (test needed)
            # resplit for the prefix test (e.g., got foo\bar, must set up so we test c:\the\cwd\foo)
            $elements = @($p -split '\\')

        } else {

            # prepend cwd
            $p = Join-Path (Get-Location).Path $p

            # local single element (no test needed, return immediately)
            if ($elements.Count -eq 1) {

                $path.Value = $p
                return $true
            }

            # ... must be local relative multi-element (test needed)
            # resplit ...
            $elements = @($path.Value -split '\\')
        }
    }

    # rejoin without the tail and test
    $tp = $elements[0..($elements.Count-2)] -join '\'

    # return potentially updated path, but only modify on success
    if (Test-Path $tp) {
        $path.Value = $p
        $true
    } else {
        $false
    }
}

function Check-ExtractZip(
    [string] $Path
    )
{
    # If path is not a ZIP, assume it is a directory to use as-is
    if (-not $Path.ToUpper().EndsWith(".ZIP")) {
        return $Path
    }

    $ExtractToPath = $Path.Substring(0, $Path.Length - 4)

    # Already extracted?
    $f = gi $ExtractToPath -ErrorAction SilentlyContinue
    if ($f) {
        return $f.FullName
    }

    Show-Update "Extracting $Path -> $ExtractToPath"

    # Create - use compression to minimize temp footprint
    if (-not (New-Item -ItemType Directory -ErrorAction SilentlyContinue $ExtractToPath))
    {
        Show-Error("Can't create directory for extraction")
    }
    compact /c $ExtractToPath | Out-Null

    try
    {
        Add-Type -Assembly System.IO.Compression.FileSystem
        [System.IO.Compression.ZipFile]::ExtractToDirectory($Path, $ExtractToPath)
    }
    catch
    {
        Show-Error("Can't extract results as Zip file from '$Path' to '$ExtractToPath'")
    }

    return $ExtractToPath
}

#
# Utility wrapper for copyout jobs which allows seperating ones which
# delete temporary/gathered content and ones which gather persistent
# content (like archive logs)
#

function Start-CopyJob(
    [string] $Path,
    [switch] $Delete,
    [object[]] $j
    )
{
    $j |% {

        $parent = $_
        $parent.ChildJobs |% {

            $logs = Receive-Job $_

            # avoid the job if not needed, no content
            if (@($logs).Count) {

                # create/use a specific job destination if present
                # ex: "foo" -> \node_xxx\foo\<rest> v. the default \node_xxx\<rest>
                $Destination = (Get-NodePath $Path $_.Location)
                if (Get-Member -InputObject $_ -Name Destination) {
                    $Destination = Join-Path $Destination $_.Destination
                    if (-not (Test-Path $Destination)) {
                        $null = md $Destination -Force -ErrorAction Continue
                    }
                }

                start-job -Name "Copy $($parent.Name) $($_.Location)" -ArgumentList $logs,$Destination,$Delete {

                    param($logs,$Destination,$Delete)

                    $logs |% {
                        # allow errors to propagte for triage
                        Copy-Item -Recurse $_ $Destination -Force -ErrorAction Continue
                        if ($Delete) {
                            Remove-Item -Recurse $_ -Force -ErrorAction Continue
                        }
                    }
                }
            }
        }
    }
}

#
# Utility wrapper for invoking commands by opening sessions
# for each of the cluster nodes and preserving the session
# to be deleted after use.
#

function Invoke-SddcCommonCommand (
    [string[]] $ClusterNodes = @(),
    [string] $JobName,
    [scriptblock] $InitBlock,
    [scriptblock] $ScriptBlock,
    # If session configuration name is $null, it connect to default powershell
    [string] $SessionConfigurationName,
    [Object[]] $ArgumentList
    )
{
    $Job        = @()
    $Sessions   = @()
    $SessionIds = @()

    if ($ClusterNodes.Count -eq 0)
    {
        $Sessions = New-PSSession -Cn localhost -EnableNetworkAccess -ConfigurationName $SessionConfigurationName
    }
    else
    {
        $Sessions = New-PSSession -ComputerName $ClusterNodes -ConfigurationName $SessionConfigurationName
    }

    Invoke-Command -Session $Sessions $InitBlock
    $Job = Invoke-Command -Session $Sessions -AsJob -JobName $JobName -ScriptBlock $ScriptBlock -ArgumentList $ArgumentList
    $SessionIds = $Sessions.Id

    $Job | Add-Member -NotePropertyName ActiveSessions -NotePropertyValue $SessionIds

    return $Job
}

#
# Goes over a list of nodes and finds the first one that can access the cluster
# if none of them can access the cluster it returns nothing
#

function Get-ClusterAccessNode(
    $Nodes
)
{
    for ($i = 0; $i -lt $Nodes.count; $i++)
    {
        $Cluster = Get-Cluster $Nodes[$i].Name -ErrorAction SilentlyContinue
        if ($Cluster -ne $null)
        {
            return $Nodes[$i].Name
        }
    }
}

#
# Makes a list of cluster nodes or equivalent property-containing objects (Name/State)
# Optionally filtered for if they are physically responding v. cluster visible state.
#

function Get-NodeList(
    [string] $Cluster,
    [string[]] $Nodes = @(),
    [switch] $Filter
)
{
    $NodesToPing = @()
    $SuccesfullyPingedNodes = @()
    $NodesToReturn = @()

    if ($Nodes.Count) {
        $NodesToPing += $Nodes |% { New-Object -TypeName PSObject -Property @{ "Name" = $_; "State" = "Down"; "Type" = "ManuallySpecifiedMachine" }}
    }


    # Now try to contact the cluster - first via name then by every name from $Nodes.Count above if that fails, until we succesfully contact cluster
    # Add any nodes missing from $NodesToPing / Replace objects in the list with their real objects
    $ClusterNodes = $null

    if ($Cluster -ne "" -and $Cluster -ne $null)
    {
        $ClusterNodes = Get-ClusterNode -Cluster $Cluster -ErrorAction SilentlyContinue
    }

    $NodeIdx = 0;
    while ($ClusterNodes -eq $null -and $NodeIdx -lt $NodesToPing.Count)
    {
        # we failed to get it, iterate through the nodes
        $ClusterNodes = Get-ClusterNode -Cluster $NodesToPing[$NodeIdx].Name -ErrorAction SilentlyContinue

        $NodeIdx++
    }

    if ($ClusterNodes -ne $null)
    {
        if ($Nodes.Count)
        {
            # Replace their objects if found, add to list otherwise
            for ($i = 0; $i -lt $ClusterNodes.Count; $i++)
            {
                $found = $false

                for ($j = 0; $j -lt $NodesToPing.Count; $j++)
                {
                    if ($NodesToPing[$j].Name -eq $ClusterNodes[$i].Name)
                    {
                        $NodesToPing[$j] = $ClusterNodes[$i]
                        $found = $true
                        break
                    }
                }

                if ($found -ne $true)
                {
                    $NodesToPing += @($ClusterNodes[$i])
                }
            }
        }
        else
        {
            $NodesToPing = @($ClusterNodes)
        }
    }


    # Try to ping the nodes

    if ($NodesToPing.Count) {

        $PingResults = @()
        # Test-NetConnection is ~3s. Parallelize for the sake of larger clusters/lists of nodes.
        $j = $NodesToPing |% {

            Start-Job -ArgumentList $_ {
                param( $Node )
                if (Test-Connection -ComputerName $Node.Name -Quiet) {
                    $Node
                }
            }
        }

        $null = Wait-Job $j
        $PingResults += $j | Receive-Job
        $j | Remove-Job

        # For any notes that are "fake objects" (Type=Machine instead of Type=Node) mark them up
        # Copy from NodesToPing to SuccesfullyPingedNodes if they're contained in PingResults
        # Doing this because the job mutates the object
        for ($i = 0; $i -lt $PingResults.Count; $i++)
        {
            for ($j = 0; $j -lt $NodesToPing.Count; $j++)
            {
                if ($NodesToPing[$j].Name -eq $PingResults[$i].Name)
                {
                    $SuccesfullyPingedNodes += @($NodesToPing[$j])
                }
            }
        }

    }

    if ($Filter) {
        $NodesToReturn = $SuccesfullyPingedNodes
    } else {
        # unfiltered, return all
        $NodesToReturn = $NodesToPing
    }


    return $NodesToReturn
}

<##################################################
#  End Helper functions                           #
##################################################>

<#
.SYNOPSIS
    Get state and diagnostic information for all Software-Defined DataCenter (SDDC) features in a Windows Server 2016 cluster.

.DESCRIPTION
    Get state and diagnostic information for all Software-Defined DataCenter (SDDC) features in a Windows Server 2016 cluster.
    Run from one of the nodes of the cluster or specify a cluster name, or specify a set of nodes directly. Results are saved
    to a ZIP archive for later review and analysis.

.LINK
    To provide feedback and contribute visit https://github.com/PowerShell/PrivateCloud.Health

.EXAMPLE
    Get-SddcDiagnosticInfo

    Targets the cluster the local computer is a member of.
    Uses the default temporary working folder at $env:USERPROFILE\HealthTest
    Saves the zipped results at $env:USERPROFILE\HealthTest-<cluster>-<date>.ZIP

.EXAMPLE
    Get-SddcDiagnosticInfo -WriteToPath C:\Test

    Uses the specified folder as the temporary working folder. This does not change the location of
    the zipped results.

.EXAMPLE
    Get-SddcDiagnosticInfo -ClusterName Cluster1

    Targets the specified cluster, Cluster1.

.EXAMPLE
    Get-SddcDiagnosticInfo -ReadFromPath C:\Test.ZIP

    Display the summary health report from the capture located in the given ZIP. The content is
    unzipped to a directory (minus the .ZIP extension) and remains after the summary health report
    is shown.

    In this example, C:\Test would be created from C:\Test.ZIP. If the .ZIP path is specified and
    the unzipped directory is present, the directory will be reused without re-unzipping the
    content.

    EQUIVALENT: Show-SddcDiagnosticReport -Report Summary -Path <ZIP or Directory>

    The file 0_CloudHealthSummary.log in the capture contains the summary report at the time the
    capture was taken. Running the report again is a re-analysis of the content, which may reflect
    new triage if PrivateCloud.DiagnosticInfo has been updated in the interim.

.EXAMPLE
    Get-SddcDiagnosticInfo -ReadFromPath C:\Test

    Display the summary health report from the capture located in the given directory, which should
    be an unzipped capture.

.PARAMETER ReadFromPath
Path to read content from for summary health report generation.

.PARAMETER TemporaryPath
Temporary path to stage capture content to, prior to ZIP creation.

.PARAMETER ClusterName
Cluster to capture content from.

.PARAMETER Nodelist
List of nodes to capture content from.

.PARAMETER HoursOfEvents
For sources which support it, limit log and event data to the prior number of hours. By default
all available data is captured (-1).

.PARAMETER DaysOfArchive
Limit the number of days of Sddc Diagnostic Archive captured. Only applicable if Sddc Diagnostic
Archive is active in the target cluster. By default 8 days are captured.

Specify -1 to capture the complete archive - NOTE: this may be very large.
Specify 0 to disable capture of the archive.

.PARAMETER ZipPrefix
Path for the resulting ZIP file: -<cluster>-<timestamp>.ZIP will be appended.

.PARAMETER MonitoringMode
Run in a limited monitoring mode (deprecated)

.PARAMETER ExpectedNodes
Specify the expected number of nodes. A summary warning will be issued if a different number is
present.

.PARAMETER ExpectedNetworks
Specify the expected number of networks. A summary warning will be issued if a different number is
present.

.PARAMETER ExpectedVolumes
Specify the expected number of volumes. A summary warning will be issued if a different number is
present.

.PARAMETER ExpectedDedupVolumes
Specify the expected number of dedeuplicated volumes. A summary warning will be issued if a
different number is present.

.PARAMETER ExpectedPhysicalDisks
Specify the expected number of physical disks. A summary warning will be issued if a different
number is present.

.PARAMETER ExpectedPools
Specify the expected number of storage pools. A summary warning will be issued if a different
number is present.

.PARAMETER ExpectedEnclosures
Specify the expected number of storage enclosures. A summary warning will be issued if a different
number is present.

.PARAMETER ProcessCounter
Process the performance counters into a summary report (deprecated)

.PARAMETER PerfSamples
Specify the number of performance counter samples to capture (in seconds, 1/s).

.PARAMETER IncludeAssociations
Include additional object association information (deprecated)

.PARAMETER IncludeDumps
Include minidumps and live kernel report dumps.

.PARAMETER IncludeGetNetView
Include content from the Get-NetView (NetDiagnosticInfo module) command, if present.

.PARAMETER IncludeHealthReport
Include an additional health report (deprecated)

.PARAMETER IncludeClusterPerformanceHistory
Include an Cluster Performance History report

.PARAMETER PerformanceHistoryTimeFrame
If Cluster Performance History is collected what is the time frame of collection.

.PARAMETER IncludeLiveDump
Include a live dump of the target systems

.PARAMETER IncludeStorDiag
Include a storage diagnostic log of the target systems

.PARAMETER IncludeProcessDump
Include the process dump of the default process and processlists, if present.

.PARAMETER ProcessLists
Include the process dump for these processlists (comma seperated), if present.

.PARAMETER IncludePerformance
Include a performance counter capture.

.PARAMETER IncludeReliabilityCounters
Include Storage Reliability counters. This may incur a short but observable latency cost on the
physical disks due to varying overhead in their internal handling of SMART queries.

.PARAMETER SessionConfigurationName
SessionConfigurationName to connect to other nodes in cluster.
Null if default configuration is to be used.

#>

function Get-SddcDiagnosticInfo
{
    # aliases usage in this module is idiomatic, only using defaults
    [Diagnostics.CodeAnalysis.SuppressMessageAttribute("PSAvoidUsingCmdletAliases", "")]

    #
    # Parameter sets:
    #    Read - backcompat alias for Show Summary report
    #    Write(C|N) - capture with -Cluster or -Nodelist
    #    M - monitoring mode
    #

    [CmdletBinding(DefaultParameterSetName="WriteC")]
    [OutputType([String])]

    param(
        [parameter(ParameterSetName="WriteC", Position=0, Mandatory=$false)]
        [parameter(ParameterSetName="WriteN", Position=0, Mandatory=$false)]
        [alias("WriteToPath")]
        [ValidateNotNullOrEmpty()]
        [string] $TemporaryPath = $($env:userprofile + "\HealthTest\"),

        [parameter(ParameterSetName="M", Position=1, Mandatory=$false)]
        [parameter(ParameterSetName="WriteC", Position=1, Mandatory=$false)]
        [string] $ClusterName = ".",

        [parameter(ParameterSetName="WriteN", Position=1, Mandatory=$true)]
        [ValidateNotNullOrEmpty()]
        [string[]] $Nodelist = @(),

        [parameter(ParameterSetName="Read", Mandatory=$true)]
        [ValidateNotNullOrEmpty()]
        [string] $ReadFromPath = "",

        [parameter(ParameterSetName="WriteC", Mandatory=$false)]
        [parameter(ParameterSetName="WriteN", Mandatory=$false)]
        [ValidateNotNullOrEmpty()]
        [bool] $IncludePerformance = $true,

        [parameter(ParameterSetName="WriteC", Mandatory=$false)]
        [parameter(ParameterSetName="WriteN", Mandatory=$false)]
        [ValidateRange(1,3600)]
        [int] $PerfSamples = 30,

        [parameter(ParameterSetName="WriteC", Mandatory=$false)]
        [parameter(ParameterSetName="WriteN", Mandatory=$false)]
        [switch] $ProcessCounter,

        [parameter(ParameterSetName="M", Mandatory=$true)]
        [switch] $MonitoringMode,

        [parameter(ParameterSetName="WriteC", Mandatory=$false)]
        [parameter(ParameterSetName="WriteN", Mandatory=$false)]
        [ValidateNotNullOrEmpty()]
        [int] $HoursOfEvents = 168,

        [parameter(ParameterSetName="WriteC", Mandatory=$false)]
        [parameter(ParameterSetName="WriteN", Mandatory=$false)]
        [ValidateRange(-1,365)]
        [int] $DaysOfArchive = 8,

        [parameter(ParameterSetName="WriteC", Position=2, Mandatory=$false)]
        [parameter(ParameterSetName="WriteN", Position=2, Mandatory=$false)]
        [ValidateNotNullOrEmpty()]
        [string] $ZipPrefix = $($env:userprofile + "\HealthTest"),

        [parameter(ParameterSetName="WriteC", Mandatory=$false)]
        [parameter(ParameterSetName="WriteN", Mandatory=$false)]
        [ValidateRange(1,1000)]
        [int] $ExpectedNodes,

        [parameter(ParameterSetName="WriteC", Mandatory=$false)]
        [parameter(ParameterSetName="WriteN", Mandatory=$false)]
        [ValidateRange(1,1000)]
        [int] $ExpectedNetworks,

        [parameter(ParameterSetName="WriteC", Mandatory=$false)]
        [parameter(ParameterSetName="WriteN", Mandatory=$false)]
        [ValidateRange(0,1000)]
        [int] $ExpectedVolumes,

        [parameter(ParameterSetName="WriteC", Mandatory=$false)]
        [parameter(ParameterSetName="WriteN", Mandatory=$false)]
        [ValidateRange(0,1000)]
        [int] $ExpectedDedupVolumes,

        [parameter(ParameterSetName="WriteC", Mandatory=$false)]
        [parameter(ParameterSetName="WriteN", Mandatory=$false)]
        [ValidateRange(1,10000)]
        [int] $ExpectedPhysicalDisks,

        [parameter(ParameterSetName="WriteC", Mandatory=$false)]
        [parameter(ParameterSetName="WriteN", Mandatory=$false)]
        [ValidateRange(1,1000)]
        [int] $ExpectedPools,

        [parameter(ParameterSetName="WriteC", Mandatory=$false)]
        [parameter(ParameterSetName="WriteN", Mandatory=$false)]
        [ValidateRange(1,10000)]
        [int] $ExpectedEnclosures,

        [parameter(ParameterSetName="WriteC", Mandatory=$false)]
        [parameter(ParameterSetName="WriteN", Mandatory=$false)]
        [switch] $IncludeAssociations,

        [parameter(ParameterSetName="WriteC", Mandatory=$false)]
        [parameter(ParameterSetName="WriteN", Mandatory=$false)]
        [switch] $IncludeDumps,

        [parameter(ParameterSetName="WriteC", Mandatory=$false)]
        [parameter(ParameterSetName="WriteN", Mandatory=$false)]
        [switch] $IncludeGetNetView,

        [parameter(ParameterSetName="WriteC", Mandatory=$false)]
        [parameter(ParameterSetName="WriteN", Mandatory=$false)]
        [switch] $SkipVM,

        [parameter(ParameterSetName="WriteC", Mandatory=$false)]
        [parameter(ParameterSetName="WriteN", Mandatory=$false)]
        [switch] $IncludeHealthReport,

        [parameter(ParameterSetName="WriteC", Mandatory=$false)]
        [parameter(ParameterSetName="WriteN", Mandatory=$false)]
        [switch] $IncludeClusterPerformanceHistory,

        [parameter(ParameterSetName="WriteC", Mandatory=$false)]
        [parameter(ParameterSetName="WriteN", Mandatory=$false)]
        [ValidateSet('LastHour','LastDay','LastWeek','LastMonth','LastYear')]
        [string] $PerformanceHistoryTimeFrame = "LastDay",

        [parameter(ParameterSetName="WriteC", Mandatory=$false)]
        [parameter(ParameterSetName="WriteN", Mandatory=$false)]
        [switch] $IncludeLiveDump,

        [parameter(ParameterSetName="WriteC", Mandatory=$false)]
        [parameter(ParameterSetName="WriteN", Mandatory=$false)]
        [switch] $IncludeStorDiag,

        [parameter(ParameterSetName="WriteC", Mandatory=$false)]
        [parameter(ParameterSetName="WriteN", Mandatory=$false)]
        [switch] $IncludeProcessDump,

        [parameter(ParameterSetName="WriteC", Mandatory=$false)]
        [parameter(ParameterSetName="WriteN", Mandatory=$false)]
        [string] $Processlists = "",

        [parameter(ParameterSetName="WriteC", Mandatory=$false)]
        [parameter(ParameterSetName="WriteN", Mandatory=$false)]
        [switch] $IncludeReliabilityCounters,

        [parameter(ParameterSetName="WriteC", Mandatory=$false)]
        [parameter(ParameterSetName="WriteN", Mandatory=$false)]
        [string] $SessionConfigurationName = $null
        )

    #
    # Set strict mode to check typos on variable and property names
    #

    Set-StrictMode -Version Latest

    function VolumeToPath {
        Param ([String] $Volume)
        if ($null -eq $Associations) { Show-Error("No device associations present.") }
        $Result = ""
        $Associations |% {
            if ($_.VolumeID -eq $Volume) { $Result = $_.CSVPath }
             }
        return $Result
    }

    function VolumeToCSV {
        Param ([String] $Volume)
        if ($null -eq $Associations) { Show-Error("No device associations present.") }
        $Result = ""
        $Associations |% {
            if ($_.VolumeID -eq $Volume) { $Result = $_.CSVVolume }
        }
        return $Result
    }

    function VolumeToVD {
        Param ([String] $Volume)
        if ($null -eq $Associations) { Show-Error("No device associations present.") }
        $Result = ""
        $Associations |% {
            if ($_.VolumeID -eq $Volume) { $Result = $_.FriendlyName }
        }
        return $Result
    }

    function VolumeToShare {
        Param ([String] $Volume)
        if ($null -eq $Associations) { Show-Error("No device associations present.") }
        $Result = ""
        $Associations |% {
            if ($_.VolumeID -eq $Volume) { $Result = $_.ShareName }
        }
        return $Result
    }

    function VolumeToResiliency {
        Param ([String] $Volume)
        if ($null -eq $Associations) { Show-Error("No device associations present.") }
        $Result = ""
        $Associations |% {
            if ($_.VolumeID -eq $Volume) {
                $Result = $_.VDResiliency+","+$_.VDCopies
                if ($_.VDEAware) {
                    $Result += ",E"
                } else {
                    $Result += ",NE"
                }
            }
        }
        return $Result
    }

    function VolumeToColumns {
        Param ([String] $Volume)
        if ($null -eq $Associations) { Show-Error("No device associations present.") }
        $Result = ""
        $Associations |% {
            if ($_.VolumeID -eq $Volume) { $Result = $_.VDColumns }
        }
        return $Result
    }

    function CSVToShare {
        Param ([String] $Volume)
        if ($null -eq $Associations) { Show-Error("No device associations present.") }
        $Result = ""
        $Associations |% {
            if ($_.CSVVolume -eq $Volume) { $Result = $_.ShareName }
        }
        return $Result
    }

    function VolumeToPool {
        Param ([String] $Volume)
        if ($null -eq $Associations) { Show-Error("No device associations present.") }
        $Result = ""
        $Associations |% {
            if ($_.VolumeId -eq $Volume) { $Result = $_.PoolName }
        }
        return $Result
    }

    function CSVToVD {
        Param ([String] $Volume)
        if ($null -eq $Associations) { Show-Error("No device associations present.") }
        $Result = ""
        $Associations |% {
            if ($_.CSVVolume -eq $Volume) { $Result = $_.FriendlyName }
        }
        return $Result
    }

    function CSVToPool {
        Param ([String] $Volume)
        if ($null -eq $Associations) { Show-Error("No device associations present.") }
        $Result = ""
        $Associations |% {
            if ($_.CSVVolume -eq $Volume) { $Result = $_.PoolName }
        }
        return $Result
    }

    function CSVToNode {
        Param ([String] $Volume)
        if ($null -eq $Associations) { Show-Error("No device associations present.") }
        $Result = ""
        $Associations |% {
            if ($_.CSVVolume -eq $Volume) { $Result = $_.CSVNode }
        }
        return $Result
    }

    function VolumeToCSVName {
        Param ([String] $Volume)
        if ($null -eq $Associations) { Show-Error("No device associations present.") }
        $Result = ""
        $Associations |% {
            if ($_.VolumeId -eq $Volume) { $Result = $_.CSVName }
        }
        return $Result
    }

    function CSVStatus {
        Param ([String] $Volume)
        if ($null -eq $Associations) { Show-Error("No device associations present.") }
        $Result = ""
        $Associations |% {
            if ($_.VolumeId -eq $Volume) { $Result = $_.CSVStatus.Value }
        }
        return $Result
    }

    function PoolOperationalStatus {
        Param ([String] $Volume)
        if ($null -eq $Associations) { Show-Error("No device associations present.") }
        $Result = ""
        $Associations |% {
            if ($_.VolumeId -eq $Volume) { $Result = $_.PoolOpStatus }
        }
        return $Result
    }

    function PoolHealthStatus {
        Param ([String] $Volume)
        if ($null -eq $Associations) { Show-Error("No device associations present.") }
        $Result = ""
        $Associations |% {
            if ($_.VolumeId -eq $Volume) { $Result = $_.PoolHealthStatus }
        }
        return $Result
    }

    function PoolHealthyPDs {
        Param ([String] $PoolName)
        $healthyPDs = ""
        if ($PoolName) {
            $totalPDs = (Get-StoragePool -FriendlyName $PoolName -CimSession $ClusterName -ErrorAction SilentlyContinue | Get-PhysicalDisk).Count
            $healthyPDs = (Get-StoragePool -FriendlyName $PoolName -CimSession $ClusterName -ErrorAction SilentlyContinue | Get-PhysicalDisk |? HealthStatus -eq "Healthy" ).Count
        }
        else {
            Show-Error("No storage pool specified")
        }
        return "$totalPDs/$healthyPDs"
    }

    function VDOperationalStatus {
        Param ([String] $Volume)
        if ($null -eq $Associations) { Show-Error("No device associations present.") }
        $Result = ""
        $Associations |% {
            if ($_.VolumeId -eq $Volume) { $Result = $_.OperationalStatus }
        }
        return $Result
    }

    function VDHealthStatus {
        Param ([String] $Volume)
        if ($null -eq $Associations) { Show-Error("No device associations present.") }
        $Result = ""
        $Associations |% {
            if ($_.VolumeId -eq $Volume) { $Result = $_.HealthStatus }
        }
        return $Result
    }

    #
    # Veriyfing basic prerequisites on script node.
    #

    $OS = Get-CimInstance -ClassName Win32_OperatingSystem
    $S2DEnabled = $false

    if ([uint64]$OS.BuildNumber -lt 14393) {
        Show-Error("Wrong OS Version - Need at least Windows Server 2016. You are running - $($OS.Name) BuildNumber $($OS.BuildNumber)")
    }

    if (-not (Get-Module -ListAvailable FailoverClusters)) {
        Show-Error("Cluster PowerShell not available. Download the Windows Failover Clustering RSAT tools.")
    }

    function StartMonitoring {
        Show-Update "Entered continuous monitoring mode. Storage Infrastucture information will be refreshed every 3-6 minutes" -ForegroundColor Yellow
        Show-Update "Press Ctrl + C to stop monitoring" -ForegroundColor Yellow

        try { $ClusterName = (Get-Cluster -Name $ClusterName).Name }
        catch { Show-Error("Cluster could not be contacted. `nError="+$_.Exception.Message) }

        $NodeList = Get-NodeList -Cluster $ClusterName -Filter

        $AccessNode = Get-ClusterAccessNode @($NodeList)

        if ($AccessNode -ne $null)
        {
            $AccessNode = $AccessNode + "." + (Get-Cluster -Name $AccessNode).Domain
        }

        try { $Volumes = Get-Volume -CimSession $AccessNode  }
        catch { Show-Error("Unable to get Volumes. `nError="+$_.Exception.Message) }

        $AssocJob = Start-Job -ArgumentList $AccessNode,$ClusterName {

            param($AccessNode,$ClusterName)

            $SmbShares = Get-SmbShare -CimSession $AccessNode
            $Associations = Get-VirtualDisk -CimSession $AccessNode |% {

                $o = $_ | Select-Object FriendlyName, CSVName, CSVNode, CSVPath, CSVVolume,
                ShareName, SharePath, VolumeID, PoolName, VDResiliency, VDCopies, VDColumns, VDEAware

                $AssocCSV = $_ | Get-ClusterSharedVolume -Cluster $ClusterName

                if ($AssocCSV) {
                    $o.CSVName = $AssocCSV.Name
                    $o.CSVNode = $AssocCSV.OwnerNode.Name
                    $o.CSVPath = $AssocCSV.SharedVolumeInfo.FriendlyVolumeName
                    if ($o.CSVPath.Length -ne 0) {
                        $o.CSVVolume = $o.CSVPath.Split("\")[2]
                    }
                    $AssocLike = $o.CSVPath+"\*"
                    $AssocShares = $SmbShares |? Path -like $AssocLike
                    $AssocShare = $AssocShares | Select-Object -First 1
                    if ($AssocShare) {
                        $o.ShareName = $AssocShare.Name
                        $o.SharePath = $AssocShare.Path
                        $o.VolumeID = $AssocShare.Volume
                        if ($AssocShares.Count -gt 1) { $o.ShareName += "*" }
                    }
                }

                Write-Output $o
            }

            $AssocPool = Get-StoragePool -CimSession $AccessNode -ErrorAction SilentlyContinue
            $AssocPool |% {
                $AssocPName = $_.FriendlyName
                Get-StoragePool -CimSession $AccessNode -FriendlyName $AssocPName |
                Get-VirtualDisk -CimSession $AccessNode |% {
                    $AssocVD = $_
                    $Associations |% {
                        if ($_.FriendlyName -eq $AssocVD.FriendlyName) {
                            $_.PoolName = $AssocPName
                            $_.VDResiliency = $AssocVD.ResiliencySettingName
                            $_.VDCopies = $AssocVD.NumberofDataCopies
                            $_.VDColumns = $AssocVD.NumberofColumns
                            $_.VDEAware = $AssocVD.IsEnclosureAware
                        }
                    }
                }
            }

            Write-Output $Associations
        }

        $Associations = $AssocJob | Wait-Job | Receive-Job
        $AssocJob | Remove-Job

        [System.Console]::Clear()

        $Volumes |? FileSystem -eq CSVFS | Sort-Object SizeRemaining |
        Format-Table -AutoSize @{Expression={$poolName = VolumeToPool($_.Path); "[$(PoolOperationalStatus($_.Path))/$(PoolHealthStatus($_.Path))] " + $poolName};Label="[OpStatus/Health] Pool"},
        @{Expression={(PoolHealthyPDs(VolumeToPool($_.Path)))};Label="HealthyPhysicalDisks"; Align="Center"},
        @{Expression={$vd = VolumeToVD($_.Path);  "[$(VDOperationalStatus($_.Path))/$(VDHealthStatus($_.Path))] "+$vd};Label="[OpStatus/Health] VirtualDisk"},
        @{Expression={$csvVolume = VolumeToCSV($_.Path); "[" + $_.HealthStatus + "] " + $csvVolume};Label="[Health] CSV Volume"},
        @{Expression={$csvName = VolumeToCSVName($_.Path); $csvStatus = CSVStatus($_.Path);  " [$csvStatus] " + $csvName};Label="[Status] CSV Name"},
        @{Expression={CSVToNode(VolumeToCSV($_.Path))};Label="Volume Owner"},
        @{Expression={VolumeToShare($_.Path)};Label="Share Name"},
        @{Expression={$VolResiliency = VolumeToResiliency($_.Path); $volColumns = VolumeToColumns($_.Path); "$VolResiliency,$volColumns" +"Col" };Label="Volume Configuration"},
        @{Expression={"{0:N2}" -f ($_.Size/1GB)};Label="Total Size";Width=11;Align="Right"},
        @{Expression={"{0:N2}" -f ($_.SizeRemaining/$_.Size*100)};Label="Avail%";Width=11;Align="Right"}

        StartMonitoring
    }

    if ($MonitoringMode) {
        StartMonitoring
    }

    #
    # Verify zip location
    #

    if (-not (Test-PrefixFilePath ([ref] $ZipPrefix))) {
        Write-Error "$ZipPrefix is not a valid prefix for ZIP: $ZipPrefix.ZIP must be creatable"
        return
    }

    #
    # Veriyfing path
    #

    if ($ReadFromPath -ne "") {
        $Path = $ReadFromPath
        $Read = $true
    } else {
        $Path = $TemporaryPath
        $Read = $false
    }

    if ($Read) {
        $Path = Check-ExtractZip $Path
    } else {
        # Scrub any existing and create new - use compression to minimize temp footprint
        Remove-Item -Path $Path -ErrorAction SilentlyContinue -Recurse | Out-Null
        New-Item -ItemType Directory -ErrorAction SilentlyContinue $Path | Out-Null
        compact /c $Path | Out-Null
    }

    $PathObject = Get-Item $Path
    if ($null -eq $PathObject) { Show-Error ("Path not found: $Path") }
    $Path = $PathObject.FullName

    # Note: this should be unnecessary as soon as we have the discipline of Join-Path flushed through
    if (-not $Path.EndsWith("\")) { $Path = $Path + "\" }

    ###
    # Now handle read case
    #
    # Generate Summary report based on content. Note this may be an update beyond the version
    # at the time of the gather stored in 0_CloudHealthSummary.log.
    ###

    if ($Read) {
        Show-SddcDiagnosticReport -Report Summary -ReportLevel Full $Path
        return
    }

    ###
    # From here on, this is ONLY the gather/write case (once extraction complete)
    ###

    # Start Transcript
    $transcriptFile = Join-Path $Path "0_CloudHealthGatherTranscript.log"
    try {
        Start-Transcript -Path $transcriptFile -Force
	Write-host "Dell SDDC Version"
    } catch {
        # show error and rethrow to terminate
        Show-Error "Unable to start transcript at $transcriptFile" $_
        throw $_
    }

    try {

        Show-Update "Temporary write path : $Path"

        #
        # Handle parameters to archive/pass into the summary report generator.
        # XXX note expectedpools with S2D -> 1. Should we force/set?
        #

        $Parameters = "" | Select-Object TodayDate, ExpectedNodes, ExpectedNetworks, ExpectedVolumes,
        ExpectedPhysicalDisks, ExpectedPools, ExpectedEnclosures, ExpectedDedupVolumes, HoursOfEvents, Version
        $TodayDate = Get-Date
        $Parameters.TodayDate = $TodayDate
        $Parameters.ExpectedNodes = $ExpectedNodes
        $Parameters.ExpectedNetworks = $ExpectedNetworks
        $Parameters.ExpectedVolumes = $ExpectedVolumes
        $Parameters.ExpectedDedupVolumes = $ExpectedDedupVolumes
        $Parameters.ExpectedPhysicalDisks = $ExpectedPhysicalDisks
        $Parameters.ExpectedPools = $ExpectedPools
        $Parameters.ExpectedEnclosures = $ExpectedEnclosures
        $Parameters.HoursOfEvents = $HoursOfEvents
        $Parameters.Version = (Get-Module $Module).Version.ToString()
        $Parameters | Export-Clixml ($Path + "GetParameters.XML")

        Show-Update "$Module v $($Parameters.Version)"

        #
        # Phase 1
        #

        Show-Update "<<< Phase 1 - Data Gather >>>`n" -ForegroundColor Cyan

        #
        # Cluster Nodes
        # Note: get unfiltered list for reporting, then filter for continued use during gather
        # (i.e., only contact responsive nodes)
        #

        try { $ClusterNodes = Get-NodeList -Cluster $ClusterName -Nodes $Nodelist }
        catch { Show-Error "Unable to get Cluster Nodes for reporting" $_ }
        $ClusterNodes | Export-Clixml ($Path + "GetClusterNode.XML")

        try { $ClusterNodes = Get-NodeList -Cluster $ClusterName -Nodes $Nodelist -Filter }
        catch { Show-Error "Unable to get filtered Cluster Nodes for gathering" $_ }

        # use a filtered node as the access node
        $AccessNode = Get-ClusterAccessNode @($ClusterNodes)

        #
        # Get-Cluster
        #

        try {
            # discover name if called with default dot form and/or node list
            if ($ClusterName -eq ".") {
                foreach ($cn in $ClusterNodes)
                {
                    $Cluster = Get-Cluster -Name $cn.Name -ErrorAction SilentlyContinue
                    if ($Cluster -ne $null) { break }
                }
            } else {
                $Cluster = Get-Cluster -Name $ClusterName
            }
        }
        catch { Show-Error("Cluster could not be contacted. `nError="+$_.Exception.Message) }

        if ($Cluster -ne $null)
        {
            $Cluster | Export-Clixml ($Path + "GetCluster.XML")
            $ClusterName = $Cluster.Name + "." + $Cluster.Domain
            $S2DEnabled = $Cluster.S2DEnabled
            $ClusterDomain = $Cluster.Domain

            Write-Host "Cluster name               : $ClusterName"
        }
        else
        {
            # We can only get here if -Nodelist was used, but cluster service isn't running
            Show-Warning "Cluster service was not running on any node, some information will be unavailable"
            $ClusterName = ''
            $ClusterDomain = ''

            Write-Host "Cluster name               : Unavailable, Cluster is not online on any node"
        }
        Write-Host ("Accessible Node List	   : " + [string]::Join(", ",$ClusterNodes.name))
        Write-Host "Access node                : $AccessNode`n"

        # Create node-specific directories for content

        $ClusterNodes.Name |% {
            md (Get-NodePath $Path $_) | Out-Null
        }

        #
        # Verify deduplication prerequisites on access node.
        #

        $DedupEnabled = $true
        if ($(Invoke-Command -ComputerName $AccessNode -ConfigurationName $SessionConfigurationName {(-not (Get-Command -Module Deduplication))} )) {
            $DedupEnabled = $false
        }

        ####
        # Begin paralellized captures.
        # Start accumulating static jobs which self-contain their gather.
        # These are pulled in close to the end. Consider how to regularize this down the line.
        ####
        $JobStatic = @()
        $JobCopyOut = @()
        $JobCopyOutNoDelete = @()

        # capture Sddc Diagnostic Archive if requested and active on the target cluster
        if ($Cluster -and
            (Get-ClusteredScheduledTask -Cluster $Cluster -TaskName SddcDiagnosticArchive)) {

            if ($DaysOfArchive -gt 0) {

                Show-Update "Start gather of Sddc Diagnostic Archives ..."

                $JobStatic += Start-Job -Name 'Sddc Diagnostic Archive Report' {

                    Import-Module $using:Module -ErrorAction SilentlyContinue

                    # capture state of the job regardless of archive capture
                    $o = (Join-Path $using:Path SddcDiagnosticArchiveJob.txt)
                    Show-SddcDiagnosticArchiveJob -Cluster $using:Cluster > $o

                    # use confirm to capture the version validation warnings for replay - note that
                    # we self-document the version producing the report, so we only need to look for/capture
                    # warnings to highlight variance
                    $o = (Join-Path $using:Path SddcDiagnosticArchiveJobWarn.txt)
                    $null = Confirm-SddcDiagnosticModule -Cluster $using:Cluster 3> $o
                }

                $j = Invoke-SddcCommonCommand -ClusterNodes $ClusterNodes.Name -JobName SddcDiagnosticArchive -SessionConfigurationName $SessionConfigurationName -InitBlock $CommonFunc {

                    Import-Module $using:Module -ErrorAction SilentlyContinue

                    if (Test-SddcModulePresence) {

                        $Path = $null
                        Get-SddcDiagnosticArchiveJobParameters -Path ([ref] $Path)

                        # emit
                        & {
                            # filter archive?
                            if ($using:DaysOfArchive -ne -1) {

                                # get archive in increasing order of time (our timestamp is lexically sortable)
                                $Archive = dir $Path\*.ZIP | sort -Descending
                                if ($Archive.Count -gt $using:DaysOfArchive) {
                                    $Archive = $Archive[0..$($using:DaysOfArchive - 1)]
                                }

                                $Archive.FullName
                                (dir $Path\*.log).FullName

                            } else {

                                # get entire archive
                                # note: we use the wildcard so that we copy the content of the directory
                                # to the appropriate destination. the path itself is configurable.
                                # see comment below.
                                Join-Path (gi $Path).FullName "*"
                            }
                        } |% {

                            Get-AdminSharePathFromLocal $env:COMPUTERNAME $_
                        }
                    }
                }

                # since the archive directory is configurable, we always need to specify the
                # destination within the capture - it may be \some\dir\foo, but we want it to be
                # node_xxx\SddcDiagnosticArchive in the capture.
                #
                # we add a member to the jobs to indicate this. also rename them to indicate the
                # activity in these jobs, so we report runtime in a more useful way.
                $j.ChildJobs |% {
                    $_ | Add-Member -NotePropertyName Destination -NotePropertyValue SddcDiagnosticArchive
                }

                # and add to the copyout-nodelete set
                # we do not want to scrub away the archive, unlike content we generate on the target node
                # and then do want to delete after capture.
                $JobCopyOutNoDelete += $j
            }
        }

        if ($AccessNode) {

            Show-Update "Start gather of cluster configuration ..."

            $JobStatic += start-job -Name ClusterGroup {
                try {
                    $o = Get-ClusterGroup -Cluster $using:AccessNode
                    $o | Export-Clixml ($using:Path + "GetClusterGroup.XML")
                }
                catch { Write-Warning "Unable to get Cluster Groups. `nError="+$_.Exception.Message
			 }
            }

            $JobStatic += start-job -Name ClusterNetwork {
                try {
                    $o = Get-ClusterNetwork -Cluster $using:AccessNode
                    $o | Export-Clixml ($using:Path + "GetClusterNetwork.XML")
                }
                catch { Write-Warning "Could not get Cluster Nodes. `nError="+$_.Exception.Message
			 }
            }	    

            $JobStatic += start-job -Name ClusterNetworkLiveMigrationInformation {
                try {
                    $o = Get-ClusterResourceType -Name 'Virtual Machine' -Cluster $using:AccessNode | Get-ClusterParameter
                    $o | Export-Clixml ($using:Path + "ClusterNetworkLiveMigration.XML")
                }
                catch { Write-Warning "Could not get Cluster Network Live Migration Information. `nError="+$_.Exception.Message
			}
            }	

            $JobStatic += start-job -Name ClusterResource {
                try {
                    $o = Get-ClusterResource -Cluster $using:AccessNode
                    $o | Export-Clixml ($using:Path + "GetClusterResource.XML")
                }
                catch { Write-Warning "Unable to get Cluster Resources.  `nError="+$_.Exception.Message
			}

            }

            $JobStatic += start-job -Name ClusterResourceParameter {
                try {
                    $o = Get-ClusterResource -Cluster $using:AccessNode | Get-ClusterParameter
                    $o | Export-Clixml ($using:Path + "GetClusterResourceParameters.XML")
                }
                catch { Write-Warning "Unable to get Cluster Resource Parameters.  `nError="+$_.Exception.Message
			}
            }

            $JobStatic += start-job -Name ClusterSharedVolume {
                try {
                    $o = Get-ClusterSharedVolume -Cluster $using:AccessNode
                    $o | Export-Clixml ($using:Path + "GetClusterSharedVolume.XML")
                }
                catch { Write-Warning "Unable to get Cluster Shared Volumes.  `nError="+$_.Exception.Message
			}

            }
            $JobStatic += start-job -Name GetClusterFaultDomain {
                try {
                    $o = Get-ClusterFaultDomain | select name,type,parentname,childrennames,location
                    $o | Export-Clixml ($using:Path + "GetClusterFaultDomain.XML")
                }
                catch { Write-Warning "Unable to get ClusterFaultDomain.  `nError="+$_.Exception.Message
			    }
            }
	    
	      Show-Update "Start gather of Network ATC information..."
          $NetworkATC=$False
          $NetworkATC=try {(Get-WindowsFeature NetworkATC).installed} catch {$False}
          if ($NetworkATC) {

            $JobStatic += start-job -Name NetIntentStatus {
                try {
                    $o = Get-NetIntentStatus -ClusterName $using:AccessNode
                    $o | Export-Clixml ($using:Path + "GetNetIntentStatus.XML")
                }
                catch { Write-Warning "Unable to get NetIntentStatus.  `nError="+$_.Exception.Message
			}

            }
	        $JobStatic += start-job -Name NetIntentStatusGlobalOverrides {
                try {
                    $o = Get-NetIntentStatus -GlobalOverrides -ClusterName $using:AccessNode
                    $o | Export-Clixml ($using:Path + "GetNetIntentStatusGlobalOverrides.XML")
                }
                catch { Write-Warning "Unable to get NetIntentStatus -GlobalOverrides.  `nError="+$_.Exception.Message
                }

            }	    
            $JobStatic += start-job -Name NetIntent {
                try {
                    $o = Get-NetIntent -ClusterName $using:AccessNode
                    $o | Export-Clixml ($using:Path + "GetNetIntent.XML")
                }
                catch { Write-Warning "Unable to get NetIntent.  `nError="+$_.Exception.Message
		    	}

            }
            $JobStatic += start-job -Name NetIntentGlobalOverrides {
                try {
                    $o = Get-NetIntent -GlobalOverrides -ClusterName $using:AccessNode
                    $o | Export-Clixml ($using:Path + "GetNetIntentGlobalOverrides.XML")
                }
                catch { Write-Warning "Unable to get NetIntent -GlobalOverrides.  `nError="+$_.Exception.Message
	    		}
            }
          }
        } else {
            Show-Update "... Skip gather of cluster configuration since cluster is not available"
        }

        if ($IncludeClusterPerformanceHistory) {

            Show-Update "Starting ClusterPerformanceHistory log collection ..."

            $JobStatic += start-job -Name ClusterPerformanceHistory {
                try {
                    Get-Clusterlog -ExportClusterPerformanceHistory -Destination $using:Path -PerformanceHistoryTimeFrame $using:PerformanceHistoryTimeFrame -Node $using:ClusterNodes.Name
                }
                catch { #Show-Warning("Could not get ClusterPerformanceHistory. `nError="+$_.Exception.Message) 
			}
            }
        }

        Show-Update "Start gather of driver information ..."

        $ClusterNodes.Name |% {

            $node = $_

            $JobStatic += start-job -Name "Driver Information: $node" {
                try { $o = Get-CimInstance -ClassName Win32_PnPSignedDriver -ComputerName $using:node }
                catch { #Show-Error("Unable to get Drivers on $using:node. `nError="+$_.Exception.Message) 
			}
                $o | Export-Clixml (Join-Path (Join-Path $using:Path "Node_$using:node") "GetDrivers.XML")
            }
        }

        # consider using this as the generic copyout job set
        # these are gathers which are not remotable, which we run remote and copy back results for
        # keep control of which gathers are fast and therefore for which serialization is not a major issue
        # however, dividing these into distinct jobs helps when triaging hangs or sources of error - its a tradeoff

        Show-Update "Start gather of verifier ..."

        $JobCopyOut += Invoke-SddcCommonCommand -ClusterNodes $($ClusterNodes).Name -JobName Verifier -SessionConfigurationName $SessionConfigurationName -InitBlock $CommonFunc {

            # Verifier

            $LocalFile = Join-Path $env:temp "verifier-query.txt"
            verifier /query > $LocalFile
            Write-Output (Get-AdminSharePathFromLocal $env:COMPUTERNAME $LocalFile)

            $LocalFile = Join-Path $env:temp "verifier-querysettings.txt"
            verifier /querysettings > $LocalFile
            Write-Output (Get-AdminSharePathFromLocal $env:COMPUTERNAME $LocalFile)
        }

        Show-Update "Start gather of filesystem filter status ..."

        $JobCopyOut += Invoke-SddcCommonCommand -ClusterNodes $($ClusterNodes).Name -JobName 'Filesystem Filter Manager' -SessionConfigurationName $SessionConfigurationName -InitBlock $CommonFunc {

            # Filter Manager

            $LocalFile = Join-Path $env:temp "fltmc.txt"
            fltmc > $LocalFile
            Write-Output (Get-AdminSharePathFromLocal $env:COMPUTERNAME $LocalFile)

            $LocalFile = Join-Path $env:temp "fltmc-instances.txt"
            fltmc instances > $LocalFile
            Write-Output (Get-AdminSharePathFromLocal $env:COMPUTERNAME $LocalFile)
        }

        $JobCopyOutNoDelete += Invoke-SddcCommonCommand -ClusterNodes $($ClusterNodes).Name -JobName 'Copy WER ReportArchive' -SessionConfigurationName $SessionConfigurationName -InitBlock $CommonFunc {

            # ReportArchive copy (one-shot, we'll recursively copy)

            Write-Output (Get-AdminSharePathFromLocal $env:COMPUTERNAME $env:ProgramData\Microsoft\Windows\WER\ReportArchive)
        }

        if ($IncludeDumps -eq $true) {

            $JobCopyOutNoDelete += Invoke-SddcCommonCommand -ClusterNodes $($ClusterNodes).Name -JobName 'Copy ReportQueue' -SessionConfigurationName $SessionConfigurationName -InitBlock $CommonFunc {

                # ReportQueue copy (one-shot, we'll recursively copy)

                Write-Output (Get-AdminSharePathFromLocal $env:COMPUTERNAME $env:ProgramData\Microsoft\Windows\WER\ReportQueue)
            }
        }

        if ($IncludeProcessDump) {

            $JobCopyOut += Invoke-SddcCommonCommand -ClusterNodes $($ClusterNodes).Name -JobName ProcessDumps -SessionConfigurationName $SessionConfigurationName -InitBlock $CommonFunc -ArgumentList $ProcessLists {

                Param($ProcessLists)

                $NodePath = $env:Temp
                $Node = $env:COMPUTERNAME

                #Default dump processes.
                $DumpProcesses = @("vmms", "vmcompute", "vmwp", "rhs", "clussvc")

                #Appending user passed process lists.
                if ($ProcessLists -ne $null) {
                    $DumpProcesses += $ProcessLists.split(",")
                }


                $DumpFileFolder = Join-Path -Path $NodePath -ChildPath 'ProcessDumps'

                if (Test-Path -Path $DumpFileFolder) {
                    Remove-Item -Path $DumpFileFolder -Recurse -Force
                }

                $null = New-Item -Path $DumpFileFolder -ItemType Directory
                $WER = [PSObject].Assembly.GetType('System.Management.Automation.WindowsErrorReporting')
                $NativeMethods = $WER.GetNestedType('NativeMethods', 'NonPublic')
                $MiniDump = $NativeMethods.GetMethod('MiniDumpWriteDump', ([Reflection.BindingFlags]'NonPublic, Static'))
                $MiniDumpWithFullMemory = [UInt32] 2
                $ProcessList = @{}

                foreach ($ProcessName in $DumpProcesses) {

                    $ProcessIds = Get-Process -Name $ProcessName -ErrorAction SilentlyContinue | Select-Object -ExpandProperty Id

                    if (-not $ProcessIds) {
                        Show-Warning "Could not generate minidump for process $ProcessName"
                        continue;
                    }

                    foreach ($ProcessId in $ProcessIds) {

                        #Already collected.
                        if ($ProcessList[$ProcessId]) {
                            continue;
                        }

                        $ProcessList.Add($ProcessId, $ProcessName)

                        $Process = Get-Process -Id $ProcessId
                        $ProcessId = $Process.Id
                        $ProcessHandle = $Process.Handle
                        $DumpFileName = "$($ProcessName)_$($ProcessId).dmp"

                        $DumpFilePath = Join-Path $DumpFileFolder $DumpFileName

                        $DumpFile = New-Object IO.FileStream($DumpFilePath, [IO.FileMode]::Create)

                        $Result = $MiniDump.Invoke($null, @($ProcessHandle,        #hProcess
                                                            $ProcessId,                #ProcessId
                                                            $DumpFile.SafeFileHandle,  #hFile
                                                            $MiniDumpWithFullMemory    #DumpType
                                                            [IntPtr]::Zero,            #ExceptionParam
                                                            [IntPtr]::Zero,            #UserStreamParam
                                                            [IntPtr]::Zero))           #CallbackParam

                        $DumpFile.Close()

                        if(-not $Result) {
                            Show-Warning "Failed to write dump file for process $psname with PID $ProcessId."
                            Remove-Item $DumpFilePath
                        } else {
                            Write-Output (Get-AdminSharePathFromLocal $Node $DumpFilePath)
                        }
                    }
                }
            }
        }

        if ($IncludeGetNetView) {

            Show-Update "Start gather of Get-NetView ..."

            $JobCopyOut += Invoke-SddcCommonCommand -ArgumentList $SkipVm -ClusterNodes $($ClusterNodes).Name -JobName 'GetNetView' -SessionConfigurationName $SessionConfigurationName -InitBlock $CommonFunc {

                Param($SkipVM)

                $NodePath = $env:Temp

                # create a directory to capture GNV

                $gnvDir = Join-Path $NodePath 'GetNetView'
                Remove-Item -Recurse -Force $gnvDir -ErrorAction SilentlyContinue
                $null = md $gnvDir -Force -ErrorAction SilentlyContinue

                # run inside a child session so we can sink output to the transcript
                # we must pass the GNV dir since $using is statically evaluated in the
                # outermost scope and $gnvDir is inside the Invoke call.

                $j = Start-Job -ArgumentList $gnvDir,$SkipVM {

                    param($gnvDir,$SkipVM)

                    # start gather transcript to the GNV directory

                    $transcriptFile = Join-Path $gnvDir "0_GetNetViewGatherTranscript.log"
                    Start-Transcript -Path $transcriptFile -Force

                    if (Get-Command Get-NetView -ErrorAction SilentlyContinue) {
                        if ($SkipVM) {
                            Get-NetView -OutputDirectory $gnvDir -SkipLogs -SkipVM
                        } else {
                            Get-NetView -OutputDirectory $gnvDir -SkipLogs
                        }
                    } else {
                        Write-Host "Get-NetView command not available"
                    }

                    Stop-Transcript
                }

                # do not receive job - sunk to transcript for offline analysis
                # gnv produces a very large quantity of host output
                $null = $j | Wait-Job
                $j | Remove-Job

                # wipe all non-file content (gnv produces zip + uncompressed dir, don't need the dir)
                dir $gnvDir -Directory |% {
                    Remove-Item -Recurse -Force $_.FullName
                }

                # gather all remaining content (will be the zip + transcript) in GNV directory
                Write-Output (Get-AdminSharePathFromLocal $env:COMPUTERNAME $gnvDir)
            }
        }

        # Events, cmd, reports, et.al.
        Show-Update "Start gather of system info, cluster/netft/health logs, reports and dump files ..."
        #$NodeSystemRootPath = Invoke-Command -ComputerName $AccessNode -ConfigurationName $using:SessionConfigurationName { $env:SystemRoot }
	$RPath = (Get-AdminSharePathFromLocal $env:COMPUTERNAME $Path)
	If ($HoursOfEvents -eq -1) {$ClusterLogMinutes=999999} else {$ClusterLogMinutes=$HoursOfEvents*60}
        $JobStatic += Foreach ($NodeName in ($ClusterNodes.Name)) {Invoke-Command -AsJob -JobName "ClusterLogs$NodeName" -ComputerName $Nodename -ScriptBlock {
            try {$null=Get-ClusterLog -UseLocalTime -TimeSpan $using:ClusterLogMinutes} catch {}}
        }
        if ((Get-Command Get-ClusterLog).Parameters.ContainsKey("NetFt")) {
                $JobStatic += Foreach ($NodeName in ($ClusterNodes.Name)) {Invoke-Command -AsJob -JobName "ClusterLogsNetft$NodeName" -ComputerName $Nodename -ScriptBlock {
            		$null=Get-ClusterLog -UseLocalTime -Netft -TimeSpan $using:ClusterLogMinutes}
        }}
        if ($S2DEnabled) {
                $JobStatic += Foreach ($NodeName in ($ClusterNodes.Name)) {Invoke-Command -AsJob -JobName "ClusterLogsHealth$NodeName" -ComputerName $Nodename -ScriptBlock {
            		$null=Get-ClusterLog -UseLocalTime -Health -TimeSpan $using:ClusterLogMinutes}
        }}

        $JobStatic += $ClusterNodes.Name |% {

            $NodeName = $_

            Invoke-SddcCommonCommand -JobName "System Info: $NodeName" -InitBlock $CommonFunc -SessionConfigurationName $SessionConfigurationName -ScriptBlock {

                $Node = "$using:NodeName"
                if ($using:ClusterDomain.Length) {
                    $Node += ".$using:ClusterDomain"
                }

                $LocalNodeDir = Get-NodePath $using:Path $using:NodeName

                # Text-only conventional commands
                #
                # Gather SYSTEMINFO.EXE output for a given node
			$SysInfoOut=(Join-Path (Get-NodePath $using:Path $using:NodeName) "SystemInfo.TXT")
			Start-Process -FilePath "$env:comspec" -ArgumentList "/c SystemInfo.exe /S $using:NodeName > $SysInfoOut" -WindowStyle Hidden # -Wait
		
		# Gather MSINFO32.EXE output for a given node
			#$MSINFO32Out=(Join-Path (Get-NodePath $using:Path $using:NodeName) "MSINFO32.NFO")
			#Start-Process -FilePath "$env:comspec" -ArgumentList "/c MSINFO32.exe /nfo $MSINFO32Out /Computer $using:NodeName" -WindowStyle Hidden -Wait
		$LocalFileMsInfo = (Join-Path $LocalNodeDir "\msinfo.nfo")
		Start-Process C:\Windows\System32\msinfo32.exe -ArgumentList  "/computer $using:NodeName /nfo $LocalFileMsInfo" # -Wait

                # Cmdlets to drop in TXT and XML forms
                #
                # cmd is of the form "cmd arbitraryConstantArgs -argForComputerOrSessionSpecification"
                # will be trimmed to "cmd" for logging
                # _A_ token will be replaced with the chosen cluster access node
                # _C_ token will be replaced with node fqdn for cimsession/computername callouts
                # _N_ token will be replaced with node non-fqdn
                $CmdsToLog = 'Get-HotFix -ComputerName _C_',
                                'Get-NetAdapter -CimSession _C_',
                                'Get-NetAdapterAdvancedProperty -CimSession _C_',
                                'Get-NetAdapterBinding -CimSession _C_',
                                'Get-NetAdapterChecksumOffload -CimSession _C_',
                                'Get-NetAdapterIPsecOffload -CimSession _C_',
                                'Get-NetAdapterLso -CimSession _C_',
                                'Get-NetAdapterPacketDirect -CimSession _C_',
                                'Get-NetAdapterRdma -CimSession _C_',
                                'Get-NetAdapterRsc -CimSession _C_',
                                'Get-NetAdapterRss -CimSession _C_',
                                'Get-NetAdapterVmq -CimSession _C_',
                                'Get-NetIPv4Protocol -CimSession _C_',
                                'Get-NetIPv6Protocol -CimSession _C_',
                                'Get-NetIpAddress -CimSession _C_',
                                'Get-NetLbfoTeam -CimSession _C_',
                                'Get-NetLbfoTeamMember -CimSession _C_',
                                'Get-NetLbfoTeamNic -CimSession _C_',
                                'Get-NetOffloadGlobalSetting -CimSession _C_',
                                'Get-NetPrefixPolicy -CimSession _C_',
                                'Get-NetQosPolicy -CimSession _C_',
				'Get-NetAdapterQos -CimSession _C_',
                                'Get-NetRoute -CimSession _C_',
                                'Get-Disk -CimSession _C_',
                                'Get-NetTcpConnection -CimSession _C_',
                                'Get-NetTcpSetting -CimSession _C_',
                                'Get-ScheduledTask -CimSession _C_ | Get-ScheduledTaskInfo -CimSession _C_',
                                'Get-SmbServerNetworkInterface -CimSession _C_',
                                'Get-StorageFaultDomain -CimSession _A_ -Type StorageScaleUnit |? FriendlyName -eq _N_ | Get-StorageFaultDomain -CimSession _A_',
				'Get-NetFirewallProfile -CimSession _C_',
				'Get-NetFirewallRule -CimSession _C_',
				'Get-NetConnectionProfile -CimSession _C_',
				'Get-SmbMultichannelConnection -CimSession _C_ -SmbInstance SBL',
				'Get-SmbClientConfiguration -CimSession _C_',
				'Get-SmbServerConfiguration -CimSession _C_',
				'Get-NetIPConfiguration -CimSession _C_',
				'Invoke-Command -ComputerName _C_ {Get-ComputerInfo}',
				'Invoke-Command -ComputerName _C_ {Get-ItemProperty -Path HKLM:\SYSTEM\CurrentControlSet\Services\spacePort\Parameters}',				
				'Invoke-Command -ComputerName _C_ {Echo Get-RegSpacePortParameters;Get-ItemProperty -Path HKLM:\SYSTEM\CurrentControlSet\Services\spacePort\Parameters}',
				'Invoke-Command -ComputerName _C_ {Echo Get-RegOEMInformation;IF((Get-WmiObject -Class Win32_OperatingSystem).Caption -imatch "HCI"){Get-ItemProperty -Path HKLM:\SOFTWARE\Microsoft\Windows\CurrentVersion\OEMInformation}}',
				'Invoke-Command -ComputerName _C_ {Echo Get-netsh;netsh int tcp show global}',
				'Invoke-Command -ComputerName _C_ {Echo Get-win32_networkadapter;Get-WmiObject win32_networkadapter}',
				'Invoke-Command -ComputerName _C_ {Echo Get-TcpipParametersInterfaces;Get-ItemProperty -path HKLM:\System\CurrentControlSet\services\Tcpip\Parameters\Interfaces\*}',				
				'Invoke-Command -ComputerName _C_ {Echo Get-mpioParameters;IF((Get-WindowsFeature -Name "Multipath-IO").Installed -eq "True"){Get-ItemProperty -path HKLM:\SYSTEM\CurrentControlSet\Services\mpio\Parameters}}',
				'Invoke-Command -ComputerName _C_ {Echo Get-mpioSettings;IF((Get-WindowsFeature -Name "Multipath-IO").Installed -eq "True"){Get-ItemProperty -path "HKLM:\SYSTEM\CurrentControlSet\Control\Class\{4d36e97b-e325-11ce-bfc1-08002be10318}\000*"}}',
				'Invoke-Command -ComputerName _C_ {Echo Get-MSDSMSupportedHW;IF((Get-WindowsFeature -Name "Multipath-IO").Installed -eq "True"){Get-MSDSMSupportedHW  -CimSession _C_}}',
				'Invoke-Command -ComputerName _C_ {Echo Get-DriverSuiteVersion;Get-ChildItem HKLM:\SOFTWARE\Dell\MUP -Recurse | Get-ItemProperty}',
				'Invoke-Command -ComputerName _C_ {Echo Get-ChipsetVersion;Get-WmiObject win32_product | ? Name -like "*chipset*"}',
                'Invoke-Command -ComputerName _C_ {Echo Get-ProcessByService;$aps=GPs;$r=@();$Ass=GWmi Win32_Service;foreach($p in $aps){$ss=$Ass|?{$_.ProcessID -eq $p.Id};IF($ss){$r+=[PSCustomObject]@{Service=$ss.DisplayName;ProcessName=$p.ProcessName;ProcessID=$p.Id}}}$r}',
                'Get-NetNeighbor -CimSession _C_',
				'Get-VMNetworkAdapterIsolation -ManagementOS -CimSession _C_'
                #[System.DirectoryServices.ActiveDirectory.ActiveDirectorySite]::GetComputerSite()

                # These commands are specific to optional modules, add only if present
                #   - DcbQos: RoCE environments primarily
                #   - Hyper-V: may be ommitted in SOFS-only cases
                if (Get-Module DcbQos -ErrorAction SilentlyContinue) {
                    $CmdsToLog += 'Invoke-Command -ComputerName _C_ {Echo Get-NetQosDcbxSettingPerNic;Get-NetAdapter | Get-NetQosDcbxSetting}',
		                  'Get-NetQosDcbxSetting -CimSession _C_',
                                  'Get-NetQosFlowControl -CimSession _C_',
                                  'Get-NetQosTrafficClass -CimSession _C_'
                }

                if (Get-Module Hyper-V -ErrorAction SilentlyContinue) {
                    $CmdsToLog += 'Get-VM -CimSession _C_ -ErrorAction SilentlyContinue',
		    		    'Invoke-Command -ComputerName _C_ {Echo Get-vmprocessor;Get-VM -CimSession _C_ | Get-VMProcessor -ErrorAction SilentlyContinue}',
                                    'Get-VMNetworkAdapter -All -CimSession _C_ -ErrorAction SilentlyContinue',
                                    'Get-VMSwitch -CimSession _C_ -ErrorAction SilentlyContinue',
				    'Echo Get-VMSwitchTeam; Get-VMSwitch  -CimSession _C_ | Where-Object {$_.EmbeddedTeamingEnabled -eq $true} | %{Get-VMSwitchTeam -CimSession _C_  -SwitchName $_.name}',
				    'Get-VMHost -CimSession _C_ -ErrorAction SilentlyContinue',
                                    'Get-VMNetworkAdapterVlan -CimSession _C_ -ManagementOS -ErrorAction SilentlyContinue',
                                    'Get-VMNetworkAdapterTeamMapping -CimSession _C_ -ManagementOS -ErrorAction SilentlyContinue'				    
		}
		
		#Added to gather DeDup info if installed
		If (Get-Module Deduplication -ErrorAction SilentlyContinue){
			$clusterCimSession = New-CimSession -ComputerName $ClusterName
			$CmdsToLog += "Get-DedupVolume -CimSession $clusterCimSession"
		}
		#Added to gather AzureStack HCI info
		If ((Get-WmiObject -Class Win32_OperatingSystem).Caption -imatch "HCI"){
			$CmdsToLog += "Get-AzureStackHCI"
			$CmdsToLog += "Get-AzureStackHCIArcIntegration"
		}
		
                $nodejobs=@()
                foreach ($cmd in $CmdsToLog) {

                    # truncate cmd string to the cmd itself
                    $LocalFile = (Join-Path $LocalNodeDir ([regex]::match(($cmd.split() | Where-Object {$_ -imatch 'Get-'}),'Get-[a-zA-Z0-9]*').value -replace "-",""))
                    try {

                        $cmdex = $cmd -replace '_C_',$using:NodeName -replace '_N_',$using:NodeName -replace '_A_',$using:AccessNode
			$cmdsb = [scriptblock]::Create("$cmdex")
                        $nodejobs+=Start-Job -Name $LocalFile -ScriptBlock $cmdsb
                        #$out = Invoke-Expression $cmdex

                        # capture as txt and xml for quick analysis according to taste
                        #$out | ft -AutoSize | Out-File -Width 9999 -Encoding ascii -FilePath "$LocalFile.txt"
                        #$out | Export-Clixml -Path "$LocalFile.xml"

                    } catch {}
                }



		#Add MSInfo32

                $NodeSystemRootPath = Invoke-Command -ComputerName $using:NodeName -ConfigurationName $using:SessionConfigurationName { $env:SystemRoot }

                # Avoid to use 'Join-Path' because the drive of path may not exist on the local machine.
                if ($using:IncludeDumps -eq $true) {

                    $NodeMinidumpsPath = Invoke-Command -ComputerName $using:NodeName -ConfigurationName $using:SessionConfigurationName { (Get-ItemProperty -Path 'HKLM:\SYSTEM\CurrentControlSet\Control\CrashControl').MinidumpDir } -ErrorAction SilentlyContinue
                    $NodeLiveKernelReportsPath = Invoke-Command -ComputerName $using:NodeName -ConfigurationName $using:SessionConfigurationName { (Get-ItemProperty -Path 'HKLM:\SYSTEM\CurrentControlSet\Control\CrashControl\LiveKernelReports').LiveKernelReportsPath } -ErrorAction SilentlyContinue
                    ##
                    # Minidumps
                    ##

                    try {
                        # Use the registry key value if it exists.
                        if ($NodeMinidumpsPath) {
                            $RPath = (Get-AdminSharePathFromLocal $using:NodeName "$NodeMinidumpsPath\*.dmp")
                        }
                        else {
                            $RPath = (Get-AdminSharePathFromLocal $using:NodeName "$NodeSystemRootPath\Minidump\*.dmp")
                        }

                        $DmpFiles = Get-ChildItem -Path $RPath -Recurse -ErrorAction SilentlyContinue
                    }
                    catch { $DmpFiles = ""; Show-Warning "Unable to get minidump files for node $using:NodeName" }

                    $DmpFiles |% {
                        try { Copy-Item $_.FullName $LocalNodeDir }
                        catch { Show-Warning("Could not copy minidump file $_.FullName") }
                    }

                    ##
                    # Live Kernel Reports
                    ##

                    try {
                        # Use the registry key value if it exists.
                        if ($NodeLiveKernelReportsPath) {
                            $RPath = (Get-AdminSharePathFromLocal $using:NodeName "$NodeLiveKernelReportsPath\*.dmp")
                        }
                        else {
                            $RPath = (Get-AdminSharePathFromLocal $using:NodeName "$NodeSystemRootPath\LiveKernelReports\*.dmp")
                        }

                        $DmpFiles = Get-ChildItem -Path $RPath -Recurse -ErrorAction SilentlyContinue
                    }
                    catch { $DmpFiles = ""; Show-Warning "Unable to get LiveKernelReports files for node $using:NodeName" }

                    $DmpFiles |% {
                        try { Copy-Item $_.FullName $LocalNodeDir }
                        catch { Show-Warning "Could not copy LiveKernelReports file $($_.FullName)" }
                    }
                }

                try {
                    $RPath = (Get-AdminSharePathFromLocal $using:NodeName "$NodeSystemRootPath\Cluster\Reports\*.*")
                    $RepFiles = Get-ChildItem -Path $RPath -Recurse -ErrorAction SilentlyContinue | Sort LastWriteTime}
                catch { $RepFiles = ""; Show-Warning "Unable to get reports for node $using:NodeName" }

                $LocalReportDir = Join-Path $LocalNodeDir "ClusterReports"
                md $LocalReportDir | Out-Null

                Do {
                    Sleep 1
                    Foreach ($myjob in ($nodejobs | ? Name -notmatch "JOBDONE" | ? State -eq "Completed")) {
			$LocalFile=$myJob.Name
                        $out = Receive-Job $myjob

                        # capture as txt and xml for quick analysis according to taste
                        $out | ft -AutoSize | Out-File -Width 9999 -Encoding ascii -FilePath "$LocalFile.txt"
                        $out | Export-Clixml -Path "$LocalFile.xml"
                        $myjob.Name=$myjob.Name+":JOBDONE"
			$myjob.Dispose()
                    }
                    $nodejobs | fl * | Out-File -FilePath (Join-Path $LocalNodeDir "GetNodeJobsStatus.txt")

                } while ($nodejobs.State -contains "Running")
		$FailedJobs=@()
                Foreach ($myjob in ($nodejobs | ? State -ne "Completed")) {
		    $FailedJobs+=$myjob
                    #Show-Warning "'$myjob' failed for node $Node ($(Receive-Job $myjob))"
                }
		$FailedJobs | fl * | Out-File -FilePath (Join-Path $LocalNodeDir "GetNodeJobsStatus.txt")
                $nodejobs | Remove-Job

                # Copy logs from the Report directory; exclude cluster/health logs which we're getting seperately
		$RepFiles |% {
                    if (($_.Name -notlike "Cluster.log") -and ($_.Name -notlike "ClusterHealth.log")) {
                        try { Copy-Item $_.FullName $LocalReportDir }
                        catch { Show-Warning "Could not copy report file $($_.FullName)" }
                    } 
                    

                }

            }
        }

        Show-Update "Starting export diagnostic log and live dump ..."

        $JobCopyOut += Invoke-SddcCommonCommand -ArgumentList $IncludeLiveDump,$IncludeStorDiag -ClusterNodes $AccessNode -SessionConfigurationName $SessionConfigurationName -InitBlock $CommonFunc -JobName StorageDiagnosticInfoAndLiveDump {

            Param($IncludeLiveDump,$IncludeStorDiag)

            $Node = $env:COMPUTERNAME
            $NodePath = $env:Temp

            $destinationPath = Join-Path -Path $NodePath -ChildPath 'StorageDiagnosticDump'

            if (Test-Path -Path $destinationPath) {
                Remove-Item -Path $destinationPath -Recurse -Force
            }

            $clusterSubsystem = (Get-StorageSubSystem |? Model -eq 'Clustered Windows Storage').FriendlyName

            if ($IncludeLiveDump) {
                Get-StorageDiagnosticInfo -StorageSubSystemFriendlyName $clusterSubsystem -IncludeLiveDump -DestinationPath $destinationPath

                # Copy storage diagnostic and live dump information (one-shot, we'll recursively copy)
                Write-Output (Get-AdminSharePathFromLocal $Node $destinationPath)
            }
            elseif ($IncludeStorDiag) {
                Get-StorageDiagnosticInfo -StorageSubSystemFriendlyName $clusterSubsystem -DestinationPath $destinationPath

                # Copy storage diagnostic and live dump information (one-shot, we'll recursively copy)
                Write-Output (Get-AdminSharePathFromLocal $Node $destinationPath)
            }
        }

        Show-Update "Starting export of events ..."

        $JobCopyOut += Invoke-SddcCommonCommand -ArgumentList $HoursOfEvents -ClusterNodes $($ClusterNodes).Name -SessionConfigurationName $SessionConfigurationName -InitBlock $CommonFunc -JobName Events {

            Param([int] $Hours)

            $Node = $env:COMPUTERNAME
            $NodePath = $env:Temp

            Get-SddcCapturedEvents $NodePath $Hours |% {

                Write-Output (Get-AdminSharePathFromLocal $Node $_)
            }

            # Also export locale metadata for off-system rendering (one-shot, we'll recursively copy)
            Write-Output (Get-AdminSharePathFromLocal $Node (Join-Path $NodePath "LocaleMetaData"))
        }F

        if ($IncludeAssociations -and $ClusterName.Length) {

            # This is used at Phase 2 and is run asynchronously since
            # it can take some time to gather for large numbers of devices.

            # Gather nodes view of storage and build all the associations

            $SNVJob = Start-Job -Name 'StorageNodePhysicalDiskView' -ArgumentList $ClusterName {
            param ($ClusterName)
                $clusterCimSession = New-CimSession -ComputerName $ClusterName
                $snvInstances = Get-CimInstance -Namespace root\Microsoft\Windows\Storage -ClassName MSFT_StorageNodeToPhysicalDisk -CimSession $clusterCimSession
                $allPhysicalDisks  = Get-PhysicalDisk -CimSession $clusterCimSession
                $SNV = @()

                Foreach ($phyDisk in $snvInstances) {
                    $SNVObject = New-Object -TypeName System.Object
                    $pdIndex = $phyDisk.PhysicalDiskObjectId.IndexOf("PD:")
                    $pdLength = $phyDisk.PhysicalDiskObjectId.Length
                    $pdID = $phyDisk.PhysicalDiskObjectId.Substring($pdIndex+3, $pdLength-($pdIndex+4))
                    $PDUID = ($allPhysicalDisks |? ObjectID -Match $pdID).UniqueID
                    $pd = $allPhysicalDisks |? UniqueID -eq $PDUID
                    $nodeIndex = $phyDisk.StorageNodeObjectId.IndexOf("SN:")
                    $nodeLength = $phyDisk.StorageNodeObjectId.Length
                    $storageNodeName = $phyDisk.StorageNodeObjectId.Substring($nodeIndex+3, $nodeLength-($nodeIndex+4))
                    $poolName = ($pd | Get-StoragePool -CimSession $clusterCimSession -ErrorAction SilentlyContinue |? IsPrimordial -eq $false).FriendlyName
                    if (-not $poolName) {
                        continue
                    }

                    $SNVObject | Add-Member -Type NoteProperty -Name PhysicalDiskUID -Value $PDUID
                    $SNVObject | Add-Member -Type NoteProperty -Name StorageNode -Value $storageNodeName
                    $SNVObject | Add-Member -Type NoteProperty -Name StoragePool -Value $poolName
                    $SNVObject | Add-Member -Type NoteProperty -Name MPIOPolicy -Value $phyDisk.LoadBalancePolicy
                    $SNVObject | Add-Member -Type NoteProperty -Name MPIOState -Value $phyDisk.IsMPIOEnabled
                    $SNVObject | Add-Member -Type NoteProperty -Name StorageEnclosure -Value $pd.PhysicalLocation
                    $SNVObject | Add-Member -Type NoteProperty -Name PathID -Value $phyDisk.PathID
                    $SNVObject | Add-Member -Type NoteProperty -Name PathState -Value $phyDisk.PathState

                    $SNV += $SNVObject
                }
                Write-Output $SNV
            }

            # Gather association between pool, virtualdisk, volume, share.

            $AssocJob = Start-Job -Name 'StorageComponentAssociations' -ArgumentList $AccessNode,$ClusterName {
                param($AccessNode,$ClusterName)

                $SmbShares = Get-SmbShare -CimSession $AccessNode
                $Associations = Get-VirtualDisk -CimSession $AccessNode |% {

                    $o = $_ | Select-Object FriendlyName, OperationalStatus, HealthStatus, CSVName, CSVStatus, CSVNode, CSVPath, CSVVolume,
                    ShareName, SharePath, VolumeID, PoolName, PoolOpStatus, PoolHealthStatus, VDResiliency, VDCopies, VDColumns, VDEAware

                    $AssocCSV = $_ | Get-ClusterSharedVolume -Cluster $ClusterName

                    if ($AssocCSV) {
                        $o.CSVName = $AssocCSV.Name
                        $o.CSVStatus = $AssocCSV.State
                        $o.CSVNode = $AssocCSV.OwnerNode.Name
                        $o.CSVPath = $AssocCSV.SharedVolumeInfo.FriendlyVolumeName
                        if ($o.CSVPath.Length -ne 0) {
                            $o.CSVVolume = $o.CSVPath.Split("\")[2]
                        }
                        $AssocLike = $o.CSVPath+"\*"
                        $AssocShares = $SmbShares |? Path -like $AssocLike
                        $AssocShare = $AssocShares | Select-Object -First 1
                        if ($AssocShare) {
                            $o.ShareName = $AssocShare.Name
                            $o.SharePath = $AssocShare.Path
                            $o.VolumeID = $AssocShare.Volume
                            if ($AssocShares.Count -gt 1) { $o.ShareName += "*" }
                        }
                    }

                    Write-Output $o
                }

                $AssocPool = Get-StoragePool -CimSession $AccessNode -ErrorAction SilentlyContinue
                $AssocPool |% {
                    $AssocPName = $_.FriendlyName
                    $AssocPOpStatus = $_.OperationalStatus
                    $AssocPHStatus = $_.HealthStatus
                    Get-StoragePool -CimSession $AccessNode -FriendlyName $AssocPName |
                    Get-VirtualDisk -CimSession $AccessNode |% {
                        $AssocVD = $_
                        $Associations |% {
                            if ($_.FriendlyName -eq $AssocVD.FriendlyName) {
                                $_.PoolName = $AssocPName
                                $_.PoolOpStatus = $AssocPOpStatus
                                $_.PoolHealthStatus = $AssocPHStatus
                                $_.VDResiliency = $AssocVD.ResiliencySettingName
                                $_.VDCopies = $AssocVD.NumberofDataCopies
                                $_.VDColumns = $AssocVD.NumberofColumns
                                $_.VDEAware = $AssocVD.IsEnclosureAware
                            }
                        }
                    }
                }

                Write-Output $Associations
            }
        }

        #
        # SMB share health/status
        #

        Show-Update "SMB Shares"

        try { $SmbShares = Get-SmbShare -CimSession $AccessNode }
        catch { Show-Error("Unable to get SMB Shares. `nError="+$_.Exception.Message) }

        # XXX only sharepath and health are added in, why are we selecting down to just these four as opposed to add-member?
        $ShareStatus = $SmbShares |? ContinuouslyAvailable | Select-Object ScopeName, Name, SharePath, Health
        $Count1 = 0
        $Total1 = NCount($ShareStatus)

        if ($Total1 -gt 0)
        {
            $ShareStatus |% {
                $Progress = $Count1 / $Total1 * 100
                $Count1++
                Write-Progress -Activity "Testing file share access" -PercentComplete $Progress

                if ($ClusterDomain -ne "")
                {
                    $_.SharePath = "\\" + $_.ScopeName + "." + $ClusterDomain + "\" + $_.Name
                }
                else
                {
                    $_.SharePath = "\\" + $_.ScopeName + "\" + $_.Name
                }
                try { if (Test-Path -Path $_.SharePath  -ErrorAction SilentlyContinue) {
                            $_.Health = "Accessible"
                        } else {
                            $_.Health = "Inaccessible"
                    }
                }
                catch { $_.Health = "Accessible: "+$_.Exception.Message }
            }
            Write-Progress -Activity "Testing file share access" -Completed
        }

        $ShareStatus | Export-Clixml ($Path + "ShareStatus.XML")

        Show-Update "SMB Share Open Files"

        try {
            $o = Get-SmbOpenFile -CimSession $AccessNode
            $o | Export-Clixml ($Path + "GetSmbOpenFile.XML") }
        catch { Show-Error("Unable to get Open Files. `nError="+$_.Exception.Message) }

        Show-Update "SMB Share Witness"

        try {
            $o = Get-SmbWitnessClient -CimSession $AccessNode
            $o | Export-Clixml ($Path + "GetSmbWitness.XML") }
        catch { Show-Error("Unable to get Open Files. `nError="+$_.Exception.Message) }

        Show-Update "Clustered Subsystem"

        # NOTE: $Subsystem is reused several times below
        try {
            $Subsystem = Get-StorageSubsystem Cluster* -CimSession $AccessNode
            $Subsystem | Export-Clixml ($Path + "GetStorageSubsystem.XML")
        }
        catch { Show-Warning("Unable to get Clustered Subsystem.`nError="+$_.Exception.Message) }

        # Automatic triage is dependent on the cluster (Health Resource), avoid spurious
        # errors if not available
        if ($Subsystem.HealthStatus -notlike "Healthy" -and $ClusterName.Length) {
            Show-Update "Triage for Clustered Subsystem (HealthStatus = $($Subsystem.HealthStatus))"
            try {
                $cmdlet = Get-Command Get-HealthFault -ErrorAction SilentlyContinue
                if ($null -ne $cmdlet -and $cmdlet.Source -eq 'FailoverClusters') {
                    Get-HealthFault  -CimSession $AccessNode |
                        Export-Clixml (Join-Path $Path "HeathFault.XML")
                } else {
                    $Subsystem | Debug-StorageSubsystem -CimSession $AccessNode |
                        Export-Clixml (Join-Path $Path "DebugStorageSubsystem.XML")
                }
            }
            catch { Show-Error "Unable to get Get-HealthFault or Debug-StorageSubsystem for unhealthy StorageSubsystem.`nError=" $_ }
        }

        Show-Update "Volumes & Virtual Disks"

        # Volume status

        try {
            $Volumes = Get-Volume -CimSession $AccessNode -StorageSubSystem $Subsystem
            $Volumes | Export-Clixml ($Path + "GetVolume.XML") }
        catch { Show-Error("Unable to get Volumes. `nError="+$_.Exception.Message) }


        # Virtual disk health
        # Used in S2D-specific gather below

        try {
            $VirtualDisk = Get-VirtualDisk -CimSession $AccessNode -StorageSubSystem $Subsystem
            $VirtualDisk | Export-Clixml ($Path + "GetVirtualDisk.XML")
        }
        catch { Show-Warning("Unable to get Virtual Disks.`nError="+$_.Exception.Message) }

        # Deduplicated volume health
        # XXX the counts/healthy likely not needed once phase 2 shifted into summary report

        if ($DedupEnabled)
        {
            Show-Update "Dedup Volume Status"

            try {
                $DedupVolumes = Invoke-Command -ComputerName $AccessNode -ConfigurationName $SessionConfigurationName { Get-DedupStatus }
                $DedupVolumes | Export-Clixml ($Path + "GetDedupVolume.XML") }
            catch { Show-Error("Unable to get Dedup Volumes.`nError="+$_.Exception.Message) }

            $DedupTotal = NCount($DedupVolumes)
            $DedupHealthy = NCount($DedupVolumes |? LastOptimizationResult -eq 0 )

        } else {

            $DedupVolumes = @()
            $DedupTotal = 0
            $DedupHealthy = 0
        }

        Show-Update "Storage Pool & Tiers"

	# Storage Node information

        try {
            Get-StorageNode -CimSession $AccessNode |
                Export-Clixml ($Path + "GetStorageNode.XML") }
        catch { Show-Warning("Unable to get Storage Nodes. `nError="+$_.Exception.Message) }

        # Storage tier information

        try {
            Get-StorageTier -CimSession $AccessNode |
                Export-Clixml ($Path + "GetStorageTier.XML") }
        catch { Show-Warning("Unable to get Storage Tiers. `nError="+$_.Exception.Message) }

        # Storage pool health

        try {
            $StoragePools = @(Get-StoragePool -IsPrimordial $False -CimSession $AccessNode -StorageSubSystem $Subsystem -ErrorAction SilentlyContinue)
            $StoragePools | Export-Clixml ($Path + "GetStoragePool.XML") }
        catch { Show-Error("Unable to get Storage Pools. `nError="+$_.Exception.Message) }

        Show-Update "Storage Jobs"

        try {
            # cannot subsystem scope Get-StorageJob at this time
            icm $AccessNode -ConfigurationName $SessionConfigurationName { Get-StorageJob } |
                Export-Clixml ($Path + "GetStorageJob.XML") }
        catch { Show-Warning("Unable to get Storage Jobs. `nError="+$_.Exception.Message) }

        Show-Update "Clustered PhysicalDisks and SNV"

        # Physical disk health

        try {
            $PhysicalDisks = Get-PhysicalDisk -CimSession $AccessNode -StorageSubSystem $Subsystem
            $PhysicalDisks | Export-Clixml ($Path + "GetPhysicalDisk.XML") }
        catch { Show-Error("Unable to get Physical Disks. `nError="+$_.Exception.Message) }

        try {
            $PhysicalDiskSNV = Get-PhysicalDisk -CimSession $AccessNode -StorageSubSystem $Subsystem | Get-PhysicalDiskSNV -CimSession $AccessNode |
                Export-Clixml ($Path + "GetPhysicalDiskSNV.XML") }
        catch { Show-Error("Unable to get Physical Disk Storage Node View. `nError="+$_.Exception.Message) }

        # Reliability counters
        # These may cause a latency burst on some devices due to device-specific requirements for lifting/generating
        # the SMART data which underlies them. Decline to do this by default.

        if ($IncludeReliabilityCounters -eq $true) {

            Show-Update "Storage Reliability Counters"

            try {
                $PhysicalDisks | Get-StorageReliabilityCounter -CimSession $AccessNode |
                    Export-Clixml ($Path + "GetReliabilityCounter.XML") }
            catch { Show-Error("Unable to get Storage Reliability Counters. `nError="+$_.Exception.Message) }

        }

        # Storage enclosure health

        Show-Update "Storage Enclosures"

        try {
            Get-StorageEnclosure -CimSession $AccessNode -StorageSubSystem $Subsystem |
                Export-Clixml ($Path + "GetStorageEnclosure.XML") }
        catch { Show-Error("Unable to get Enclosures. `nError="+$_.Exception.Message) }

        # Undo changes as this is failing in AzureStack environment.
        # SDDC cim objects

        #Show-Update "SDDC Cim Objects"

        #foreach($objType in @("Drive","Server","Volume","Cluster","VirtualMachine","VirtualSwitch"))
        #{
        #    try {
        #        $className = "SDDC_"+$objType;
        #        Get-CimInstance -Namespace "root\SDDC\Management" -ClassName $className  | Export-Clixml ($Path + "GetSddc"+$objType+".XML");
        #    }
        #    catch { Show-Warning("Unable to get SDDC "+$objType+". `nError="+$_.Exception.Message) }
        #}

        #
        # Generate SBL Connectivity report based on input clusport information
        #

        if ($S2DEnabled) {

            Show-Update "Pooled Disks"

            try {
                if ($StoragePools.Count -eq 1) {
                    $StoragePools | Get-PhysicalDisk -CimSession $AccessNode |
                        Export-Clixml (Join-Path $Path ("GetPhysicalDisk_Pool.xml"))
                }
            } catch {
                Show-Error "Not able to query pooled disks" $_
            }

            Show-Update "Storage Scale Units"

            try {
                $Subsystem | Get-StorageFaultDomain -CimSession $AccessNode -Type StorageScaleUnit |
                    Export-Clixml (Join-Path $Path ("GetStorageFaultDomain_SSU.xml"))
            } catch {
                Show-Error "Not able to query Storage Scale Units" $_
            }

            Show-Update "S2D Connectivity"

            try {
                $JobStatic += $ClusterNodes |% {
                    $node = $_.Name
                    start-job -Name "S2D Connectivity: $node" {
                        Get-CimInstance -Namespace root\wmi -ClassName ClusPortDeviceInformation -ComputerName $using:node |
                            Export-Clixml (Join-Path (Join-Path $using:Path "Node_$using:node") "ClusPort.xml")
                        Get-CimInstance -Namespace root\wmi -ClassName ClusBfltDeviceInformation -ComputerName $using:node |
                            Export-Clixml (Join-Path (Join-Path $using:Path "Node_$using:node") "ClusBflt.xml")
                    }
                }
            } catch {
                Show-Warning "Gathering S2D connectivity failed"
            }
<<<<<<< HEAD
			Show-Update "Cluster Performance History"

            try {
                $JobStatic += start-job -Name "Cluster Performance History" {
                #Added by JG
=======
			
			Show-Update "AzureStack HCI info"
			#Added by JG
			try {
				If ((Get-WmiObject -Class Win32_OperatingSystem).Caption -imatch "HCI"){
					Get-AzureStackHCI| Export-Clixml ($Path + "GetAzureStackHCI.xml")
					Get-AzureStackHCIArcIntegration| Export-Clixml ($Path + "AzureStackHCIArcIntegration.xml")
				}
			} catch {
				Show-Warning("Unable to get AzureStack HCI info.  `nError="+$_.Exception.Message)
			}
			
	
	    Show-Update "Start gather of Cluster Performance information..."
	    IF(Get-ClusterPerf -CimSession $(Get-Cluster).name  -ErrorAction SilentlyContinue){     
		#Added by JG
>>>>>>> 28deda9a
                #try {
                    #Show-Update "    Gathering Sample 1: CPU, I see you!"
                    #Ref: https://learn.microsoft.com/en-us/windows-server/storage/storage-spaces/performance-history-scripting#sample-1-cpu-i-see-you
                    $Output =""
                    $Output = $ClusterNodes | ForEach-Object {
                        $_ | Get-ClusterPerf -ClusterNodeSeriesName "ClusterNode.Cpu.Usage" -TimeFrame "LastWeek"  -ErrorAction SilentlyContinue 
                    }
                    $Output | Sort-Object ClusterNode | Export-Clixml ($using:Path + "CPUIseeyou.xml")
                #}catch { Show-Warning("Unable to get CPU, I see you Data.  `nError="+$_.Exception.Message) }
		
                try {
                    #Show-Update "    Gathering Sample 2: Fire, fire, latency outlier"
                    #Ref: https://learn.microsoft.com/en-us/windows-server/storage/storage-spaces/performance-history-scripting#sample-2-fire-fire-latency-outlier
                 
                    $Cluster = Get-cluster
                    $ClusterNodes = Get-ClusterNode -Cluster $Cluster -ErrorAction SilentlyContinue
                    $o = Invoke-Command $ClusterNodes.Name {
					
						Function Format-Latency {
							Param (
								$RawValue
							)
							$i = 0 ; $Labels = ("s", "ms", "μs", "ns") # Petabits, just in case!
							Do { $RawValue *= 1000 ; $i++ } While ( $RawValue -Lt 1 )
							# Return
							[String][Math]::Round($RawValue, 2) + " " + $Labels[$i]
						}

						Function Format-StandardDeviation {
							Param (
								$RawValue
							)
							If ($RawValue -Gt 0) {
								$Sign = "+"
							}
							Else {
								$Sign = "-"
							}
							# Return
							$Sign + [String][Math]::Round([Math]::Abs($RawValue), 2)
						}

						$HDD = Get-StorageNode | ?{$ENV:COMPUTERNAME -imatch ($_.name -split '\.')[0]} | Get-PhysicalDisk  -PhysicallyConnected

						$Output = $HDD | ForEach-Object {

                        $Iops = $_ | Get-ClusterPerf -PhysicalDiskSeriesName "PhysicalDisk.Iops.Total" -TimeFrame "LastWeek"
                        $AvgIops = ($Iops | Measure-Object -Property Value -Average).Average

							If ($AvgIops -Gt 0) { # Exclude idle or nearly idle drives

								$Latency = $_ | Get-ClusterPerf -PhysicalDiskSeriesName "PhysicalDisk.Latency.Average" -TimeFrame "LastWeek" 
								$AvgLatency = ($Latency | Measure-Object -Property Value -Average).Average

								[PsCustomObject]@{
									"FriendlyName"  = $_.FriendlyName
									"SerialNumber"  = $_.SerialNumber
									"MediaType"     = $_.MediaType
									"AvgLatencyPopulation" = $null # Set below
									"AvgLatencyThisHDD"    = Format-Latency $AvgLatency
									"RawAvgLatencyThisHDD" = $AvgLatency
									"Deviation"            = $null # Set below
									"RawDeviation"         = $null # Set below
								}
							}
						}

						If ($Output.Length -Ge 3) { # Minimum population requirement

							# Find mean u and standard deviation o
							$u = ($Output | Measure-Object -Property RawAvgLatencyThisHDD -Average).Average
							$d = $Output | ForEach-Object { ($_.RawAvgLatencyThisHDD - $u) * ($_.RawAvgLatencyThisHDD - $u) }
							$o = [Math]::Sqrt(($d | Measure-Object -Sum).Sum / $Output.Length)

							$FoundOutlier = $False

							$Output | ForEach-Object {
								$Deviation = ($_.RawAvgLatencyThisHDD - $u) / $o
								$_.AvgLatencyPopulation = Format-Latency $u
								$_.Deviation = Format-StandardDeviation $Deviation
								$_.RawDeviation = $Deviation
								# If distribution is Normal, expect >99% within 3 devations
								If ($Deviation -Gt 3) {
									$FoundOutlier = $True
								}
							}
						}
						
						$Output
                    }
                    $o | Sort-Object PsComputerName | Export-Clixml ($using:Path + "latencyoutlier.xml")
                } catch { #Show-Warning("Unable to get latency outlier Data.  `nError="+$_.Exception.Message) 
                        }
                try {
                    #Show-Update "    Gathering Sample 3: Noisy neighbor? That's write!"
                    #Ref: https://learn.microsoft.com/en-us/windows-server/storage/storage-spaces/performance-history-scripting#sample-3-noisy-neighbor-thats-write
                    $Cluster = Get-cluster
                    $ClusterNodes = Get-ClusterNode -Cluster $Cluster -ErrorAction SilentlyContinue
                     $o = Invoke-Command $ClusterNodes.Name {

                     
                        Function Format-Iops {
                            Param (
                                $RawValue
                            )
                            $i = 0 ; $Labels = (" ", "K", "M", "B", "T") # Thousands, millions, billions, trillions...
                            Do { if($RawValue -Gt 1000){$RawValue /= 1000 ; $i++ } } While ( $RawValue -Gt 1000 )
                            # Return
                            [String][Math]::Round($RawValue) + " " + $Labels[$i]
                        }

                        Get-VM | ForEach-Object {
                            $IopsTotal = $_ | Get-ClusterPerf -VMSeriesName "VHD.Iops.Total"
                            $IopsRead  = $_ | Get-ClusterPerf -VMSeriesName "VHD.Iops.Read"
                            $IopsWrite = $_ | Get-ClusterPerf -VMSeriesName "VHD.Iops.Write"
                            [PsCustomObject]@{
                                "VM" = $_.Name
                                "IopsTotal" = Format-Iops $IopsTotal.Value
                                "IopsRead"  = Format-Iops $IopsRead.Value
                                "IopsWrite" = Format-Iops $IopsWrite.Value
                                "RawIopsTotal" = $IopsTotal.Value # For sorting...
                            }
                        }

                    }

                    $o | Sort-Object RawIopsTotal -Descending | Select-Object -First 10 | Export-Clixml ($Path + "Noisyneighbor.xml")
                }
                catch { #Show-Warning("Unable to get Noisy neighbor Data.  `nError="+$_.Exception.Message) 
                        }
		
		try {
                    #Show-Update "    Gathering Sample 4: As they say, 25-gig is the new 10-gig"
                    #Ref: https://learn.microsoft.com/en-us/windows-server/storage/storage-spaces/performance-history-scripting#sample-4-as-they-say-25-gig-is-the-new-10-gig
		    $Cluster = Get-cluster
                    $ClusterNodes = Get-ClusterNode -Cluster $Cluster -ErrorAction SilentlyContinue
                      $o = Invoke-Command $ClusterNodes.Name {

                        Function Format-BitsPerSec {
                            Param (
                                $RawValue
                            )
                            $i = 0 ; $Labels = ("bps", "kbps", "Mbps", "Gbps", "Tbps", "Pbps") # Petabits, just in case!
                            Do { $RawValue /= 1000 ; $i++ } While ( $RawValue -Gt 1000 )
                            # Return
                            [String][Math]::Round($RawValue) + " " + $Labels[$i]
                        }

                        Get-NetAdapter | ForEach-Object {

                            $Inbound = $_ | Get-ClusterPerf -NetAdapterSeriesName "NetAdapter.Bandwidth.Inbound" -TimeFrame "LastDay"
                            $Outbound = $_ | Get-ClusterPerf -NetAdapterSeriesName "NetAdapter.Bandwidth.Outbound" -TimeFrame "LastDay"

                            If ($Inbound -Or $Outbound) {

                                $InterfaceDescription = $_.InterfaceDescription
                                $LinkSpeed = $_.LinkSpeed

                                $MeasureInbound = $Inbound | Measure-Object -Property Value -Maximum
                                $MaxInbound = $MeasureInbound.Maximum * 8 # Multiply to bits/sec

                                $MeasureOutbound = $Outbound | Measure-Object -Property Value -Maximum
                                $MaxOutbound = $MeasureOutbound.Maximum * 8 # Multiply to bits/sec

                                $Saturated = $False

                                # Speed property is Int, e.g. 10000000000
                                If (($MaxInbound -Gt (0.90 * $_.Speed)) -Or ($MaxOutbound -Gt (0.90 * $_.Speed))) {
                                    $Saturated = $True
                                }

                                [PsCustomObject]@{
                                    "NetAdapter"  = $InterfaceDescription
                                    "LinkSpeed"   = $LinkSpeed
                                    "MaxInbound"  = Format-BitsPerSec $MaxInbound
                                    "MaxOutbound" = Format-BitsPerSec $MaxOutbound
                                    "Saturated"   = $Saturated
                                }
                            }
                        }
                    }

                    $o | Sort-Object PsComputerName, InterfaceDescription | Export-Clixml ($using:Path + "25gigisthenew10gig.xml")
                }
                catch { #Show-Warning("Unable to get 25gigisthenew10gig Data.  `nError="+$_.Exception.Message) 
                        }
                
		try {
                    #Show-Update "    Gathering Sample 5: Make storage trendy again!"
                    #Ref: https://learn.microsoft.com/en-us/windows-server/storage/storage-spaces/performance-history-scripting#sample-6-memory-hog-you-can-run-but-you-cant-hide
					Get-Volume | Where-Object FileSystem -Like "*CSV*" | %{$_ | Get-ClusterPerf -VolumeSeriesName "Volume.Size.Available" -TimeFrame "LastYear" | Sort-Object Time | Select-Object -Last 14} | Sort-Object ClusterNode | Export-Clixml ($using:Path + "trendyagain.xml")
                }catch { #Show-Warning("Unable to get Make storage trendy again! Data.  `nError="+$_.Exception.Message) 
                            }
                
		try {
                    #Show-Update "    Gathering Sample 6: Memory hog, you can run but you can't hide"
                    #Ref: https://learn.microsoft.com/en-us/windows-server/storage/storage-spaces/performance-history-scripting#sample-6-memory-hog-you-can-run-but-you-cant-hide
                    $Output = Invoke-Command (Get-ClusterNode).Name {
                        Function Format-Bytes {
                            Param (
                                $RawValue
                            )
                            $i = 0 ; $Labels = ("B", "KB", "MB", "GB", "TB", "PB", "EB", "ZB", "YB")
                            Do { if( $RawValue -Gt 1024 ){ $RawValue /= 1024 ; $i++ } } While ( $RawValue -Gt 1024 )
                            # Return
                            [String][Math]::Round($RawValue) + " " + $Labels[$i]
                        }

                        Get-VM | ForEach-Object {
                            $Data = $_ | Get-ClusterPerf -VMSeriesName "VM.Memory.Assigned" -TimeFrame "LastMonth"
                            If ($Data) {
                                $AvgMemoryUsage = ($Data | Measure-Object -Property Value -Average).Average
                                [PsCustomObject]@{
                                    "VM" = $_.Name
                                    "AvgMemoryUsage" = Format-Bytes $AvgMemoryUsage
                                    "RawAvgMemoryUsage" = $AvgMemoryUsage # For sorting...
                                }
                            }
                        }
                    }
<<<<<<< HEAD
                    $Output | Sort-Object RawAvgMemoryUsage -Descending | Select-Object -First 10 | Export-Clixml ($using:Path + "Memoryhog.xml")
                }catch { #Show-Warning("Unable to get Memory hog Data.  `nError="+$_.Exception.Message) 
                        }
                }

=======
                    $Output | Sort-Object RawAvgMemoryUsage -Descending | Select-Object -First 10 | Export-Clixml ($Path + "Memoryhog.xml")
                }catch { Show-Warning("Unable to get Memory hog Data.  `nError="+$_.Exception.Message) }
	    }Else{Show-Update "    No Cluster Performance information found."}
>>>>>>> 28deda9a
                
            } catch {
                Show-Warning "Gathering Cluster Performance History failed"
            }
            }
			Show-Update "AzureStack HCI info"
			#Added by JG
			try {
				If ((Get-WmiObject -Class Win32_OperatingSystem).Caption -imatch "HCI"){
					Get-AzureStackHCI| Export-Clixml ($Path + "GetAzureStackHCI.xml")
					Get-AzureStackHCIArcIntegration| Export-Clixml ($Path + "AzureStackHCIArcIntegration.xml")
				}
			} catch {
				Show-Warning("Unable to get AzureStack HCI info.  `nError="+$_.Exception.Message)
			}
			
			
	    Show-Update "Start gather of Cluster Performance information..."
		
        

        ####
        # Now receive the jobs requiring remote copyout
        ####

        if ($JobCopyOut.Count -or $JobCopyOutNoDelete.Count) {

            Show-Update "Completing jobs with remote copyout ..." -ForegroundColor Green
            Show-WaitChildJob ($JobCopyOut + $JobCopyOutNoDelete) 120
            Show-Update "Starting remote copyout ..."

            # keep parallelizing on receive at the individual node/child job level
            $JobCopy = @()
            if ($JobCopyOut.Count) { $JobCopy += Start-CopyJob $Path -Delete $JobCopyOut }
            if ($JobCopyOutNoDelete.Count) { $JobCopy += Start-CopyJob $Path $JobCopyOutNoDelete }
            Show-WaitChildJob $JobCopy 30

            # receive any copyout errors for logging/triage
            Receive-Job $JobCopy
            Remove-Job ($JobCopyOut + $JobCopyOutNoDelete)
            Remove-Job $JobCopy

            if (Get-Member -InputObject $JobCopyOut ActiveSessions)
            {
                 Remove-PSSession -Id $JobCopyOut.ActiveSessions
            }
        }

        Show-Update "All remote copyout complete" -ForegroundColor Green

        ####
        # Now receive the static jobs
        ####

        Show-Update "Completing background gathers ..." -ForegroundColor Green
        Show-Update "Start monitoring $($PerfSamples)s" -ForegroundColor Green
        $PerfProc = Start-Process -WindowStyle Hidden -FilePath "powershell.exe" -ArgumentList @("-Command", """& {Get-Counter -Counter (Get-Counter -ListSet 'Cluster Storage*','Cluster CSV*','Storage Spaces*','Refs','Cluster Disk Counters','PhysicalDisk','RDMA*','Mellanox*','Marvell*','Hyper-V Hypervisor Virtual Processor','Hyper-V Hypervisor Logical Processor','Hyper-V Hypervisor Root Virtual Processor' -ComputerName (Get-ClusterNode).Name -ErrorAction SilentlyContinue).paths -SampleInterval 1 -MaxSamples $PerfSamples -ErrorAction Ignore -WarningAction Ignore | Export-counter -Path ('$Path' + '\GetCounters.blg') -Force -FileFormat BLG}""") -Passthru
        Show-WaitChildJob $JobStatic 30
	$JobStatic | % {if ($_.Name -ne "Cluster Performance History" -and $_.Name -notlike "ClusterLogs*") { $o=Receive-Job $_; If ($o) {Write-Host "Job $($_.Name) Output:";$o}}}
        Remove-Job $JobStatic

	Show-Update "Copying cluster logs."
        Foreach ($NodeName in ((Get-ClusterNode).Name)) {
                $NodeSystemRootPath = Invoke-Command -ComputerName $NodeName { $env:SystemRoot }
	        try {
        	      $RPath = (Get-AdminSharePathFromLocal $NodeName "$NodeSystemRootPath\Cluster\Reports\cluster*.log")
	              $RepFiles = Get-ChildItem -Path $RPath -Recurse -ErrorAction SilentlyContinue | Sort LastWriteTime}
        	catch { $RepFiles = ""; Show-Warning "Unable to get reports for node $NodeName" }
		$RepFiles |% {
			$DestPath=(Join-Path $Path $NodeName)+"_$($_.Name)"
			If (($_.Name -eq "Cluster.log" -or $_.Name -eq "ClusterHealth.log") -and -not (Test-Path $DestPath)) {
                        	try { Copy-Item $_.FullName $DestPath }
	                        catch { Show-Warning "Could not copy report file $($_.FullName)" }
                        }
                    }
	}
        if (Get-Member -InputObject $JobStatic ActiveSessions)
        {
                Remove-PSSession -Id $JobStatic.ActiveSessions
        }

        # wipe variables to catch reuse
        Remove-Variable JobCopyOut
        Remove-Variable JobStatic

        #
        # Phase 2 Prep
        #
        Show-Update "<<< Phase 2 - Pool, Physical Disk and Volume Details >>>" -ForegroundColor Cyan

        if ($IncludeAssociations) {

            if ($Read) {
                $Associations = Import-ClixmlIf ($Path + "GetAssociations.XML")
                $SNVView = Import-ClixmlIf ($Path + "GetStorageNodeView.XML")
            } else {
                "`nCollecting device associations..."
                try {
                    $Associations = $AssocJob | Wait-Job | Receive-Job
                    $AssocJob | Remove-Job
                    if ($null -eq $Associations) {
                        Show-Warning "Unable to get object associations"
                    }
                    $Associations | Export-Clixml ($Path + "GetAssociations.XML")

                    "`nCollecting storage view associations..."
                    $SNVView = $SNVJob | Wait-Job | Receive-Job
                    $SNVJob | Remove-Job
                    if ($null -eq $SNVView) {
                        Show-Warning "Unable to get nodes storage view associations"
                    }
                    $SNVView | Export-Clixml ($Path + "GetStorageNodeView.XML")
                } catch {
                    Show-Warning "Not able to query associations.."
                }
            }
        }

        #
        # Phase 2
        #

        if ($IncludeHealthReport) {
            "`n[Health Report]"
            "`nVolumes with status, total size and available size, sorted by Available Size"
            "Notes: Sizes shown in gigabytes (GB). * means multiple shares on that volume"

            $Volumes |? FileSystem -eq CSVFS | Sort-Object SizeRemaining |
            Format-Table -AutoSize @{Expression={$poolName = VolumeToPool($_.Path); "[$(PoolOperationalStatus($_.Path))/$(PoolHealthStatus($_.Path))] " + $poolName};Label="[OpStatus/Health] Pool"},
            @{Expression={(PoolHealthyPDs(VolumeToPool($_.Path)))};Label="HealthyPhysicalDisks"; Align="Center"},
            @{Expression={$vd = VolumeToVD($_.Path);  "[$(VDOperationalStatus($_.Path))/$(VDHealthStatus($_.Path))] "+$vd};Label="[OpStatus/Health] VirtualDisk"},
            @{Expression={$csvVolume = VolumeToCSV($_.Path); "[" + $_.HealthStatus + "] " + $csvVolume};Label="[Health] CSV Volume"},
            @{Expression={$csvName = VolumeToCSVName($_.Path); $csvStatus = CSVStatus($_.Path);  " [$csvStatus] " + $csvName};Label="[Status] CSV Name"},
            @{Expression={CSVToNode(VolumeToCSV($_.Path))};Label="Volume Owner"},
            @{Expression={VolumeToShare($_.Path)};Label="Share Name"},
            @{Expression={$VolResiliency = VolumeToResiliency($_.Path); $volColumns = VolumeToColumns($_.Path); "$VolResiliency,$volColumns" +"Col" };Label="Volume Configuration"},
            @{Expression={"{0:N2}" -f ($_.Size/1GB)};Label="Total Size";Width=11;Align="Right"},
            @{Expression={"{0:N2}" -f ($_.SizeRemaining/$_.Size*100)};Label="Avail%";Width=11;Align="Right"}

            if ($DedupEnabled -and ($DedupTotal -gt 0))
            {
                "Dedup Volumes with status, total size and available size, sorted by Savings %"
                "Notes: Sizes shown in gigabytes (GB). * means multiple shares on that volume"

                $DedupVolumes | Sort-Object SavingsRate -Descending |
                Format-Table -AutoSize @{Expression={$poolName = VolumeToPool($_.VolumeId); "[$(PoolOperationalStatus($_.VolumeId))/$(PoolHealthStatus($_.VolumeId))] " + $poolName};Label="[OpStatus/Health] Pool"},
                @{Expression={(PoolHealthyPDs(VolumeToPool($_.VolumeId)))};Label="HealthyPhysicalDisks"; Align="Center"},
                @{Expression={$vd = VolumeToVD($_.VolumeId);  "[$(VDOperationalStatus($_.VolumeId))/$(VDHealthStatus($_.VolumeId))] "+$vd};Label="[OpStatus/Health] VirtualDisk"},
                @{Expression={VolumeToCSV($_.VolumeId)};Label="Volume "},
                @{Expression={VolumeToShare($_.VolumeId)};Label="Share"},
                @{Expression={"{0:N2}" -f ($_.Capacity/1GB)};Label="Capacity";Width=11;Align="Left"},
                @{Expression={"{0:N2}" -f ($_.UnoptimizedSize/1GB)};Label="Before";Width=11;Align="Right"},
                @{Expression={"{0:N2}" -f ($_.UsedSpace/1GB)};Label="After";Width=11;Align="Right"},
                @{Expression={"{0:N2}" -f ($_.SavingsRate)};Label="Savings%";Width=11;Align="Right"},
                @{Expression={"{0:N2}" -f ($_.FreeSpace/1GB)};Label="Free";Width=11;Align="Right"},
                @{Expression={"{0:N2}" -f ($_.FreeSpace/$_.Capacity*100)};Label="Free%";Width=11;Align="Right"},
                @{Expression={"{0:N0}" -f ($_.InPolicyFilesCount)};Label="Files";Width=11;Align="Right"}
            }

            if ($SNVView) {
                "`n[Storage Node view]"
                $SNVView | sort StorageNode,StorageEnclosure | Format-Table -AutoSize @{Expression = {$_.StorageNode}; Label = "StorageNode"; Align = "Left"},
                @{Expression = {$_.StoragePool}; Label = "StoragePool"; Align = "Left"},
                @{Expression = {$_.MPIOPolicy}; Label = "MPIOPolicy"; Align = "Left"},
                @{Expression = {$_.MPIOState}; Label = "MPIOState"; Align = "Left"},
                @{Expression = {$_.PathID}; Label = "PathID"; Align = "Left"},
                @{Expression = {$_.PathState}; Label = "PathState"; Align = "Left"},
                @{Expression = {$_.PhysicalDiskUID}; Label = "PhysicalDiskUID"; Align = "Left"},
                @{Expression = {$_.StorageEnclosure}; Label = "StorageEnclosureLocation"; Align = "Left"}
            }

            "`n[Capacity Report]"
            "Physical disks by Enclosure, Media Type and Health Status, with total and unallocated space"
            "Note: Sizes shown in gigabytes (GB)"

            $PDStatus = $PhysicalDisks |? EnclosureNumber -ne $null |
            Sort-Object EnclosureNumber, MediaType, HealthStatus |
            Group-Object EnclosureNumber, MediaType, HealthStatus |
            Select-Object Count, TotalSize, Unalloc,
            @{Expression={$_.Name.Split(",")[0].Trim().TrimEnd()}; Label="Enc"},
            @{Expression={$_.Name.Split(",")[1].Trim().TrimEnd()}; Label="Media"},
            @{Expression={$_.Name.Split(",")[2].Trim().TrimEnd()}; Label="Health"}

            $PDStatus |% {
                $Current = $_
                $TotalSize = 0
                $Unalloc = 0
                $PDCurrent = $PhysicalDisks |? { ($_.EnclosureNumber -eq $Current.Enc) -and ($_.MediaType -eq $Current.Media) -and ($_.HealthStatus -eq $Current.Health) }
                $PDCurrent |% {
                    $Unalloc += $_.Size - $_.AllocatedSize
                    $TotalSize +=$_.Size
                }

                $Current.Unalloc = $Unalloc
                $Current.TotalSize = $TotalSize
            }

            $PDStatus | Format-Table -AutoSize Enc, Media, Health, Count,
            @{Expression={"{0:N2}" -f ($_.TotalSize/$_.Count/1GB)};Label="Avg Size";Width=11;Align="Right"},
            @{Expression={"{0:N2}" -f ($_.TotalSize/1GB)};Label="Total Size";Width=11;Align="Right"},
            @{Expression={"{0:N2}" -f ($_.Unalloc/1GB)};Label="Unallocated";Width=11;Align="Right"},
            @{Expression={"{0:N2}" -f ($_.Unalloc/$_.TotalSize*100)};Label="Unalloc %";Width=11;Align="Right"}

            "Pools with health, total size and unallocated space"
            "Note: Sizes shown in gigabytes (GB)"

            $StoragePools | Sort-Object FriendlyName |
            Format-Table -AutoSize @{Expression={$_.FriendlyName};Label="Name"},
            @{Expression={$_.HealthStatus};Label="Health"},
            @{Expression={"{0:N2}" -f ($_.Size/1GB)};Label="Total Size";Width=11;Align="Right"},
            @{Expression={"{0:N2}" -f (($_.Size-$_.AllocatedSize)/1GB)};Label="Unallocated";Width=11;Align="Right"},
            @{Expression={"{0:N2}" -f (($_.Size-$_.AllocatedSize)/$_.Size*100)};Label="Unalloc%";Width=11;Align="Right"}
        }

        #
        # Phase 3
        #
        Show-Update "<<< Phase 3 - Storage Performance >>>" -ForegroundColor Cyan

        if (-not $IncludePerformance) {

        "Performance was excluded by a parameter`n"

        } else {

            <#Show-Update "Get counter sets"
            $setPaths = (Get-Counter -ListSet "Cluster Storage*","Cluster CSV*","Storage Spaces*","Refs","Cluster Disk Counters","PhysicalDisk","RDMA*","Mellanox*","Marvell*","Hyper-V Hypervisor Virtual Processor" -ComputerName $ClusterNodes.Name -ErrorAction SilentlyContinue).paths
            Show-Update "Start monitoring ($($PerfSamples)s) per node. Total est. time $($PerfSamples*2*($ClusterNodes.count-1))s"
            #$set = Get-Counter -ListSet "Cluster Storage*","Cluster CSV*","Storage Spaces*","Refs","Cluster Disk Counters","PhysicalDisk","RDMA*","Mellanox*","Marvell*","Hyper-V Hypervisor Virtual Processor" -ErrorAction SilentlyContinue
	    $CounterJobs=@()
	    $PerfRaw=$null
	    $CounterJobs+=Start-Job -Name "CounterJob" -ScriptBlock {
			Get-Counter -Counter ($using:set).Paths -SampleInterval 1 -MaxSamples $using:PerfSamples -ErrorAction Ignore -WarningAction Ignore
	    }
            Show-WaitChildJob $CounterJobs 30
	    $CounterJobs | %{$PerfRaw=$PerfRaw+(Receive-Job $_ -AutoRemoveJob)}
            #$PerfRaw = Get-Counter -Counter $set.Paths -SampleInterval 1 -MaxSamples $PerfSamples -ErrorAction Ignore -WarningAction Ignore
            Show-Update "Exporting counters"

            $PerfRaw | Export-counter -Path ($Path + "GetCounters.blg") -Force -FileFormat BLG#>
            Do {Write-Host -Nonewline ".";sleep 10} 
            While ($PerfProc.HasExited -ne $True)
            Write-Host $Null
            Show-Update "Performance monitoring completed"

            if ($ProcessCounter) {

                "Collected $PerfSamples seconds of raw performance counters. Processing...`n"
                $Count1 = 0
                $Total1 = $PerfRaw.Count

                if ($Total1 -gt 0) {

                    $PerfDetail = $PerfRaw |% {
                        $TimeStamp = $_.TimeStamp

                        $Progress = $Count1 / $Total1 * 45
                        $Count1++
                        Write-Progress -Activity "Processing performance samples" -PercentComplete $Progress

                        $_.CounterSamples |% {
                            $DetailRow = "" | Select-Object Time, Pool, Owner, Node, Volume, Share, Counter, Value
                            $Split = $_.Path.Split("\")
                            $DetailRow.Time = $TimeStamp
                            $DetailRow.Node = $Split[2]
                            $DetailRow.Volume = $_.InstanceName
                            $DetailRow.Counter = $Split[4]
                            $DetailRow.Value = $_.CookedValue
                            $DetailRow
                        }
                    }

                    Write-Progress -Activity "Processing performance samples" -PercentComplete 50
                    $PerfDetail = $PerfDetail | Sort-Object Volume

                    $Last = $PerfDetail.Count - 1
                    $Volume = ""

                    $PerfVolume = 0 .. $Last |% {

                        if ($Volume -ne $PerfDetail[$_].Volume) {
                            $Volume = $PerfDetail[$_].Volume
                            $Pool = CSVToPool ($Volume)
                            $Owner = CSVToNode ($Volume)
                            $Share = CSVToShare ($Volume)
                            $ReadIOPS = 0
                            $WriteIOPS = 0
                            $ReadLatency = 0
                            $WriteLatency = 0
                            $NonZeroRL = 0
                            $NonZeroWL = 0

                            $Progress = 55 + ($_ / $Last * 45 )
                            Write-Progress -Activity "Processing performance samples" -PercentComplete $Progress
                        }

                        $PerfDetail[$_].Pool = $Pool
                        $PerfDetail[$_].Owner = $Owner
                        $PerfDetail[$_].Share = $Share

                        $Value = $PerfDetail[$_].Value

                        Switch ($PerfDetail[$_].Counter) {
                            "reads/sec" { $ReadIOPS += $Value }
                            "writes/sec" { $WriteIOPS += $Value }
                            "read latency" { $ReadLatency += $Value; if ($Value -gt 0) {$NonZeroRL++} }
                            "write latency" { $WriteLatency += $Value; if ($Value -gt 0) {$NonZeroWL++} }
                            default { Write-Warning "Invalid counter $_" }
                        }

                        if ($_ -eq $Last) {
                            $EndofVolume = $true
                        } else {
                            if ($Volume -ne $PerfDetail[$_+1].Volume) {
                                $EndofVolume = $true
                            } else {
                                $EndofVolume = $false
                            }
                        }

                        if ($EndofVolume) {
                            $VolumeRow = "" | Select-Object Pool, Volume, Share, ReadIOPS, WriteIOPS, TotalIOPS, ReadLatency, WriteLatency, TotalLatency
                            $VolumeRow.Pool = $Pool
                            $VolumeRow.Volume = $Volume
                            $VolumeRow.Share = $Share
                            $VolumeRow.ReadIOPS = [int] ($ReadIOPS / $PerfSamples *  10) / 10
                            $VolumeRow.WriteIOPS = [int] ($WriteIOPS / $PerfSamples * 10) / 10
                            $VolumeRow.TotalIOPS = $VolumeRow.ReadIOPS + $VolumeRow.WriteIOPS
                            if ($NonZeroRL -eq 0) {$NonZeroRL = 1}
                            $VolumeRow.ReadLatency = [int] ($ReadLatency / $NonZeroRL * 1000000 ) / 1000
                            if ($NonZeroWL -eq 0) {$NonZeroWL = 1}
                            $VolumeRow.WriteLatency = [int] ($WriteLatency / $NonZeroWL * 1000000 ) / 1000
                            $VolumeRow.TotalLatency = [int] (($ReadLatency + $WriteLatency) / ($NonZeroRL + $NonZeroWL) * 1000000) / 1000
                            $VolumeRow
                        }
                    }

                } else {
                    Show-Warning "Unable to collect performance information"
                    $PerfVolume = @()
                    $PerfDetail = @()
                }

                $PerfVolume | Export-Clixml ($Path + "GetVolumePerf.XML")
                $PerfDetail | Export-Csv ($Path + "VolumePerformanceDetails.TXT")
            }
        }

        if ($S2DEnabled -ne $true) {

            try {
                if ((([System.Environment]::OSVersion.Version).Major) -ge 10) {
                    Show-Update "Gathering Get-StorageDiagnosticInfo"
                    $deleteStorageSubsystem = $false
                    if (-not (Get-StorageSubsystem -FriendlyName Clustered*)) {
                        $storageProviderName = (Get-StorageProvider -CimSession $ClusterName |? Manufacturer -match 'Microsoft').Name
                        $null = Register-StorageSubsystem -ProviderName $storageProviderName -ComputerName $ClusterName -ErrorAction SilentlyContinue
                        $deleteStorageSubsystem = $true
                        $storagesubsystemToDelete = Get-StorageSubsystem -FriendlyName Clustered*
                    }
                    $destinationPath = Join-Path -Path $Path -ChildPath 'StorageDiagnosticInfo'
                    if (Test-Path -Path $destinationPath) {
                        Remove-Item -Path $destinationPath -Recurse -Force
                    }
                    $null = New-Item -Path $destinationPath -ItemType Directory
                    $clusterSubsystem = (Get-StorageSubSystem |? Model -eq 'Clustered Windows Storage').FriendlyName
                    Stop-StorageDiagnosticLog -StorageSubSystemFriendlyName $clusterSubsystem -ErrorAction SilentlyContinue
                    if ($IncludeLiveDump) {
                        Get-StorageDiagnosticInfo -StorageSubSystemFriendlyName $clusterSubsystem -IncludeLiveDump -DestinationPath $destinationPath
                    } else {
                        Get-StorageDiagnosticInfo -StorageSubSystemFriendlyName $clusterSubsystem -DestinationPath $destinationPath
                    }

                    if ($deleteStorageSubsystem) {
                        Unregister-StorageSubsystem -StorageSubSystemUniqueId $storagesubsystemToDelete.UniqueId -ProviderName Windows*
                    }
                }
            }
            catch {
                Show-Warning "Could not gather Get-StorageDiagnosticInfo (cluster down and/or shared storage)`nError = $($_)"
            }
        }

        Show-Update "GATHERS COMPLETE ($(((Get-Date) - $TodayDate).ToString("m'm's\.f's'")))" -ForegroundColor Green

    } finally {
        Stop-Transcript
    }

    # Generate Summary report for rapid consumption at analysis time
    Show-Update "<<< Generating Summary Report >>>" -ForegroundColor Cyan
    $transcriptFile = $Path + "0_CloudHealthSummary.log"
    Start-Transcript -Path $transcriptFile -Force
    try {
        Show-SddcDiagnosticReport -Report Summary -ReportLevel Full $Path
    } finally {
        Stop-Transcript
    }

    #
    # Phase 4
    #

    Show-Update "<<< Phase 4 - Compacting files for transport >>>" -ForegroundColor Cyan

    #
    # Force GC so that any pending file references are
    # torn down. If they live, they will block removal
    # of content.
    #

    [System.GC]::Collect()

    # time/extension suffix
    $ZipSuffix = '-' + (Format-SddcDateTime $TodayDate) + '.ZIP'

    # prepend clustername if live, domain name trimmed away
    # we could use $Cluster.Name since it will exist if $ClusterName was created from it,
    # but that may seem excessively mysterious)
    if ($ClusterName.Length) {
        $ZipSuffix = '-' + ($ClusterName.Split('.',2)[0]) + $ZipSuffix
    } else {
        $ZipSuffix = '-OFFLINECLUSTER' + $ZipSuffix
    }

    # ... and full path
    $ZipPath = $ZipPrefix + $ZipSuffix

    try {
        Add-Type -Assembly System.IO.Compression.FileSystem
        [System.IO.Compression.ZipFile]::CreateFromDirectory($Path, $ZipPath, [System.IO.Compression.CompressionLevel]::Fastest, $false)
        $ZipPath = Convert-Path $ZipPath
        Show-Update "Zip File Name : $ZipPath"

        Show-Update "Cleaning up temporary directory $Path"
        Remove-Item -Path $Path -ErrorAction SilentlyContinue -Recurse

    } catch {
        Show-Error("Error creating the ZIP file!`nContent remains available at $Path")
    }

    Show-Update "Cleaning up CimSessions"
    Get-CimSession | Remove-CimSession
    Show-Update "COMPLETE ($(((Get-Date) - $TodayDate).ToString("m'm's\.f's'")))" -ForegroundColor Green
}

#######
#######
#######
##
# Archive Job Management
##
#######
#######
#######

<#
.SYNOPSIS
    Install the Sddc Diagnostic Module (PrivateCloud.DiagnosticInfo) on the target nodes.

.DESCRIPTION
    Install the Sddc Diagnostic Module (PrivateCloud.DiagnosticInfo) on the target nodes.

    This is done by pushing the current version of the module from the local system to the targets,
    not by downloading from a remote location.

.PARAMETER Cluster
    Specifies the cluster to push to. All nodes will receive the module.

.PARAMETER Node
    Specifies the nodes to push to, directly.

.PARAMETER Force
    Forces (re)installation even if the target nodes have the same version as the source.

.EXAMPLE
    Install-SddcDiagnosticModule

    Install the module to all nodes of the current system's cluster.

.EXAMPLE
    Install-SddcDiagnosticModule -Cluster Cluster1

    Install the module to all nodes of the Cluster1 cluster.

.EXAMPLE
    Install-SddcDiagnosticModule -Node Node1,Node2

    Install the module to the specified nodes.
#>

function Install-SddcDiagnosticModule
{
    [CmdletBinding( DefaultParameterSetName = "Cluster" )]
    param(
        [parameter(ParameterSetName="Cluster", Mandatory=$false)]
        [ValidateNotNullOrEmpty()]
        [string] $Cluster = '.',

        [parameter(ParameterSetName="Node", Mandatory=$true)]
        [ValidateNotNullOrEmpty()]
        [string[]] $Node,

        [parameter(ParameterSetName="Cluster", Mandatory=$false)]
        [parameter(ParameterSetName="Node", Mandatory=$false)]
        [ValidateNotNullOrEmpty()]
        [switch] $Force
    )

    switch ($psCmdlet.ParameterSetName) {
        "Cluster" {
            $Nodes = Get-NodeList -Cluster $Cluster -Filter
        }
        "Node" {
            $Nodes = Get-NodeList -Nodes $Node -Filter
        }
    }

    # remove the local node if present (self-update)
    $Nodes = $Nodes |? { $_ -ne $env:COMPUTERNAME }

    $thisModule = Get-Module $Module -ErrorAction Stop

    $clusterModules = icm $Nodes.Name {
        $null = Import-Module -Force $using:Module -ErrorAction SilentlyContinue
        Get-Module $using:Module
    }

    # build list of nodes which need installation/refresh
    $installNodes = @()
    $updateNodes = @()

    # start with nodes which lack the module
    $Nodes.Name |? { $_ -notin $clusterModules.PsComputerName } |% { $installNodes += $_ }
    # now add nodes which are downlevel (or, forced, the same apparent version)
    $clusterModules |? { $thisModule.Version -gt $_.Version -or ($Force -and $thisModule.Version -eq $_.Version) } |% { $updateNodes += $_.PsComputerName }

    # warn nodes which are uplevel
    $clusterModules |? { $thisModule.Version -lt $_.Version } |% {
        Write-Warning "Node $($_.PsComputerName) has an newer version of the $Module module ($($_.Version) > $($thisModule.Version)). Consider installing the updated module on the local system ($env:COMPUTERNAME) and updating the cluster."
    }

    if ($installNodes.Count) { Write-Host "New Install to Nodes: $(($installNodes | sort) -join ',')" }
    if ($updateNodes.Count) { Write-Host "Update for Nodes    : $(($updateNodes | sort) -join ',')" }

    # begin gathering remote install locations
    # clean outdated installations if present

    $installPaths = @()

    if ($installNodes.Count -gt 0) {
        $installPaths += icm $installNodes {

            # import common functions
            . ([scriptblock]::Create($using:CommonFunc))

            # place in the Install-Module default location
            # note we must specify all the way to final destination since we know it does not exist
            Write-Output (Get-AdminSharePathFromLocal $env:COMPUTERNAME (Join-Path "$env:ProgramFiles\WindowsPowerShell\Modules\$using:Module" $using:thisModule.Version))
        }
    }

    if ($updateNodes.Count -gt 0) {
        $installPaths += icm $updateNodes {

            # import common functions
            . ([scriptblock]::Create($using:CommonFunc))

            # wipe outdated install location - Install-Module does not place here, prefer its location
            if (Test-Path $env:SystemRoot\System32\WindowsPowerShell\v1.0\Modules\$using:Module) {

                rm -Recurse $env:SystemRoot\System32\WindowsPowerShell\v1.0\Modules\$using:Module -ErrorAction Stop

                # place in the Install-Module default location
                Write-Output (Get-AdminSharePathFromLocal $env:COMPUTERNAME (Join-Path "$env:ProgramFiles\WindowsPowerShell\Modules\$using:Module" $using:thisModule.Version))

            } else {

                $null = Import-Module $using:Module -Force
                $m = Get-Module $using:module -ErrorAction Stop

                # unload current and return its location for update
                $md = (gi (gi $m.ModuleBase -ErrorAction SilentlyContinue).PsParentPath).FullName
                Remove-Module $using:module -ErrorAction SilentlyContinue

                # note we return the parent path - the copy will place the versioned module directory within it
                Write-Output (Get-AdminSharePathFromLocal $env:COMPUTERNAME $md)
            }
        }
    }

    # and propagate to the given locations
    $installPaths |% {
        cp -Recurse $thisModule.ModuleBase $_ -Force -ErrorAction Stop
    }
}

<#
.SYNOPSIS
    Confirm versioning of the Sddc Diagnostic module (PrivateCloud.DiagnosticInfo) on the target
    nodes.

.DESCRIPTION
    Confirm versioning of the Sddc Diagnostic module (PrivateCloud.DiagnosticInfo) on the target
    nodes.

    Warnings will be generated for nodes which do not have the module or have versions different
    from the one on the local system. Use Install-SddcDiagnosticModule to push updates.

.PARAMETER Cluster
    Specifies the cluster. All nodes will be validated.

.PARAMETER Node
    Specifies the nodes to validate directly.

.EXAMPLE
    Confirm-SddcDiagnosticModule

    Validate versions installed across the cluster the local system is a member of.

.EXAMPLE
    Confirm-SddcDiagnosticModule -Cluster Cluster1

    Validate versions installed across the Cluster1 cluster.
#>

function Confirm-SddcDiagnosticModule
{
    [CmdletBinding()]
    param(
        [parameter(ParameterSetName="Cluster", Mandatory=$false)]
        [ValidateNotNullOrEmpty()]
        [string] $Cluster = '.',

        [parameter(ParameterSetName="Node", Mandatory=$true)]
        [ValidateNotNullOrEmpty()]
        [string[]] $Node
    )

    switch ($psCmdlet.ParameterSetName) {
        "Cluster" {
            $Nodes = Get-NodeList -Cluster $Cluster -Filter
        }
        "Node" {
            $Nodes = Get-NodeList -Nodes $Node -Filter
        }
    }

    $thisModule = Get-Module $Module -ErrorAction Stop

    $clusterModules = icm $Nodes.Name {
        $null = Import-Module -Force $using:Module -ErrorAction SilentlyContinue
        Get-Module $using:Module
    }

    $Nodes.Name |? { $_ -notin $clusterModules.PsComputerName } |% {
        Write-Warning "Node $_ does not have the $Module module. Please 'Install-SddcDiagnosticModule -Node $_' to address."
    }
    $clusterModules |? { $thisModule.Version -gt $_.Version } |% {
        Write-Warning "Node $($_.PsComputerName) has an older version of the $Module module ($($_.Version) < $($thisModule.Version)). Please 'Install-SddcDiagnosticModule -Node $_' to address."
    }
    $clusterModules |? { $thisModule.Version -lt $_.Version } |% {
        Write-Warning "Node $($_.PsComputerName) has an newer version of the $Module module ($($_.Version) > $($thisModule.Version)). Consider installing the updated module on the local system ($env:COMPUTERNAME) and updating the cluster."
    }

    $clusterModules
}

<#
.SYNOPSIS
    Perform garbage collection on the local node's Sddc Diagnostic Archive.

.DESCRIPTION
    Perform garbage collection on the local node's Sddc Diagnostic Archive.

    This is an INTERNAL utililty command, used by the clustered scheduled task which performs the
    Sddc Diagnostic Archive. It is not intended for direct use.

.PARAMETER ArchivePath
    Specifies the path to the archive to garbage collect.

.EXAMPLE
    Limit-SddcDiagnosticArchive -ArchivePath C:\Windows\SddcDiagnosticArchive

    Perform garbage collection on the content of the specified directory.
#>

function Limit-SddcDiagnosticArchive
{
    param(
        [parameter(Mandatory=$true)]
        [ValidateNotNullOrEmpty()]
        [string] $ArchivePath
    )

    $Days = $null
    $Size = $null
    Get-SddcDiagnosticArchiveJobParameters -Days ([ref] $Days) -Size ([ref] $Size)

    Show-Update "Applying limits to SDDC Archive @ $ArchivePath : $Days Days & $('{0:0.00} MiB' -f ($Size/1MB))"

    #
    # Comment/get current state
    #

    # note: default sort is ascending, so by our lexically sortable naming convention
    # the oldest ZIPs will come first
    $f = @(dir $ArchivePath\*.ZIP) | sort
    $m = $f | measure -Sum Length

    Show-Update "Begin: $($m.Count) ZIPs which are $('{0:0.00} MiB' -f ($m.Sum/1MB))"

    #
    # Day limit
    #

    if ($f.Count -gt $Days) {
        $ndelete = $f.Count - $Days
        Show-Update "Deleting $ndelete days of archive"

        $f[0..($ndelete - 1)] |% {
            Show-Update "`tDay limit: Deleting $($_.FullName)"
            $_
        } | del -Force

        # re-measure the remaining
        $f = $f[$ndelete..$($f.Count - 1)]
        $m = $f | measure -Sum Length
    }

    #
    # Size limit
    #

    if ($m.Sum -gt $Size) {

        Show-Update "Deleting $('{0:0.00} MiB' -f ($($m.Sum-$Size)/1MB)) MiB of archive"

        foreach ($file in $f) {

            Show-Update "`tSize limit: Deleting $($file.FullName)"
            $m.Sum -= $file.Length
            del $file.Fullname -Force

            if ($m.Sum -le $Size) {
                break
            }
        }
    }

    #
    # Comment final state
    #

    $f = @(dir $ArchivePath\*.ZIP) | sort
    $m = $f | measure -Sum Length

    Show-Update "End: $($m.Count) ZIPs which are $('{0:0.00} MiB' -f ($m.Sum/1MB))"
}

<#
.SYNOPSIS
    Perform a new capture to the local node's Sddc Diagnostic Archive.

.DESCRIPTION
    Perform a new capture to the local node's Sddc Diagnostic Archive.

    This is an INTERNAL utililty command, used by the clustered scheduled task which performs the
    Sddc Diagnostic Archive. It is not intended for direct use.

.PARAMETER ArchivePath
    Specifies the path to the archive.

.EXAMPLE
    Update-SddcDiagnosticArchive -ArchivePath C:\Windows\SddcDiagnosticArchive

    Capture content to the specified directory.
#>

function Update-SddcDiagnosticArchive
{
    param(
        [parameter(Mandatory=$true)]
        [ValidateNotNullOrEmpty()]
        [string] $ArchivePath
    )

    # get timestamp at the top, reflecting job launch time
    $TimeStamp = Get-Date

    # Scrub in just in case
    $CapturePath = (Join-Path $ArchivePath "Capture")
    rm -r $CapturePath -Force -ErrorAction SilentlyContinue
    $null = mkdir $CapturePath -Force -ErrorAction Stop

    #
    # Capture
    #

    # 25 hour capture of events
    Get-SddcCapturedEvents $CapturePath 25 |% {
        Show-Update "Captured: $_"
    }

    # 25 hour capture of cluster/health logs
    try {

        if ($c = Get-Cluster) {

            $f = Get-ClusterLog -Node $env:COMPUTERNAME -Destination $CapturePath -UseLocalTime -TimeSpan (25 * 60)
            Show-Update "Captured: $($f.FullName)"
            if ($c.S2DEnabled) {
                $f = Get-ClusterLog -Node $env:COMPUTERNAME -Destination $CapturePath -Health -UseLocalTime -TimeSpan (25 * 60)
                Show-Update "Captured: $($f.FullName)"
            }
        }
    } catch {

        Show-Update "Cluster/Health Logs not captured"
    }

    #
    # Compress
    #

    $ZipFile = 'SddcDiagnosticArchive-' + $env:COMPUTERNAME + '-' + (Format-SddcDateTime ($TimeStamp)) + '.ZIP'
    $ZipPath = (join-path $ArchivePath $ZipFile)

    try {
        Add-Type -Assembly System.IO.Compression.FileSystem
        [System.IO.Compression.ZipFile]::CreateFromDirectory($CapturePath, $ZipPath, [System.IO.Compression.CompressionLevel]::Optimal, $false)
        Show-Update "Zip File Name : $ZipPath"
    } catch {
        Show-Error "Error creating the ZIP file!" $_
    }

    # Scrub out
    rm -r $CapturePath -Force -ErrorAction SilentlyContinue
}

<#
.SYNOPSIS
    Query for Sddc Diagnostic Archive job parameters.

.DESCRIPTION
    Query for Sddc Diagnostic Archive job parameters. [ref] parameters must be specified.

    This is an INTERNAL utililty command, used by the clustered scheduled task which performs the
    Sddc Diagnostic Archive. It is not intended for direct use.

    Use Show-SddcDiagnosticArchiveJob to query & show the state of the archive job on a target set
    of systems.

.PARAMETER Cluster
    Specifies the cluster from which parameters should be queried.

.PARAMETER Days
    Receives the days of archive to maintain.

.PARAMETER Path
    Receives the path to the archive (valid only on local system)

.PARAMETER Size
    Receives the maximum size of the archive to maintain (bytes)

.PARAMETER At
    Receives the time of day that the archive update job is configured to run.

.EXAMPLE
    Get-SddcDiagnosticArchiveJobParameters -Days ([ref] $d)

    Receives the days of archive configured for the cluster the local system is a member of.
#>

function Get-SddcDiagnosticArchiveJobParameters
{
    param(
        [parameter(Mandatory=$false)]
        [ValidateNotNullOrEmpty()]
        [string] $Cluster = '.',

        [parameter(Mandatory=$false)]
        [ref] $Days,

        [parameter(Mandatory=$false)]
        [ref] $Path,

        [parameter(Mandatory=$false)]
        [ref] $Size,

        [parameter(Mandatory=$false)]
        [ref] $At
    )

    $c = Get-Cluster -Name $Cluster -ErrorAction Stop

    if ($PSBoundParameters.ContainsKey('Days')) {
        try {
            $Days.Value = ($c | Get-ClusterParameter -Name SddcDiagnosticArchiveDays -ErrorAction Stop).Value
        } catch {
            $Days.Value = 60
        }
    }

    if ($PSBoundParameters.ContainsKey('Path')) {
        try {
            $Path.Value = ($c | Get-ClusterParameter -Name SddcDiagnosticArchivePath -ErrorAction Stop).Value
        } catch {
            $Path.Value = Join-Path $env:SystemRoot "SddcDiagnosticArchive"
        }
    }

    if ($PSBoundParameters.ContainsKey('Size')) {
        try {
            $Size.Value = ($c | Get-ClusterParameter -Name SddcDiagnosticArchiveSize -ErrorAction Stop).Value
        } catch {
            $Size.Value = 500MB
        }
    }

    if ($PSBoundParameters.ContainsKey('At')) {
        try {
            $Task = Get-ClusteredScheduledTask -Cluster $c.Name -TaskName SddcDiagnosticArchive -ErrorAction Stop

            # may be overaggresive, there should only be one trigger if we define it
            $At.Value = [datetime] ($Task.TaskDefinition.Triggers[0].StartBoundary)
        } catch {
            $At.Value = [datetime] '3AM'
        }
    }
}

<#
.SYNOPSIS
    Set Sddc Diagnostic Archive job parameters.

.DESCRIPTION
    Set Sddc Diagnostic Archive job parameters.

    Use this command to change the default archive location and garbage collection controls (days
    of archive and its maximum size).

    Use the Register-SddcDiagnosticArchiveJob to change the launch time.

.PARAMETER Cluster
    Specifies the cluster for which parameters will be set.

.PARAMETER Days
    Specifies the days of archive to maintain. This limit will be applied during the next archive
    job execution.

.PARAMETER Path
    Specifies the path to create the archive at. Ensure that this path is available on all systems.
    By default the archive will be placed at $env:SystemRoot\SddcDiagnosticArchive

.PARAMETER Size
    Specifies the maximum size of the archive (in bytes). This limit will be applied during the next
    archive job execution.

.EXAMPLE
    Set-SddcDiagnosticArchiveJobParameters -Days 14

    Sets the maximum days of archive to two weeks.
#>

function Set-SddcDiagnosticArchiveJobParameters
{
    param(
        [parameter(Mandatory=$false)]
        [ValidateNotNullOrEmpty()]
        [string] $Cluster = '.',

        [parameter(Mandatory=$false)]
        [ValidateRange(1,365)]
        [int] $Days,

        [parameter(Mandatory=$false)]
        [ValidateNotNullOrEmpty()]
        [string] $Path,

        [parameter(Mandatory=$false)]
        [ValidateNotNullOrEmpty()]
        [uint64] $Size
    )

    $c = Get-Cluster -Name $Cluster -ErrorAction Stop

    # note: we could rewrite paths which are prefixed with recognizably $env:systemroot and other
    # canonical paths with macros that we can expand at the destination node. strictly speaking these are
    # not guaranteed to be identical though its extremely unlikely we'll find that condition in practice.


    if ($PSBoundParameters.ContainsKey('Days')) {
        $c | Set-ClusterParameter -Name SddcDiagnosticArchiveDays -Create -Value $Days -ErrorAction Stop
    }
    if ($PSBoundParameters.ContainsKey('Path')) {
        if ($Path[1] -ne ':') {
            Write-Error 'Path must be specified as an absolute path (<driveletter>:\some\path)'
        } else {
            $c | Set-ClusterParameter -Name SddcDiagnosticArchivePath -Create -Value $Path -ErrorAction Stop
        }
    }
    if ($PSBoundParameters.ContainsKey('Size')) {
        $c | Set-ClusterParameter -Name SddcDiagnosticArchiveSize -Create -Value $Size -ErrorAction Stop
    }

    # note, the scheduled start time is only modified at register time
}

<#
.SYNOPSIS
    Show the state of the Sddc Diagnostic Archive job.

.DESCRIPTION
    Show the state of the Sddc Diagnostic Archive job.

    Use this command to generate a report on the location and garbage collection parameters for the
    archive on the target cluster, along with space used on each node.

.PARAMETER Cluster
    Specifies the cluster to query.

.EXAMPLE
    Show-SddcDiagnosticArchiveJob -Cluster Cluster1

    Shows the state of the archive job on cluster Cluster1
#>

function Show-SddcDiagnosticArchiveJob
{
    param(
        [parameter(Mandatory=$false)]
        [ValidateNotNullOrEmpty()]
        [string] $Cluster = '.'
    )

    $c = Get-Cluster -Name $Cluster -ErrorAction Stop

    # continue if present, else error
    if (-not (Get-ClusteredScheduledTask -Cluster $c.Name |? TaskName -eq SddcDiagnosticArchive)) {
        Show-Error "SddcDiagnosticArchive job not currently registered"
    }

    $Days = $null
    $Path = $null
    $Size = $null
    $At = $null

    Get-SddcDiagnosticArchiveJobParameters -Cluster $c.Name -Days ([ref] $Days) -Path ([ref] $Path) -Size ([ref] $Size) -At ([ref] $At)

    Write-Output "Target archive size per node : $('{0:0.00} MiB' -f ($Size/1MB))"
    Write-Output "Target days of archive       : $Days"
    Write-Output "Capture to path              : $Path"
    Write-Output "Capture at                   : $($At.ToString("h:mm tt"))"

    $Nodes = Get-NodeList -Cluster $Cluster -Filter

    Write-Output "$('-'*20)`nPer Node Report"
    $j = $Nodes | sort Name |% {
        icm $_.Name -AsJob {

            Import-Module $using:Module -ErrorAction SilentlyContinue

            # import common functions
            . ([scriptblock]::Create($using:CommonFunc))

            if (Test-SddcModulePresence) {

                $Path = $null
                Get-SddcDiagnosticArchiveJobParameters -Path ([ref] $Path)

                dir $Path\*.ZIP -ErrorAction SilentlyContinue | measure -Sum Length
            }
        }
    }

    $null = $j | Wait-Job
    $j | sort Location |% {

        $m = Receive-Job $_
        Remove-Job $_

        # note we will not have a measurement if the remote node lacks the module
        # a warning will have already been passed to the output in this case
        if ($m) {
            Write-Output "Node $($_.Location): $($m.Count) ZIPs which are $('{0:0.00} MiB' -f ($m.Sum/1MB))"
        }
    }
}

<#
.SYNOPSIS
    Unregister (remove) the Sddc Diagnostic Archive job.

.DESCRIPTION
    Unregister (remove) the Sddc Diagnostic Archive job.

    This removes all configured parameters and the Sddc Diagnostic Archive clustered scheduled task.
    It does not remove the Sddc Diagnostic Archives themselves.

.PARAMETER Cluster
    Specifies the target cluster.

.EXAMPLE
    Unregister-SddcDiagnosticArchiveJob -Cluster Cluster1

    Removes the Sddc Diagnostic Archive job from cluster Cluster1
#>

function Unregister-SddcDiagnosticArchiveJob
{
    param(
        [parameter(Mandatory=$false)]
        [ValidateNotNullOrEmpty()]
        [string] $Cluster = '.'
    )

    $c = Get-Cluster -Name $Cluster -ErrorAction Stop

    # silently delete parameters, if set away from defaults
    $c | Set-ClusterParameter -Name SddcDiagnosticArchiveDays -Delete -ErrorAction SilentlyContinue
    $c | Set-ClusterParameter -Name SddcDiagnosticArchivePath -Delete -ErrorAction SilentlyContinue
    $c | Set-ClusterParameter -Name SddcDiagnosticArchiveSize -Delete -ErrorAction SilentlyContinue

    # unregister if present, else error
    if (Get-ClusteredScheduledTask -Cluster $c.Name |? TaskName -eq SddcDiagnosticArchive) {
        Unregister-ClusteredScheduledTask -Cluster $c.Name -TaskName SddcDiagnosticArchive -ErrorAction Stop
    } else {
        Show-Error "SddcDiagnosticArchive job not currently registered"
    }
}

<#
.SYNOPSIS
    Register the Sddc Diagnostic Archive job.

.DESCRIPTION
    Register the Sddc Diagnostic Archive job.

    This creates the Sddc Diagnostic Archive clustered scheduled task on the target cluster. Use
    Set-SddcDiagnosticArchiveJobParameters to change the default location and garbage collection
    options. Use Show-SddcDiagnosticArchiveJob to verify the state of the job and its parameters.

    Re-registering can be used to change the start time for the job. This does not affect other
    configured parameters, and does not create an additional instance of the job.

.PARAMETER Cluster
    Specifies the target cluster.

.PARAMETER At
    Specifies the time to launch the job (1/day).

.EXAMPLE
    Register-SddcDiagnosticArchiveJob -Cluster Cluster1

    Creates the Sddc Diagnostic Archive job on cluster Cluster1 with default location and garbage
    collection parameters.

.EXAMPLE
    Register-SddcDiagnosticArchiveJob -At 4:30AM

    Creates the Sddc Diagnostic Archive job, launching at 4:30AM each morning.
#>

function Register-SddcDiagnosticArchiveJob
{
    param(
        [parameter(Mandatory=$false)]
        [ValidateNotNullOrEmpty()]
        [string] $Cluster = '.',

        [parameter(Mandatory=$false)]
        [ValidateNotNullOrEmpty()]
        [datetime] $At = '3AM'
    )

    $c = Get-Cluster -Name $Cluster -ErrorAction Stop

    # the scheduled task script itself
    $scr = {
        $Module = 'PrivateCloud.DiagnosticInfo'
        Import-Module $Module

        $Path = (Get-Cluster -Name . -ErrorAction Stop | Get-ClusterParameter -Name SddcDiagnosticArchivePath -ErrorAction Stop).Value
        $null = mkdir -Force $Path -ErrorAction SilentlyContinue

        $LogFile = Join-Path $Path "SddcDiagnosticArchive.log"

        # trim log
        $ntail = $null
        $limit = 10MB
        if (($l = gi $LogFile -ErrorAction SilentlyContinue) -and
            $l.Length -gt $limit) {

            $LogFileTmp = Join-Path $Path "SddcDiagnosticArchive.log.tmp"

            # note: transcripts are produced in plain ASCII
            # estimate the #lines in the tail of the file which ~10MB allows for
            $ntail = [int] ((gc $LogFile | measure).Count * ($limit/$l.length))
            gc $LogFile -Tail $ntail | Out-File -Encoding ascii -Width 9999 $LogFileTmp
            del $LogFile
            move $LogFileTmp $LogFile
        }

        Start-Transcript -Path $LogFile -Append

        if ($ntail) {
            Write-Output "Truncated $LogFile to $ntail lines ($('{0:0.00} MiB' -f ($limit/1MB)) limit)"
        }

        if (-not (Get-Module $Module)) {
            Write-Output "Module $Module not installed - exiting, cannot capture"
        } else {

            try {
                Update-SddcDiagnosticArchive $Path
                Limit-SddcDiagnosticArchive $Path
            } catch {
                Write-Error "$(Get-Date -format 's') : SDDC Diagnostic Archive job failed."
                throw $_
            }
        }

        Stop-Transcript
    }

    # use the encoded form to mitigate quoting complications that full scriptblock transfer exposes
    $encscr = [System.Convert]::ToBase64String([System.Text.Encoding]::Unicode.GetBytes("& { $scr }"))
    $arg = "-NoProfile -NoLogo -NonInteractive -WindowStyle Hidden -ExecutionPolicy Bypass -EncodedCommand $encscr"

    $action = New-ScheduledTaskAction -Execute "powershell.exe" -Argument $arg
    $trigger = New-ScheduledTaskTrigger -Daily -At $At

    Unregister-ClusteredScheduledTask -Cluster $c.Name -TaskName SddcDiagnosticArchive -ErrorAction SilentlyContinue
    Register-ClusteredScheduledTask -Cluster $c.Name -Action $action -Trigger $trigger -TaskName SddcDiagnosticArchive -TaskType ClusterWide -Description "Get-SddcDiagnosticInfo Periodic Diagnostic Archive Task"
}

function Show-StorageCounters
{
    Param (
       [parameter(Position=0, Mandatory=$true)]
       [ValidateNotNullOrEmpty()]
       [string] $Path,
       [Parameter (Mandatory = $false)]
       [bool] $showerr = $false,
       [Parameter (Mandatory = $false)]
       [int] $delta = 0
       )

    if (-not (Test-Path $Path)) {
        Write-Error "Path is not accessible. Please check and try again: $Path"
        return
    }

    $d=import-counter -Path $path\"GetCounters.blg"

    $tabName="Cache Perf"
    $cachetable=new-object System.Data.DataTable "$tabName"

    #Define Columns
    $col1 = New-Object system.Data.DataColumn Node,([string])
    $col2 = New-Object system.Data.DataColumn CacheHits,([string])
    $col3 = New-Object system.Data.DataColumn CacheMiss,([string])
    $col4 = New-Object system.Data.DataColumn DiskReads,([string])
    $col5 = New-Object system.Data.DataColumn DirectReads,([string])

    $col6 = New-Object system.Data.DataColumn DiskWrites,([string])
    $col7 = New-Object system.Data.DataColumn DirectWrites,([string])
    $col8 = New-Object system.Data.DataColumn CacheWrites,([string])

    $tabName="Error Table"
    $errtable=new-object System.Data.DataTable "$tabName"

    $col9 = New-Object system.Data.DataColumn Node,([string])
    $col10 = New-Object system.Data.DataColumn WriteError,([string])
    $col11 = New-Object system.Data.DataColumn WriteMedia,([string])
    $col12 = New-Object system.Data.DataColumn ReadTimeout,([string])
    $col13 = New-Object system.Data.DataColumn ReadMedia,([string])

    #Add the Columns
    $cachetable.columns.add($col1)
    $cachetable.columns.add($col2)
    $cachetable.columns.add($col3)
    $cachetable.columns.add($col4)
    $cachetable.columns.add($col5)
    $cachetable.columns.add($col6)
    $cachetable.columns.add($col7)
    $cachetable.columns.add($col8)

    $errtable.columns.add($col9)
    $errtable.columns.add($col10)
    $errtable.columns.add($col11)
    $errtable.columns.add($col12)
    $errtable.columns.add($col13)


    $tabName="CSV Clusport Perf"
    $table=new-object System.Data.DataTable "$tabName"

    #Define Columns
    $col1 = New-Object system.Data.DataColumn Node,([string])
    $col2 = New-Object system.Data.DataColumn CSVReadIOPS,([string])
    $col3 = New-Object system.Data.DataColumn CSVReadLatency,([string])
    $col4 = New-Object system.Data.DataColumn CSVWriteIOPS,([string])
    $col5 = New-Object system.Data.DataColumn CSVWriteLatency,([string])

    $tabName="SBL Perf"
    $sbltable=new-object System.Data.DataTable "$tabName"
    $col6 = New-Object system.Data.DataColumn Node,([string])
    $col7 = New-Object system.Data.DataColumn SBLReadIOPS,([string])
    $col8 = New-Object system.Data.DataColumn SBLReadLatency,([string])
    $col9 = New-Object system.Data.DataColumn SBLWriteIOPS,([string])
    $col10 = New-Object system.Data.DataColumn SBLWriteLatency,([string])
    $col11 = New-Object system.Data.DataColumn SBLLocalRead,([string])
    $col12 = New-Object system.Data.DataColumn SBLLocalWrite,([string])
    $col13 = New-Object system.Data.DataColumn SBLRemoteRead,([string])
    $col14 = New-Object system.Data.DataColumn SBLRemoteWrite,([string])

    #Add the Columns
    $table.columns.add($col1)
    $table.columns.add($col2)
    $table.columns.add($col3)
    $table.columns.add($col4)
    $table.columns.add($col5)

    $sbltable.columns.add($col6)
    $sbltable.columns.add($col7)
    $sbltable.columns.add($col8)
    $sbltable.columns.add($col9)
    $sbltable.columns.add($col10)
    $sbltable.columns.add($col11)
    $sbltable.columns.add($col12)
    $sbltable.columns.add($col13)
    $sbltable.columns.add($col14)

    $tabName="Hybrid IO Profile"
    $ioprofiletable=new-object System.Data.DataTable "$tabName"

    #Define Columns
    $col1 = New-Object system.Data.DataColumn Node,([string])
    $col2 = New-Object system.Data.DataColumn IOProfileRead,([string])
    $col3 = New-Object system.Data.DataColumn IOProfileWrites,([string])

    $ioprofiletable.columns.add($col1)
    $ioprofiletable.columns.add($col2)
    $ioprofiletable.columns.add($col3)

    if ($delta -ne 0) {
        $sample = $delta
    } else {
        $sample=0
    }

    do {

        $csvreads=$d[$sample].CounterSamples | where { $_.path -Like "*cluster csvfs(_total)\reads/sec*"}
        $csvwrites=$d[$sample].CounterSamples | where { $_.path -Like "*cluster csvfs(_total)\writes/sec*"}
        $csvwritelat=$d[$sample].CounterSamples | where { $_.path -Like "*cluster csvfs(_total)\avg. sec/write"}
        $csvreadlat=$d[$sample].CounterSamples | where { $_.path -Like "*cluster csvfs(_total)\avg. sec/read"}
        $csvnodes=$csvreads.Path

        $sblreads=$d[$sample].CounterSamples | where { $_.path -Like "*cluster disk counters(_total)\read/sec*"}
        $sblwrites=$d[$sample].CounterSamples | where { $_.path -Like "*cluster disk counters(_total)\writes/sec*"}
        $sbllocalreads=$d[$sample].CounterSamples | where { $_.path -Like "*cluster disk counters(_total)\Local: read/sec*"}
        $sbllocalwrites=$d[$sample].CounterSamples | where { $_.path -Like "*cluster disk counters(_total)\Local: writes/sec*"}
        $sblremotereads=$d[$sample].CounterSamples | where { $_.path -Like "*cluster disk counters(_total)\Remote: read/sec*"}
        $sblremotewrites=$d[$sample].CounterSamples | where { $_.path -Like "*cluster disk counters(_total)\Remote: writes/sec*"}
        $sblwritelat=$d[$sample].CounterSamples | where { $_.path -Like "*cluster disk counters(_total)\write latency"}
        $sblreadlat=$d[$sample].CounterSamples | where { $_.path -Like "*cluster disk counters(_total)\read latency"}
        $sblnodes=$sblreads.Path

        $cachehits=$d[$sample].CounterSamples | where { $_.path -Like "*cluster storage hybrid disks(_total)\cache hit reads/sec*"}
        $cachemiss=$d[$sample].CounterSamples | where { $_.path -Like "*cluster storage hybrid disks(_total)\cache miss reads/sec*"}
        $diskreads=$d[$sample].CounterSamples | where { $_.path -Like "*cluster storage hybrid disks(_total)\disk reads/sec"}
        $directreads=$d[$sample].CounterSamples | where { $_.path -Like "*cluster storage hybrid disks(_total)\direct reads/sec"}

        $diskwrites=$d[$sample].CounterSamples | where { $_.path -Like "*cluster storage hybrid disks(_total)\disk writes/sec*"}
        $directwrites=$d[$sample].CounterSamples | where { $_.path -Like "*cluster storage hybrid disks(_total)\direct writes/sec*"}
        $cachewrites=$d[$sample].CounterSamples | where { $_.path -Like "*cluster storage hybrid disks(_total)\cache writes/sec"}

        $writeerror=$d[$sample].CounterSamples | where { $_.path -Like "*cluster storage hybrid disks(_total)\write errors total*"}
        $writemedia=$d[$sample].CounterSamples | where { $_.path -Like "*cluster storage hybrid disks(_total)\write errors media*"}
        $readtimeout=$d[$sample].CounterSamples | where { $_.path -Like "*cluster storage hybrid disks(_total)\read errors timeout*"}
        $readmedia=$d[$sample].CounterSamples | where { $_.path -Like "*cluster storage hybrid disks(_total)\read errors media*"}
        $cachenodes=$cachehits.Path


        $diskioreads=$d[$sample].CounterSamples | where { $_.path -like "*cluster storage hybrid disks io profile(_total)\reads/sec total*" }
        $diskiowrites=$d[$sample].CounterSamples | where { $_.path -like "*cluster storage hybrid disks io profile(_total)\writes/sec total*" }
        $ioprofilenodes = $diskioreads.Path

        $csvreadtotal=0
        $csvwritetotal=0
        $sblreadtotal=0
        $sblwritetotal=0
        $ioprofilereadtotal=0
        $ioprofilewritetotal=0


        $cachehittotal =0
        $cachemisstotal=0
        $diskreadtotal=0
        $diskwritetotal=0
        $directreadtotal=0
        $directwritetotal=0
        $cachewritetotal=0

        $table.Clear()
        $cachetable.Clear()
        $errtable.Clear()
        $sbltable.Clear()
        $ioprofiletable.Clear()

        $index=0
        foreach($node in $csvnodes) {
            $row = $table.NewRow()

            $pos = $csvnodes[$index].IndexOf("\",2)
            #Enter data in the row
            $row.Node = $csvnodes[$index].Substring(2,$pos-2)
            $row.CSVReadIOPS = $([math]::Round($csvreads[$index].cookedValue,0))
            $row.CSVReadLatency = $([math]::Round($csvreadlat[$index].cookedValue*1000,2))
            $row.CSVWriteIOPS = $([math]::Round($csvwrites[$index].cookedValue,0))
            $row.CSVWriteLatency = $([math]::Round($csvwritelat[$index].cookedValue*1000,2))
            $csvreadtotal += $row.CSVReadIOPS
            $csvwritetotal+= $row.CSVWriteIOPS
            $table.Rows.Add($row)
            $index+=1
        }

        $index=0
        foreach($node in $sblnodes) {
            $row = $sbltable.NewRow()
            $pos = $sblnodes[$index].IndexOf("\",2)
            $row.Node = $sblnodes[$index].Substring(2,$pos-2)
            $row.SBLReadIOPS = $([math]::Round($sblreads[$index].cookedValue,0))
            $row.SBLReadLatency = $([math]::Round($sblreadlat[$index].cookedValue*1000,2))
            $row.SBLWriteIOPS = $([math]::Round($sblwrites[$index].cookedValue,0))
            $row.SBLWriteLatency = $([math]::Round($sblwritelat[$index].cookedValue*1000,2))
            $row.SBLLocalRead = $([math]::Round($sbllocalreads[$index].cookedValue,0))
            $row.SBLLocalWrite = $([math]::Round($sbllocalwrites[$index].cookedValue,0))
            $row.SBLRemoteRead = $([math]::Round($sblremotereads[$index].cookedValue,0))
            $row.SBLRemoteWrite = $([math]::Round($sblremotewrites[$index].cookedValue,0))

            $sblreadtotal+=$row.SBLReadIOPS
            $sblwritetotal+=$row.SBLWriteIOPS

            #Add the row to the table
            $sbltable.Rows.Add($row)
            $index+=1
        }

        $index=0
        foreach($node in $cachenodes) {
            $row = $cachetable.NewRow();
            $pos = $cachenodes[$index].IndexOf("\",2)
            $row.Node = $cachenodes[$index].Substring(2,$pos-2)

            $row.CacheHits = $([math]::Round($cachehits[$index].cookedValue,0))
            $row.CacheMiss = $([math]::Round($cachemiss[$index].cookedValue,0))
            $row.DiskReads = $([math]::Round($diskreads[$index].cookedValue,0))
            $row.DirectReads = $([math]::Round($directreads[$index].cookedValue,0))
            $row.DiskWrites = $([math]::Round($diskwrites[$index].cookedValue,0))
            $row.DirectWrites = $([math]::Round($directwrites[$index].cookedValue,0))
            $row.CacheWrites = $([math]::Round($cachewrites[$index].cookedValue,0))
            #Add the row to the table
            $cachetable.Rows.Add($row)

            $cachehittotal+=$row.CacheHits
            $cachemisstotal+=$row.CacheMiss
            $diskreadtotal+=$row.DiskReads
            $diskwritetotal+=$row.DiskWrites
            $directreadtotal+=$row.DirectReads
            $directwritetotal+=$row.DirectWrites
            $cachewritetotal+=$row.CacheWrites

            if ($showerr) {
                $row = $errtable.NewRow();
                $row.Node = $nodes[$index].Substring(2,$pos-2)
                $row.WriteError = $([math]::Round($writeerror[$index].cookedValue,0))
                $row.WriteMedia = $([math]::Round($writemedia[$index].cookedValue,0))
                $row.ReadTimeout = $([math]::Round($readtimeout[$index].cookedValue,0))
                $row.ReadMedia = $([math]::Round($readmedia[$index].cookedValue,0))

                #Add the row to the table
                $errtable.Rows.Add($row)
            }

            $index+=1
        }

        $index=0
        foreach($node in $ioprofilenodes) {
            $row = $ioprofiletable.NewRow()
            $pos = $ioprofilenodes[$index].IndexOf("\",2)
            $row.Node = $ioprofilenodes[$index].Substring(2,$pos-2)
            $row.IOProfileRead = $([math]::Round($diskioreads[$index].cookedValue,0))
            $row.IOProfileWrites = $([math]::Round($diskiowrites[$index].cookedValue,0))

            $ioprofilereadtotal+=$row.IOProfileRead
            $ioprofilewritetotal+=$row.IOProfileWrites

            #Add the row to the table
            $ioprofiletable.Rows.Add($row)
            $index+=1
        }

        # add Total row
        $row = $table.NewRow()
        $row.Node = "Total"
        $row.CSVReadIOPS = $csvreadtotal
        $row.CSVWriteIOPS = $csvwritetotal
        #Add the row to the table
        $table.Rows.Add($row)

        $row = $sbltable.NewRow()
        $row.Node = "Total"
        $row.SBLReadIOPS = $sblreadtotal
        $row.SBLWriteIOPS= $sblwritetotal

        #Add the row to the table
        $sbltable.Rows.Add($row)


        $row = $cachetable.NewRow()
        $row.Node = "Total"
        $row.CacheHits = $cachehittotal
        $row.CacheMiss = $cachemisstotal
        $row.DiskReads = $diskreadtotal
        $row.DirectReads = $directreadtotal
        $row.DiskWrites = $diskwritetotal
        $row.DirectWrites= $directwritetotal
        $row.CacheWrites = $cachewritetotal
        #Add the row to the table
        $cachetable.Rows.Add($row)

        $row = $ioprofiletable.NewRow()
        $row.Node = "Total"
        $row.IOProfileRead = $ioprofilereadtotal
        $row.IOProfileWrites= $ioprofilewritetotal

        #Add the row to the table
        $ioprofiletable.Rows.Add($row)

        cls

        #Display the table
        write-host "Sample interval " $sample
        $table | sort-object Node| format-table -AutoSize
        $sbltable | sort-object Node| format-table -AutoSize
        $cachetable | sort-object Node| format-table -AutoSize
        $ioprofiletable | sort-object Node| format-table -AutoSize

        if ($showerr) {
            $errtable | sort-object Node| format-table -AutoSize
        }

        $sample+=1
        if ($sample -eq $d.Count) {
            $sample=0
        }

        if ($delta -ne 0) {
            break
        }

        Start-Sleep -Seconds 1

    } while (1)
}

function Get-SpacesTimeline

{

    # aliases usage in this module is idiomatic, only using defaults

    [Diagnostics.CodeAnalysis.SuppressMessageAttribute("PSAvoidUsingCmdletAliases", "")]

    param(

        [parameter(Position=0, Mandatory=$true)]

        [ValidateNotNullOrEmpty()]

        [string]

        $Path,

        [parameter(Mandatory=$true)]

        [ValidateNotNullOrEmpty()]

        [string]

        $VirtualDiskId

        )

        $VirtualDiskFilePath = Join-Path $Path "GetVirtualDisk.XML"
        $ClusterNodeFilePath = Join-Path $Path "GetClusterNode.XML"

        if ((-not (Test-Path $VirtualDiskFilePath)) -or (-not (Test-Path $ClusterNodeFilePath)))
        {
            Write-Error "Path is not valid or collection files are not present. Please check and try again: $Path"
            return
        }

        $VirtualDisks = Import-ClixmlIf ($VirtualDiskFilePath)
        $ClusterNodes = Import-ClixmlIf ($ClusterNodeFilePath)

        $OperationalLog = "Microsoft-Windows-StorageSpaces-Driver-Operational.EVTX"
        $DiagnosticLog  = "Microsoft-Windows-StorageSpaces-Driver-Diagnostic.EVTX"

        $eventshash  = @{}

        foreach ($node in $ClusterNodes)
        {
            $nodeName = $node.Name
            $OperationalLogPath = Join-Path (Get-NodePath $Path $nodeName) $OperationalLog
            $DiagnosticLogPath  = Join-Path (Get-NodePath $Path $nodeName) $DiagnosticLog

            foreach ($VirtualDisk in $VirtualDisks)
            {
                $id = $VirtualDisk.ObjectId.Split(":")[2].Split("}")[1] + "}"

                if ($VirtualDiskId -ne $id.Trim("{}"))
                {
                    continue;
                }

                $eventFilter = "EventID=1008 or EventID=1009 or EventID=1021 or EventID=1022"

                $query = "*[System[($eventFilter)]] and *[EventData[Data[@Name='Id'] and (Data='$id')]]"

                $events = Get-WinEvent -Path $DiagnosticLogPath -FilterXPath $query -ErrorAction SilentlyContinue
                $events | % { $_ | Add-Member NodeName $nodeName}

                if ($events)
                {
                    $eventshash[$id] += $events;
                }
            }
        }

        Add-Type -AssemblyName System.Windows.Forms
        Add-Type -AssemblyName System.Windows.Forms.DataVisualization

        $Title = "Storage Spaces State Timeline"

        $chart = New-object Windows.Forms.DataVisualization.Charting.Chart
        $chart.Anchor = [Windows.Forms.AnchorStyles]::Bottom -bor
                        [Windows.Forms.AnchorStyles]::Right -bor
                        [Windows.Forms.AnchorStyles]::Top -bor
                        [Windows.Forms.AnchorStyles]::Left

        $chart.Width = 1000
        $chart.Height = 800
        $chart.Left = 40
        $chart.Top = 30
        $chart.BackColor = [Drawing.Color]::White
        [void]$chart.Titles.Add($Title)
        $chart.Titles[0].Font = "segoeuilight,12pt"

        #
        # Create a chart area to draw on
        #

        $chartArea = New-Object Windows.Forms.DataVisualization.Charting.ChartArea
        $chartarea.Name = "TimeSeries"
        $chartarea.AxisX.IntervalType = [Windows.Forms.DataVisualization.Charting.DateTimeIntervalType]::Hours
        $chartarea.AxisX.IntervalAutoMode = [Windows.Forms.DataVisualization.Charting.IntervalAutoMode]::VariableCount
        $chartarea.AxisX.MajorGrid.Enabled = $false
        $chartarea.AxisX.LabelStyle.Format = "yyyy/MM/dd h tt"
        $chartarea.AxisX.ScaleView.Zoomable = $true
        $chartarea.AxisX.ScrollBar.IsPositionedInside = $true
        $chartarea.AxisX.ScrollBar.ButtonStyle = [Windows.Forms.DataVisualization.Charting.ScrollBarButtonStyles]::All
        $chartarea.CursorX.IsUserEnabled = $true
        $chartarea.CursorX.IsUserSelectionEnabled = $true
        $chartarea.CursorX.IntervalType = [Windows.Forms.DataVisualization.Charting.DateTimeIntervalType]::Hours
        $chartarea.CursorX.AutoScroll = $true
        $chartArea.AxisY.Title = "State"
        $chartArea.AxisY.TitleFont = "segoeuilight,12pt"
        $chartarea.AxisY.LabelStyle.Format = "N0"
        $chartarea.AxisY.MinorGrid.Enabled = $true
        $chartarea.AxisY.MinorGrid.LineDashStyle = [Windows.Forms.DataVisualization.Charting.ChartDashStyle]::Dot

        $chart.ChartAreas.Add($chartArea)

        foreach ($key in $eventshash.Keys)
        {
            if ($key.Trim("{}") -ne $VirtualDiskId)
            {
                continue;
            }

            $eventsHashSortTime = $eventshash[$key] | sort TimeCreated

            foreach ($i in $eventsHashSortTime)
            {

                $point = New-Object Windows.Forms.DataVisualization.Charting.DataPoint
                $point.Color = [Drawing.Color]::Green

                if ($i.Id -eq 1008)
                {
                    $startTime = $i.TimeCreated
                    $seriesName = "State" + $startTime
                    [void]$chart.Series.Add($seriesName)
                    $endTime   = $null
                }
                if ($i.Id -eq 1009)
                {
                    $endTime = $i.TimeCreated
                    $startTime = $null
                }

                if ($i.Id -eq 1021)
                {
                    $value = 20
                    $seriesName = "Attach" + $i.TimeCreated
                    $point.SetValueXY($i.TimeCreated, $value)
                    $point.Tooltip = "Attached" +
                                    "At: #VALX{MM/dd/yyyy h:mm:ss tt}\n" +
                                    "NodeName: $($i.NodeName)"
                    $point.Color = [Drawing.Color]::Red
                    $chart.Series[$seriesName].Points.Add($point)
                }

                if ($i.Id -eq 1021)
                {
                    $value = 20
                    $seriesName = "Detached" + $i.TimeCreated
                    $point.SetValueXY($i.TimeCreated, $value)
                    $point.Tooltip = "Detached" +
                                    "At: #VALX{MM/dd/yyyy h:mm:ss tt}\n" +
                                    "NodeName: $($i.NodeName)"
                    $point.Color = [Drawing.Color]::Red
                    $chart.Series[$seriesName].Points.Add($point)
                }

                $chart.Series[$seriesName].ChartType = [Windows.Forms.DataVisualization.Charting.SeriesChartType]::Line
                $chart.Series[$seriesName].XValueType = [Windows.Forms.DataVisualization.Charting.ChartValueType]::DateTime
                $chart.Series[$seriesName].MarkerStyle = [Windows.Forms.DataVisualization.Charting.MarkerStyle]::Circle

                if ($startTime -ne $null)
                {
                    $value = 10
                    $point.SetValueXY($i.TimeCreated, $value)
                    $point.Tooltip = "Regen progressing" +
                                    "At: #VALX{MM/dd/yyyy h:mm:ss tt}\n" +
                                    "NodeName: $($i.NodeName)"
                    $chart.Series[$seriesName].Points.Add($point)
                    $startTime = $null
                }
                if ($endTime -ne $null)
                {
                    $value = 20
                    $point.SetValueXY($i.TimeCreated, $value)
                    $point.Tooltip = "RegenCompleted " +
                                    "At: #VALX{MM/dd/yyyy h:mm:ss tt}\n" +
                                    "NodeName: $($i.NodeName)"
                    $chart.Series[$seriesName].Points.Add($point)
                    $startTime = $null
                    $endTime   = $null
                }
            }
        }

        $form = New-Object Windows.Forms.Form
        $form.Text = "Storage Chart plotting space timeline"
        $form.Width = 1100
        $form.Height = 900
        $form.controls.add($chart)
        $form.Add_Shown({$form.Activate()})

        [void]$form.ShowDialog()
 }

#######
#######
#######
##
# Reporting
##
#######
#######
#######

enum ReportLevelType
{
    Summary = 0
    Standard
    Full
}

# Report Types. Ordering here is reflects output ordering when multiple reports are specified.

enum ReportType
{
    All = 0
    Summary
    SmbConnectivity
    StorageBusCache
    StorageBusConnectivity
    StorageLatency
    StorageFirmware
    LSIEvent
}

# helper function to parse the csv-demarcated sections of the cluster log
# return value is a hashtable indexed by section name

function Get-ClusterLogDataSource
{
    # aliases usage in this module is idiomatic, only using defaults
    [Diagnostics.CodeAnalysis.SuppressMessageAttribute("PSAvoidUsingCmdletAliases", "")]
    param(
        [string] $logname
    )

    BEGIN {
        $csvf = New-TemporaryFile
        $sr = [System.IO.StreamReader](gi $logname).FullName
        $datasource = @{}
    }

    PROCESS {

        ##
        # Parse cluster log for all csv datasources. Recognize by a heuristic of >4 comma-seperated values
        #   immediately after the block header [=== name ===]
        #
        # Final line to parse is the System block, which is after all potential datasources.
        ##

        $firstline = $false
        $in = $false
        $section = $null

        do {

            $l = $sr.ReadLine()

            # Heuristic ...
            # SBL Disks comes before System

            if ($in) {

                # if first line of section, detect if CSV
                if ($firstline) {

                    $firstline = $false

                    #if not csv, go back to looking for blocks
                    if (($l -split ',').count -lt 4) {
                        $in = $false
                    } else {

                        # bug workaround
                        # the Resources section has a duplicate _embeddedFailureAction
                        # rename the first to an ignore per DaUpton
                        # using the non-greedy match gives us the guarantee of picking out the first instance

                        if ($section -eq 'Resources' -and $l -match '^(.*?)(_embeddedFailureAction)(.*)$') {
                            $l = $matches[1]+"ignore"+$matches[3]
                        }

                        # number all ignore fields s.t. duplicates become unique (Networks section)
                        $n = 0
                        while ($l -match '^(.*?)(,ignore,)(.*)$') {
                            $l = $matches[1]+",ignore$n,"+$matches[3]
                            $n += 1
                        }

                        # place in csv temporary file
                        $l | out-file -Encoding ascii -Width 9999 $csvf
                    }

                } else {

                    # parsing
                    # in section, blank line terminates
                    if ($l -notmatch '^\s*$') {
                        $l | out-file -Append -Encoding ascii -Width 9999 $csvf
                    } else {
                        # at end; parse was good
                        # import the csv and insert into the datasource table
                        $datasource[$section] = import-csv $csvf

                        # reset parser
                        $in = $false
                        $section = $null
                    }
                }

            } elseif ($l -match '^\[===\s(.*)\s===\]') {

                # done at the start of the System block
                if ($matches[1] -eq 'System') { break }

                # otherwise prepare to parse
                $section = $matches[1]
                $in = $true
                $firstline = $true
            }

        } while (-not $sr.EndOfStream)
    }

    END {
        $datasource
        $sr.Close()
        del $csvf
    }
}

# helper function which trims the full-length disk state
function Format-StorageBusCacheDiskState(
    [string] $DiskState
    )
{
    $DiskState -replace 'CacheDiskState',''
}

function Get-StorageBusCacheReport
{
    # aliases usage in this module is idiomatic, only using defaults
    [Diagnostics.CodeAnalysis.SuppressMessageAttribute("PSAvoidUsingCmdletAliases", "")]
    param(
        [parameter(Position=0, Mandatory=$true)]
        [ValidateNotNullOrEmpty()]
        [string]
        $Path,

        [parameter(Mandatory=$true)]
        [ReportLevelType]
        $ReportLevel
    )

    <#
    These are the possible DiskStates

    typedef enum
    {
        CacheDiskStateUnknown                   = 0,
        CacheDiskStateConfiguring               = 1,
        CacheDiskStateInitialized               = 2,
        CacheDiskStateInitializedAndBound       = 3,     <- expected normal operational
        CacheDiskStateDraining                  = 4,     <- expected during RW->RO change (waiting for dirty pages -> 0)
        CacheDiskStateDisabling                 = 5,
        CacheDiskStateDisabled                  = 6,     <- expected post-disable of S2D
        CacheDiskStateMissing                   = 7,
        CacheDiskStateOrphanedWaiting           = 8,
        CacheDiskStateOrphanedRecovering        = 9,
        CacheDiskStateFailedMediaError          = 10,
        CacheDiskStateFailedProvisioning        = 11,
        CacheDiskStateReset                     = 12,
        CacheDiskStateRepairing                 = 13,
        CacheDiskStateIneligibleDataPartition   = 2000,
        CacheDiskStateIneligibleNotGPT          = 2001,
        CacheDiskStateIneligibleNotEnoughSpace  = 2002,
        CacheDiskStateIneligibleUnsupportedSystem = 2003,
        CacheDiskStateIneligibleExcludedFromS2D = 2004,
        CacheDiskStateIneligibleForS2D          = 2999,
        CacheDiskStateSkippedBindingNoFlash     = 3000,
        CacheDiskStateIgnored                   = 3001,
        CacheDiskStateNonHybrid                 = 3002,
        CacheDiskStateInternalErrorConfiguring  = 9000,
        CacheDiskStateMarkedBad                 = 9001,
        CacheDiskStateMarkedMissing             = 9002,
        CacheDiskStateInStorageMaintenance      = 9003   <- expected during FRU/maint
    }
    CacheDiskState;
    #>

    dir $Path\*cluster.log | sort -Property BaseName |% {

        $node = "<unknown>"
        if ($_.BaseName -match "^(.*)_cluster$") {
            $node = $matches[1]
        }

        Write-Output ("-"*40) "Node: $node"


        ##
        # Parse cluster log for the SBL Disk section
        ##

        $data = Get-ClusterLogDataSource $_.FullName

        ##
        # With a an SBL Disks section, provide commentary
        ##

        $d = $data['SBL Disks']

        if ($d) {

            ##
            # Table of raw data, friendly cache device numbering
            ##

            $idmap = @{}
            $d |% {
                $idmap[$_.DiskId] = $_.DeviceNumber
            }

            if ($ReportLevel -eq [ReportLevelType]::Full) {
                $d | sort IsSblCacheDevice,CacheDeviceId,DiskState | ft -AutoSize @{ Label = 'DiskState'; Expression = { Format-StorageBusCacheDiskState $_.DiskState }},
                    DiskId,ProductId,Serial,@{
                        Label = 'Device#'; Expression = {$_.DeviceNumber}
                    },
                    @{
                        Label = 'CacheDevice#'; Expression = {
                            if ($_.IsSblCacheDevice -eq 'true') {
                                '= cache'
                            } elseif ($idmap.ContainsKey($_.CacheDeviceId)) {
                                $idmap[$_.CacheDeviceId]
                            } elseif ($_.CacheDeviceId -eq '{00000000-0000-0000-0000-000000000000}') {
                                "= unbound"
                            } else {
                                # should be DiskStateMissing or OrphanedWaiting? Check live.
                                "= not present $($_.CacheDeviceId)"
                            }
                        }
                    },@{
                        Label = 'SeekPenalty'; Expression = {$_.HasSeekPenalty}
                    },
                    PathId,BindingAttributes,DirtyPages
            }

            ##
            # Now do basic testing of device counts
            ##

            $dcache = $d |? IsSblCacheDevice -eq 'true'
            $dcap = $d |? IsSblCacheDevice -ne 'true'

            Write-Output "Device counts: cache $($dcache.count) capacity $($dcap.count)"

            ##
            # Test cache bindings if we do have cache present
            ##

            if ($dcache) {

                # first uneven check, the basic count case
                $uneven = $false
                if ($dcap.count % $dcache.count) {
                    $uneven = $true
                    Write-Warning "Capacity device count does not evenly distribute to cache devices"
                }

                # now look for unbound devices
                $unbound = $dcap |? CacheDeviceId -eq '{00000000-0000-0000-0000-000000000000}'
                if ($unbound) {
                    Write-Warning "There are $(@($unbound).count) unbound capacity device(s)"
                }

                # unbound devices give us the second uneven case
                if (-not $uneven -and ($dcap.count - @($unbound).count) % $dcache.count) {
                    $uneven = $true
                }

                $gdev = $dcap |? DiskState -eq 'CacheDiskStateInitializedAndBound' | group -property CacheDeviceId

                if (@($gdev).count -ne $dcache.count) {
                    Write-Warning "Not all cache devices in use"
                }

                $gdist = $gdev |% { $_.count } | group

                # in any given round robin binding of devices, there should be at most two counts; n and n-1

                # single ratio
                if (@($gdist).count -eq 1) {
                    Write-Output "Binding ratio is even: 1:$($gdist.name)"
                } else {
                    # group names are n in the 1:n binding ratios
                    $delta = [math]::Abs([int]$gdist[0].name - [int]$gdist[1].name)

                    if ($delta -eq 1 -and $uneven) {
                        Write-Output "Binding ratios are as expected for uneven device ratios"
                    } else {
                        Write-Warning "Binding ratios are uneven"
                    }

                    # form list of group sizes
                    $s = $($gdist |% {
                        "1:$($_.name) ($($_.count) total)"
                    }) -join ", "

                    Write-Output "Groups: $s"
                }
            }

            ##
            # Provide summary of diskstate if more than one is present in the results
            ##

            $g = $d | group -property DiskState

            if (@($g).count -ne 1) {
                write-output "Disk State Summary:"
                $g | sort -property Name | ft @{ Label = 'DiskState'; Expression = { Format-StorageBusCacheDiskState $_.Name}},@{ Label = "Number of Disks"; Expression = { $_.Count }}
            } else {
                write-output "All disks are in $(Format-StorageBusCacheDiskState $g.name)"
            }
        }
    }
}

function Get-StorageBusConnectivityReport
{
    # aliases usage in this module is idiomatic, only using defaults
    [Diagnostics.CodeAnalysis.SuppressMessageAttribute("PSAvoidUsingCmdletAliases", "")]
    param(
        [parameter(Position=0, Mandatory=$true)]
        [ValidateNotNullOrEmpty()]
        [string]
        $Path,

        [parameter(Mandatory=$true)]
        [ReportLevelType]
        $ReportLevel
    )

    function Show-SSBConnectivity($node)
    {
        BEGIN {
            $disks = 0
            $enc = 0
            $ssu = 0
        }
        PROCESS {
            switch ($_.DeviceType) {
                0 { $disks += 1 }
                1 { $enc += 1 }
                2 { $ssu += 1 }
            }
        }
        END {
            "$node has $disks disks, $enc enclosures, and $ssu scaleunit"
        }
    }

    dir $path\Node_*\ClusPort.xml | sort -Property FullName |% {

        $file = $_.FullName
        $node = "<unknown>"
        if ($file -match "Node_([^\\]+)\\") {
            $node = $matches[1]
        }

        Import-ClixmlIf $_ | Show-SSBConnectivity $node
    }
}

function Get-StorageLatencyReport
{
    # aliases usage in this module is idiomatic, only using defaults
    [Diagnostics.CodeAnalysis.SuppressMessageAttribute("PSAvoidUsingCmdletAliases", "")]
    param(
        [parameter(Position=0, Mandatory=$true)]
        [ValidateNotNullOrEmpty()]
        [string]
        $Path,

        [parameter(Mandatory=$true)]
        [ReportLevelType]
        $ReportLevel,

        [int]
        $CutoffMs = 0,

        [datetime]
        $TimeBase,

        [int]
        $HoursOfEvents = -1
    )

    # comment on limits/base
    if ($CutoffMs) {
        Write-Output "Latency Cutoff: report limited to IO of $($CutoffMs)ms and higher (as limited by distribution buckets)"
    } else {
        Write-Output "Latency Cutoff: none, report will show the complete IO latency distribution"
    }
    if ($HoursOfEvents -eq -1) {
        Write-Output "Time Cutoff   : none, report will show the full available IO history"
    } else {
        Write-Output "Time Cutoff   : report will show IO history from $($TimeBase.ToString()) for the prior $HoursOfEvents hours"
    }

    # comment if neither limit is being used
    if (-not $CutoffMs -and $HoursOfEvents -eq -1) {
        write-output "NOTE: Show-SddcDiagnosticStorageLatencyReport provides access to time/latency cutoff limits which may significantly speed up reporting when focused on recent high latency events"
    }

    $j = @()

    dir $Path\Node_*\Microsoft-Windows-Storage-Storport-Operational.EVTX | sort -Property FullName |% {

        $file = $_.FullName
        $node = "<unknown>"
        if ($file -match "Node_([^\\]+)\\") {
            $node = $matches[1]
        }

        # parallelize processing of per-node event logs

        $j += Invoke-SddcCommonCommand -InitBlock $CommonFunc -JobName $node -SessionConfigurationName $null -ScriptBlock {

            $dofull = $false

            if ($using:ReportLevel -eq "Full")
            {
                $dofull = $true
            }

            # helper function for getting list of bucketnames from x->end
            function Get-Bucket
            {
                param(
                    [int] $i,
                    [int] $max,
                    [string[]] $s
                )

                $i .. $max |% {
                    $l = $_
                    $s |% { "BucketIo$_$l" }
                }
            }

            # hash for devices, label schema, and whether values are absolute counts or split success/faul
            $buckhash = @{}
            $bucklabels = $null
            $buckvalueschema = $null

            # note: cutoff bucket is 1-based, following the actual event schema labels (BucketIoCountNNN)
            $cutoffbuck = 1

            $evs = @()

            # get all storport 505 events; there is a label field at position 6 which names
            # the integer fields in the following positions. these fields countain counts
            # of IOs in the given latency buckets. we assume all events have the same labelling
            # scheme.
            #
            # 1. count the number of sample periods in which a given bucket had any io.
            # 2. emit onto the pipeline the hash of counted periods and events which have
            #    io in the last bucket
            #
            # note: getting fields by position is not ideal, but getting them by name would
            # appear to require pushing through an XML rendering and hashing. this would be
            # less efficient and this is already somewhat time consuming.

            # the erroraction handles (potentially) disabled logs, which have no events

            # get single event from the log (if present)
            $e = Get-WinEvent -Path $using:file -FilterXPath (Get-FilterXpath -Event 505) -ErrorAction SilentlyContinue -MaxEvents 1

            if ($e) {

                # use this event to determine schema and cutoff bucket (if specified)

                $xh = Get-EventDataHash $e

                # only need to get the bucket label schema once
                # the number of labels and the number of bucket counts should be equal
                # determine the count schema at the same time
                $bucklabels = $xh['IoLatencyBuckets'] -split ',\s+'

                # is the count scheme split (RS5) or combined (RS1)?
                # match 1 is the bucket type
                # match 2 is the value bucket number (1 .. n)
                if ($xh.ContainsKey("BucketIoSuccess1")) {
                    $schemasplit = $true
                    $buckvalueschema = "^BucketIo(Success|Failed)(\d+)$"
                } else {
                    $schemasplit = $false
                    $buckvalueschema = "^BucketIo(Count)(\d+)$"
                }

                # initialize empty data element test
                $DataOr = @{}

                if ($using:CutoffMs) {

                    $CutoffUs = $using:CutoffMs * 1000

                    # parse the buckets to determine where the cutoff is
                    $a = $xh['IoLatencyBuckets'] -split ',\s+' |% {

                        switch -Regex ($_) {

                            "^(\d+)us$" { [int] $matches[1] }
                            "^(\d+)ms$" { ([int] $matches[1]) * 1000 }
                            "^(\d+)\+ms$" { [int]::MaxValue }

                            default { throw "misparsed storport 505 event latency bucket label $_ " }
                        }
                    }

                    # determine which bucket contains the cutoff, and build the must-be-gtz kv
                    foreach ($i in 0..($a.Count - 1)) {
                        if ($CutoffUs -lt $a[$i]) {
                            # cutoff bucket matches the event schema, which is one-based, i.e. we're putting the cutoff
                            # at BucketIoCount3 if we found the cutoff in the 0-1-2nd array entry
                            $cutoffbuck = $i+1
                            break
                        }
                    }

                    # ... build the named buckets in the event which must-be-gtz
                    if ($schemasplit) {
                        $buck = Get-Bucket $cutoffbuck $a.Count 'Success','Failed'
                    } else {
                        $buck = Get-Bucket $cutoffbuck $a.Count 'Count'
                    }

                    # ... build out the DataOor as must-be-gtz tests
                    $DataOr = @{}
                    $buck |% {
                        $DataOr[$_] = "> 0"
                    }
                }

                # now do two things based on determining the cutoff (or lack thereof)
                # 1. relabel the cutoff bucket (the first we will return) to indicate the lower bound of latency
                #       - if there is no cutoff, we add 0- to indicate it contains 0-<label>
                #       - if there is a cutoff, we add <lower bucket>- to indicate  contains events
                #           from that latency upward, i.e. 64ms-2048ms
                # 2. trim off the cut labels from the front of bucklabels (the length of this drives the rest)

                if ($cutoffbuck -eq 1) {
                    # no cutoff, prepend 0- to first entry
                    $bucklabels[0] = "0-" + $bucklabels[0]
                } else {
                    # cutoff, prepend lower neighbor
                    $bucklabels[$cutoffbuck - 1] = $bucklabels[$cutoffbuck - 2] + "-" + $bucklabels[$cutoffbuck - 1]
                    # trim labels to the cutoff bucket and upward
                    $bucklabels = $bucklabels[($cutoffbuck - 1) .. ($bucklabels.Count - 1)]
                }

                # construct the xpath filter w/wo the time filter
                # if the data element test is empty, it will not be built into the xpath query
                if ($using:HoursOfEvents -ne -1) {
                    $xpath = Get-FilterXpath -Event 505 -TimeBase $using:TimeBase -TimeDeltaMs ($using:HoursOfEvents * 60 * 60 * 1000) -DataOr $DataOr
                } else {
                    $xpath = Get-FilterXpath -Event 505 -DataOr $DataOr
                }

<#
                # block for timing the queries
                $t0 = Get-Date

                $e = Get-WinEvent -Path $using:file -FilterXPath $xpath

                $td = (Get-Date) - $t0
                Write-Host -ForegroundColor Red ("Query $($using:file) took {0:N2} seconds" -f $td.TotalSeconds)

                $e |% {
#>
                # now, with schema, process all events
                Get-WinEvent -Path $using:file -FilterXPath $xpath |% {

                    $xh = Get-EventDataHash $_

                    # physical disk device id - string the curly to normalize later matching
                    $dev = [string] $xh['ClassDeviceGuid']
                    if ($dev -match '{(.*)}') {
                        $dev = $matches[1]
                    }

                    # counting array for each bucket
                    $buckvalues = @($null) * $bucklabels.length

                    # place all data values into the counting array
                    $xh.Keys |% {
                        if ($_ -match $buckvalueschema) {

                            # the schema parses the bucket number into match 2
                            # number is 1-based, as is the cutoff
                            # this converts it to a 0-base
                            $thisbuck = [int] $matches[2]
                            if ($thisbuck -ge $cutoffbuck) {
                                $buckvalues[$thisbuck - $cutoffbuck] += [int] $xh[$_]
                            }
                        }
                    }

                    # the counting array should not contain null entries; all buckets should be represented in the event
                    if ($buckvalues -contains $null) {
                        throw "misparsed 505 event latency buckets: labels $($bucklabels.count) values $(($buckvalues | measure).count)"
                    }

                    # now place the counting array into the device hash; each nonzero bucket adds +1
                    if (-not $buckhash.ContainsKey($dev)) {
                        # new device
                        $buckhash[$dev] = $buckvalues |% { if ($_) { 1 } else { 0 }}
                    } else {
                        # increment device bucket hit counts
                        foreach ($i in 0..($buckvalues.count - 1)) {
                            if ($buckvalues[$i]) { $buckhash[$dev][$i] += 1}
                        }
                    }

                    # in the full report, show
                    # 1. all events above a cutoff, if applied
                    # 2. or events in the highest bucket
                    if ($dofull -and ($buckvalues[-1] -ne 0 -or $cutoffbuck -ne 1)) {
                        $evs += $(

                            # events must be cracked into plain objects to survive deserialization through the session

                            # base object with time/device
                            $o = New-Object psobject -Property @{
                                'Time' = $_.TimeCreated
                                'Device' = [string] $_.Properties[4].Value
                            }

                            # add on the named latency buckets
                            foreach ($i in 0..($bucklabels.count -1)) {
                                $o | Add-Member -NotePropertyName $bucklabels[$i] -NotePropertyValue $buckvalues[$i]
                            }

                            # and emit
                            $o
                        )
                    }
                }

                # return label schema, counting hash, and events
                # labels must be en-listed to pass the pipeline as a list as opposed to individual values
                ,$bucklabels
                $buckhash
                $evs
            }
        }
    }

    # acquire the physicaldisks datasource
    $PhysicalDisks = Import-ClixmlIf (Join-Path $Path "GetPhysicalDisk.XML")

    # hash by object id
    # this is an example where a formal datasource class/api could be useful
    $PhysicalDisksTable = @{}
    $PhysicalDisks |% {
        if ($_.ObjectId -match 'PD:{(.*)}') {
            $PhysicalDisksTable[$matches[1]] = $_
        }
    }

    # we will join the latency information with this set of physicaldisk attributes
    $pdattr = 'FriendlyName','SerialNumber','MediaType','OperationalStatus','HealthStatus','Usage'

    $pdattrs_tab = @{ Label = 'FriendlyName'; Expression = { $PhysicalDisksTable[$_.Device].FriendlyName }},
                @{ Label = 'SerialNumber'; Expression = { $PhysicalDisksTable[$_.Device].SerialNumber }},
                @{ Label = 'Firmware'; Expression = { $PhysicalDisksTable[$_.Device].FirmwareVersion }},
                @{ Label = 'Media'; Expression = { $PhysicalDisksTable[$_.Device].MediaType }},
                @{ Label = 'Usage'; Expression = { $PhysicalDisksTable[$_.Device].Usage }},
                @{ Label = 'OpStat'; Expression = { $PhysicalDisksTable[$_.Device].OperationalStatus }},
                @{ Label = 'HealthStat'; Expression = { $PhysicalDisksTable[$_.Device].HealthStatus }}

    # joined physicaldisk attributes for the event view
    # since status' are not known at the time of the event, omit for brevity/accuracy
    $pdattrs_ev = @{ Label = 'FriendlyName'; Expression = { $PhysicalDisksTable[$_.Device].FriendlyName }},
                @{ Label = 'SerialNumber'; Expression = { $PhysicalDisksTable[$_.Device].SerialNumber }},
                @{ Label = 'Media'; Expression = { $PhysicalDisksTable[$_.Device].MediaType }},
                @{ Label = 'Usage'; Expression = { $PhysicalDisksTable[$_.Device].Usage }}

    # now wait for the event processing jobs and emit the per-node reports
    $j | Wait-Job| sort name |% {

        ($bucklabels, $buckhash, $evs) = receive-job $_
        $node = $_.Name
        remove-job $_

        Write-Output ("-"*40),"Node: $node","`nSample Period Count Report"

        if ($buckhash.Count -eq 0) {

            #
            # If there was nothing reported, that may indicate the storport channel was disabled. In any case
            # we can't produce the report.
            #

            Write-Warning "Node $node is not reporting latency information. Please verify the following event channel is enabled on it: Microsoft-Windows-Storage-Storport/Operational"

        } else {

            # note: these reports are filtered to only show devices in the pd table
            # this leaves boot device and others unreported until we have a datasource
            # to inject them.

            # output the table of device latency bucket counts
            $buckhash.Keys |? { $PhysicalDisksTable.ContainsKey($_) } |% {

                $dev = $_

                # the bucket labels are in the hash in the same order as the values
                # and use to make an object for table rendering
                $vprop = @{}
                $weight = 0
                foreach ($i in 0..($bucklabels.count - 1)) {
                    $v = $buckhash[$_][$i]
                    if ($v) {
                        $weight = $i
                        $weightval = $v
                        $vprop[$bucklabels[$i]] = $v
                    }
                }

                $vprop['Device'] = $dev
                $vprop['Weight'] = $weight
                $vprop['WeightVal'] = $weightval

                new-object psobject -Property $vprop

            } | sort Weight,@{ Expression = {$PhysicalDisksTable[$_.Device].Usage}},WeightVal | ft -AutoSize (,'Device' + $pdattrs_tab  + $bucklabels)

            # for the full report, output the high bucket events
            # note: enumerations do not appear to be available in job sessions, otherwise it would clearly be more efficient
            #  to avoid geneating the events in the first place.
            if ($ReportLevel -eq [ReportLevelType]::Full) {

                Write-Output "`nHigh Latency Events"

                $n = 0
                if ($null -ne $evs) {
                    $evs |? { $PhysicalDisksTable.ContainsKey($_.Device) } |% { $n += 1; $_ } | sort Time -Descending | ft -AutoSize ('Time','Device' + $pdattrs_ev + $bucklabels)
                }

                if ($n -eq 0) {
                    Write-Output "-> No Events"
                }
            }
        }
    }
}

function Get-StorageFirmwareReport
{
    # aliases usage in this module is idiomatic, only using defaults
    [Diagnostics.CodeAnalysis.SuppressMessageAttribute("PSAvoidUsingCmdletAliases", "")]
    param(
        [parameter(Position=0, Mandatory=$true)]
        [ValidateNotNullOrEmpty()]
        [string]
        $Path,

        [parameter(Mandatory=$true)]
        [ReportLevelType]
        $ReportLevel
    )

    # acquire the physicaldisks datasource for non-retired disks
    # retired disks may not show fw and in any case are not of interest for live operation
    $PhysicalDisks = Import-ClixmlIf (Join-Path $Path "GetPhysicalDisk.XML") |? Usage -ne Retired

    # basic report
    Write-Output "Total Firmware Report"
    $PhysicalDisks | group -Property Manufacturer,Model,FirmwareVersion | sort Name |
        ft @{ Label = 'Number'; Expression = { $_.Count }},
           @{ Label = 'Manufacturer'; Expression = { $_.Group[0].Manufacturer }},
           @{ Label = 'Model'; Expression = { $_.Group[0].Model }},
           @{ Label = 'Firmware'; Expression = { $_.Group[0].FirmwareVersion }},
           @{ Label = 'Media'; Expression = { $_.Group[0].MediaType }},
           @{ Label = 'Usage'; Expression = { $_.Group[0].Usage }}

    # group by manu/model and for each, group by fw
    # report out minority fw devices by serial number
    Write-Output "Per Unit Firmware Report`n"

    $good = @()
    $PhysicalDisks | group -Property Manufacturer,Model | sort Name |% {

        $fwg = $_.Group | group -Property FirmwareVersion | sort -Property Count

        # if there is any variation, report
        if (($fwg | measure).Count -ne 1) {
            Write-Output "$($_.Group[0].Manufacturer) $($_.Group[0].Model): varying firmware found - $($fwg.Name -join ' ')"
            Write-Output "Majority Devices: $($fwg[-1].Count) are at firmware version $($fwg[-1].Group[0].FirmwareVersion)"
            Write-Output "Minority Devices:"

            # skip group with the highest count; likely correct/not relevant to report
            $fwg | select -SkipLast 1 |% {

                Write-Output "Firmware Version $($_.Name) - Total $($_.Count)"

                $_.Group |
                    ft @{ Label = 'SerialNumber'; Expression = { if ($_.BusType -eq 'NVME') { $_.AdapterSerialNumber } else { $_.SerialNumber}}},
                       @{ Label = "Media"; Expression = { $_.MediaType }},
                       Usage

            }


        } else {

            # good case
            $good += "$($_.Group[0].Manufacturer) $($_.Group[0].Model): all devices are on firmware version $($_.Group[0].FirmwareVersion)"
        }
    }

    Write-Output $good
}

function Get-LsiEventReport
{
    # aliases usage in this module is idiomatic, only using defaults
    [Diagnostics.CodeAnalysis.SuppressMessageAttribute("PSAvoidUsingCmdletAliases", "")]
    param(
        [parameter(Position=0, Mandatory=$true)]
        [ValidateNotNullOrEmpty()]
        [string]
        $Path,

        [parameter(Mandatory=$true)]
        [ReportLevelType]
        $ReportLevel
    )

    # process the system event logs
    # produce the time-series for full report, error code summary-only for lower levels

    dir $Path\Node_*\System.EVTX | sort -Property FullName |% {

        $node = "<unknown>"
        if ($_.FullName -match "Node_([^\\]+)\\") {
            $node = $matches[1]
        }

        Write-Output ("-"*40) "Node: $node"

        # can we get an authoratative list of lsi providers? otherwise, this
        # deep filter may serve well enough to make it performant
        # note: we should put the provider test into the xpath query as well; extend Get-FilterXpath for this
        #    when we have another test log to work against
        $ev = Get-WinEvent -Path $_ -FilterXPath '*[System[(EventID=11)]]' -ErrorAction SilentlyContinue |? ProviderName -match "lsi" |% {

            new-object psobject -Property @{
                'Time' = $_.TimeCreated;
                'Provider Name' = $_.ProviderName;
                'LSI Error'= (($_.Properties[1].Value[19..16] |% { '{0:X2}' -f $_ }) -join '');
            }
        }

        if (-not $ev) {
            Write-Output "No LSI events present"
        } else {
            Write-Output "Summary of LSI Event 11 error codes"

            $ev | group -Property 'LSI Error' -NoElement | sort -Property Name | ft -AutoSize Count,@{ Label = 'LSI Error'; Expression = { $_.Name }}

            if ($ReportLevel -eq [ReportLevelType]::Full) {

                Write-Output "LSI Event 11 errors by time"

                $ev | ft Time,'LSI Error'
            }
        }
    }
}

function Get-SmbConnectivityReport
{
    # aliases usage in this module is idiomatic, only using defaults
    [Diagnostics.CodeAnalysis.SuppressMessageAttribute("PSAvoidUsingCmdletAliases", "")]
    param(
        [parameter(Position=0, Mandatory=$true)]
        [ValidateNotNullOrEmpty()]
        [string]
        $Path,

        [parameter(Mandatory=$true)]
        [ReportLevelType]
        $ReportLevel
    )

    $ReportTableBlock = {
        param(
            [string[]] $paths,
            [int] $ev,
            [datetime] $timebase,
            [System.ConsoleColor] $warncol,
            [string] $warn
            )

        $r = $paths |% {

            $node = "<unknown>"
            if ($_ -match "Node_([^\\]+)\\") {
                $node = $matches[1]
            }

            # relative time deltas in milliseconds
            $last5 = (1000*60*5)
            $lasthour = (1000*60*60)
            $lastday = (1000*60*60*24)

            New-Object psobject -Property @{
                'ComputerName' = $node
                'RDMA Last5Min' = Count-EventLog -path $_ -xpath $(Get-FilterXpath -Event $ev -TimeBase $timebase -TimeDeltaMs $last5    -DataAnd @{'ConnectionType'='=2'})
                'RDMA LastHour' = Count-EventLog -path $_ -xpath $(Get-FilterXpath -Event $ev -TimeBase $timebase -TimeDeltaMs $lasthour -DataAnd @{'ConnectionType'='=2'})
                'RDMA LastDay' =  Count-EventLog -path $_ -xpath $(Get-FilterXpath -Event $ev -TimeBase $timebase -TimeDeltaMs $lastday  -DataAnd @{'ConnectionType'='=2'})

                'TCP Last5Min' =  Count-EventLog -path $_ -xpath $(Get-FilterXpath -Event $ev -TimeBase $timebase -TimeDeltaMs $last5    -DataAnd @{'ConnectionType'='=1'})
                'TCP LastHour' =  Count-EventLog -path $_ -xpath $(Get-FilterXpath -Event $ev -TimeBase $timebase -TimeDeltaMs $lasthour -DataAnd @{'ConnectionType'='=1'})
                'TCP LastDay' =   Count-EventLog -path $_ -xpath $(Get-FilterXpath -Event $ev -TimeBase $timebase -TimeDeltaMs $lastday  -DataAnd @{'ConnectionType'='=1'})
            }
        }

        $hdr = 'ComputerName','RDMA Last5Min','RDMA LastHour','RDMA LastDay','TCP Last5Min','TCP LastHour','TCP LastDay'
        $rdmafail = ($r |% { $row = $_; $hdr |? {$_ -like 'RDMA*' } |% { $row.$_ }} | measure -sum).sum -ne 0

        if ($rdmafail) {
            Write-Host -ForegroundColor $warncol $warn
        }

        $r | sort -Property ComputerName | ft -Property $hdr
    }

    # get the timebase from the capture parameters
    $Parameters = Import-ClixmlIf (Join-Path $Path "GetParameters.XML")
    $CaptureDate = $Parameters.TodayDate

    Write-Host "This report is relative to the time of data capture: $($CaptureDate)"

    $eventlogs = (dir $Path\Node_*\Microsoft-Windows-SmbClient-Connectivity.EVTX).FullName

    $j = @()

    $w = @"
WARNING: the SMB Client is receiving RDMA disconnects. This is an error whose root
`t cause may be PFC/CoS misconfiguration (if RoCE) on hosts or switches, physical
`t issues (ex: bad cable), switch or NIC firmware issues, and will lead to severely
`t degraded performance. Please inspect especially if in the Last5 bucket. Note that
`t cluster node reboots are a natural & expected source of disconnects.
"@

    $j += Start-Job -name 'SMB Connectivity Error Check - Disconnect Failures (Event 30804)' -InitializationScript $CommonFunc -ScriptBlock $ReportTableBlock -ArgumentList $eventlogs,30804,$CaptureDate,([ConsoleColor]'Red'),$w

    $w = @"
WARNING: the SMB Client is receiving RDMA connect errors. This is an error whose root
`t cause may be actual lack of connectivity or fundamental problems with the RDMA
`t network fabric. Please inspect especially if in the Last5 bucket.
"@

    $j += Start-Job -name 'SMB Connectivity Error Check - Connect Failures (Event 30803)' -InitializationScript $CommonFunc -ScriptBlock $ReportTableBlock -ArgumentList $eventlogs,30803,$CaptureDate,([ConsoleColor]'Yellow'),$w

    $null = $j | Wait-Job
    $j | sort Name |% {

        Write-Host -ForegroundColor Cyan $_.Name
        Receive-Job $_
    }
    $j | Remove-Job
}

function Get-SummaryReport
{
    # aliases usage in this module is idiomatic, only using defaults
    [Diagnostics.CodeAnalysis.SuppressMessageAttribute("PSAvoidUsingCmdletAliases", "")]
    param(
        [parameter(Position=0, Mandatory=$true)]
        [ValidateNotNullOrEmpty()]
        [string]
        $Path,

        [parameter(Mandatory=$true)]
        [ReportLevelType]
        $ReportLevel
    )

    $Parameters = Import-ClixmlIf (Join-Path $Path "GetParameters.XML")
    $TodayDate = $Parameters.TodayDate
    $ExpectedNodes = $Parameters.ExpectedNodes
    $ExpectedNetworks = $Parameters.ExpectedNetworks
    $ExpectedVolumes = $Parameters.ExpectedVolumes
    $ExpectedDedupVolumes = $Parameters.ExpectedDedupVolumes
    $ExpectedPhysicalDisks = $Parameters.ExpectedPhysicalDisks
    $ExpectedPools = $Parameters.ExpectedPools
    $ExpectedEnclosures = $Parameters.ExpectedEnclosures
    $HoursOfEvents = $Parameters.HoursOfEvents

    Show-Update "Gathered with       : PrivateCloud.DiagnosticInfo v $($Parameters.Version)"
    Show-Update "Report created with : PrivateCloud.DiagnosticInfo v $((Get-Module PrivateCloud.DiagnosticInfo).Version.ToString())"

    #####
    ##### Phase 1 Summary
    #####

    Show-Update "<<< Phase 1 - Health Overview >>>`n" -ForegroundColor Cyan

    Write-Host ("Date of capture : " + $TodayDate)
    $ClusterNodes = Import-ClixmlIf (Join-Path $Path "GetClusterNode.XML")

    $Cluster = Import-ClixmlIf (Join-Path $Path "GetCluster.XML")

    if ($Cluster) {

        $ClusterName = $Cluster.Name + "." + $Cluster.Domain
        $S2DEnabled = $Cluster.S2DEnabled
        $ClusterDomain = $Cluster.Domain;

        Write-Host "Cluster Name                  : $ClusterName"
        Write-Host "S2D Enabled                   : $S2DEnabled"

    } else {

        Write-Host "Cluster Name                  : Cluster was unavailable"
        Write-Host "S2D Enabled                   : Cluster was unavailable"
    }

    # Sddc Diagnostic Archive status
    # re-emit the warnings as such so they are well-distinguished
    $f = Join-Path $Path SddcDiagnosticArchiveJob.txt
    if (gi -ErrorAction SilentlyContinue $f) {
        Write-Host "$("-"*3)`nSddc Diagnostic Archive Status`n"
        gc $f
        $f = Join-Path $Path SddcDiagnosticArchiveJobWarn.txt
        if ((gi $f).Length) {
            gc $f |% { Show-Warning $_ }
        }
        Write-Host $("-"*3)
    }

    #
    # Cluster status
    #

    if ($Cluster) {

        $ClusterGroups = Import-ClixmlIf (Join-Path $Path "GetClusterGroup.XML")

        $ScaleOutServers = $ClusterGroups |? GroupType -like "ScaleOut*"
        if ($null -eq $ScaleOutServers) {
            if ($S2DEnabled -ne $true) {
                Show-Warning "No Scale-Out File Server cluster roles found"
            }
        } else {
            $ScaleOutName = $ScaleOutServers[0].Name + "." + $ClusterDomain
            Write-Host "Scale-Out File Server Name : $ScaleOutName"
        }

        # Cluster node health

        $NodesTotal = NCount($ClusterNodes)
        $NodesHealthy = NCount($ClusterNodes |? {$_.State -like "Paused" -or $_.State -like "Up"})
        Write-Host "Cluster Nodes up              : $NodesHealthy / $NodesTotal"

        if ($NodesTotal -lt $ExpectedNodes) { Show-Warning "Fewer nodes than the $ExpectedNodes expected" }
        if ($NodesHealthy -lt $NodesTotal) { Show-Warning "Unhealthy nodes detected" }

        # Cluster network health

        $ClusterNetworks = Import-ClixmlIf (Join-Path $Path "GetClusterNetwork.XML")

        $NetsTotal = NCount($ClusterNetworks)
        $NetsHealthy = NCount($ClusterNetworks |? {$_.State -like "Up"})
        Write-Host "Cluster Networks up           : $NetsHealthy / $NetsTotal"

        if ($NetsTotal -lt $ExpectedNetworks) { Show-Warning "Fewer cluster networks than the $ExpectedNetworks expected" }
        if ($NetsHealthy -lt $NetsTotal) { Show-Warning "Unhealthy cluster networks detected" }

        # Cluster resource health

        $ClusterResources = Import-ClixmlIf (Join-Path $Path "GetClusterResource.XML")
        $ClusterResourceParameters = Import-ClixmlIf (Join-Path $Path "GetClusterResourceParameters.XML")

        $ResTotal = NCount($ClusterResources)
        $ResHealthy = NCount($ClusterResources |? State -like "Online")
        Write-Host "Cluster Resources Online      : $ResHealthy / $ResTotal "
        if ($ResHealthy -lt $ResTotal) { Show-Warning "Unhealthy cluster resources detected" }

        if ($S2DEnabled) {
            $HealthProviders = $ClusterResourceParameters |? { $_.ClusterObject -like 'Health' -and $_.Name -eq 'Providers' }
            $HealthProviderCount = $HealthProviders.Value.Count
            if ($HealthProviderCount) {
                Write-Host "Health Resource               : $HealthProviderCount health providers registered"
            } else {
                Show-Warning "Health Resource providers not registered"
            }
        }

    } else {

        Show-Warning "Skipping Cluster status since it was unavailable"
    }

    # Storage subsystem health
    $Subsystem = Import-ClixmlIf (Join-Path $Path "GetStorageSubsystem.XML")

    $SubsystemUnhealthy = $false
    if ($Subsystem -eq $null) {
        Show-Warning "No clustered storage subsystem present"
    } elseif ($Subsystem.HealthStatus -notlike "Healthy") {
        $SubsystemUnhealthy = $true
        Show-Warning "Clustered storage subsystem '$($Subsystem.FriendlyName)' is in health state $($Subsystem.HealthStatus)"
    } else {
        Write-Host "Clustered storage subsystem '$($Subsystem.FriendlyName)' is healthy"
    }

    # Verifier

    $VerifiedNodes = @()
    foreach ($node in $ClusterNodes.Name) {
        $f = Join-Path (Get-NodePath $Path $node) "verifier-query.txt"
        $o = @(gc $f)

        # single line
        if (-not ($o.Count -eq 1 -and $o[0] -eq 'No drivers are currently verified.')) {
            $VerifiedNodes += $node
        }
    }

    if ($VerifiedNodes.Count -ne 0) {
        Show-Warning "The following $($VerifiedNodes.Count) node(s) have system verification (verifier.exe) active. This may carry significant performance cost.`nEnsure this is expected, for instance during Microsoft-directed triage."
        $VerifiedNodes |% { Write-Host "`t$_" }
    } else {
        Write-Host "No nodes currently under the system verifier."
    }

    # Storage jobs
    $StorageJobs = Import-ClixmlIf (Join-Path $Path "GetStorageJob.XML")

    if ($StorageJobs -eq $null) {
        Write-Host "No storage jobs were present at the time of the gather"
    } else {
        Show-Warning "The following storage jobs were present; this includes ones executing along with those recently completed"
        $StorageJobs | ft -AutoSize
    }

    #
    # Start the component/object count-out.
    #

    Write-Host "`nHealthy Components count: [SMBShare -> CSV -> VirtualDisk -> StoragePool -> PhysicalDisk -> StorageEnclosure]"

    # Scale-out share health
    $ShareStatus = Import-ClixmlIf (Join-Path $Path "ShareStatus.XML")

    $ShTotal = NCount($ShareStatus)
    $ShHealthy = NCount($ShareStatus |? Health -like "Accessible")
    "SMB CA Shares Accessible      : $ShHealthy / $ShTotal"
    if ($ShHealthy -lt $ShTotal) { Show-Warning "Inaccessible CA shares detected" }

    # SMB Open Files

    $SmbOpenFiles = Import-ClixmlIf (Join-Path $Path "GetSmbOpenFile.XML")

    $FileTotal = NCount( $SmbOpenFiles | Group-Object ClientComputerName)
    Write-Host "Users with Open Files         : $FileTotal"
    if ($FileTotal -eq 0) { Show-Warning "No users with open files" }

    # SMB witness

    $SmbWitness = Import-ClixmlIf (Join-Path $Path "GetSmbWitness.XML")

    $WitTotal = NCount($SmbWitness |? State -eq RequestedNotifications | Group-Object ClientName)
    Write-Host "Users with a Witness          : $WitTotal"
    if ($FileTotal -ne 0 -and $WitTotal -eq 0) { Show-Warning "No users with a Witness" }

    # Cluster shared volume status

    if ($Cluster) {

        $CSV = Import-ClixmlIf (Join-Path $Path "GetClusterSharedVolume.XML")

        $CSVTotal = NCount($CSV)
        $CSVHealthy = NCount($CSV |? State -like "Online")
        Write-Host "Cluster Shared Volumes Online : $CSVHealthy / $CSVTotal"
        if ($CSVHealthy -lt $CSVTotal) { Show-Warning "Offline cluster shared volumes detected" }

    } else {

        Show-Warning "Skipping Cluster shared volume status since cluster was unavailable"
    }

    # Volume health

    $Volumes = Import-ClixmlIf (Join-Path $Path "GetVolume.XML")

    $VolsTotal = NCount($Volumes |? FileSystem -eq CSVFS )
    $VolsHealthy = NCount($Volumes  |? FileSystem -eq CSVFS |? { ($_.HealthStatus -like "Healthy") -or ($_.HealthStatus -eq 0) })
    Write-Host "Cluster Shared Volumes Healthy: $VolsHealthy / $VolsTotal "

    #
    # Deduplicated volume health - if the volume XML exists, it was present (may still be empty)
    #

    $DedupEnabled = $false

    if (Test-Path (Join-Path $Path "GetDedupVolume.XML")) {
        $DedupEnabled = $true

        $DedupVolumes = Import-ClixmlIf (Join-Path $Path "GetDedupVolume.XML")
        $DedupTotal = NCount($DedupVolumes)
        $DedupHealthy = NCount($DedupVolumes |? LastOptimizationResult -eq 0)

        if ($DedupTotal) {
            Write-Host "Dedup Volumes Healthy         : $DedupHealthy / $DedupTotal "

            if ($DedupHealthy -lt $DedupTotal) { Show-Warning "Unhealthy Dedup volumes detected" }

        } else {

            $DedupHealthy = 0
        }

        if ($DedupTotal -lt $ExpectedDedupVolumes) { Show-Warning "Fewer Dedup volumes than the $ExpectedDedupVolumes expected" }
    }

    # Virtual disk health

    $VirtualDisks = Import-ClixmlIf (Join-Path $Path "GetVirtualDisk.XML")

    $VDsTotal = NCount($VirtualDisks)
    $VDsHealthy = NCount($VirtualDisks |? { ($_.HealthStatus -like "Healthy") -or ($_.HealthStatus -eq 0) } )
    Write-Host "Virtual Disks Healthy         : $VDsHealthy / $VDsTotal"

    if ($VDsHealthy -lt $VDsTotal) { Show-Warning "Unhealthy virtual disks detected" }

    # Storage pool health

    $StoragePools = @(Import-ClixmlIf (Join-Path $Path "GetStoragePool.XML"))

    $PoolsTotal = NCount($StoragePools)
    $PoolsHealthy = NCount($StoragePools |? { ($_.HealthStatus -like "Healthy") -or ($_.HealthStatus -eq 0) } )
    Write-Host "Storage Pools Healthy         : $PoolsHealthy / $PoolsTotal "

    if ($S2DEnabled -and $StoragePools.Count -ne 1) {
        Show-Warning "S2D is enabled but the number of non-primordial pools $($StoragePools.Count) != 1"
    }

    if ($PoolsTotal -lt $ExpectedPools) { Show-Warning "Fewer storage pools than the $ExpectedPools expected" }
    if ($PoolsHealthy -lt $PoolsTotal) { Show-Warning "Unhealthy storage pools detected" }

    # Physical disk health

    $PhysicalDisks = Import-ClixmlIf (Join-Path $Path "GetPhysicalDisk.XML")
    $PhysicalDiskSNV = Import-ClixmlIf (Join-Path $Path "GetPhysicalDiskSNV.XML")

    $PDsTotal = NCount($PhysicalDisks)
    $PDsHealthy = NCount($PhysicalDisks |? { ($_.HealthStatus -like "Healthy") -or ($_.HealthStatus -eq 0) } )
    Write-Host "Physical Disks Healthy        : $PDsHealthy / $PDsTotal"

    if ($PDsTotal -lt $ExpectedPhysicalDisks) { Show-Warning "Fewer physical disks than the $ExpectedPhysicalDisks expected" }
    if ($PDsHealthy -lt $PDsTotal) { Show-Warning "$($PDsTotal - $PDsHealthy) unhealthy physical disks detected" }

    # Storage enclosure health

    $StorageEnclosures = Import-ClixmlIf (Join-Path $Path "GetStorageEnclosure.XML")

    $EncsTotal = NCount($StorageEnclosures)
    $EncsHealthy = NCount($StorageEnclosures |? { ($_.HealthStatus -like "Healthy") -or ($_.HealthStatus -eq 0) } )
    Write-Host "Storage Enclosures Healthy    : $EncsHealthy / $EncsTotal "

    if ($EncsTotal -lt $ExpectedEnclosures) { Show-Warning "Fewer storage enclosures than the $ExpectedEnclosures expected" }
    if ($EncsHealthy -lt $EncsTotal) { Show-Warning "Unhealthy storage enclosures detected" }

    # Reliability counters
    # Not currently evaluated in summary report, TBD

    if (-not (Test-Path (Join-Path $Path "GetReliabilityCounter.XML"))) {
        Write-Host "`nNOTE: storage device reliability counters not gathered for this capture.`nThis is default, avoiding a storage latency burst which`nmay occur at the device when returning these statistics.`nUse -IncludeReliabilityCounters to get this information, if required.`n"
    }

    #####
    ##### Phase 2 Unhealthy Detail
    #####

    #
    # Careful: export/import renders complex data type members into Deserialized.XXX objects which
    # take a second layer of indirection ($_.foo.value) to render.
    #

    Show-Update "<<< Phase 2 - Unhealthy Component Detail >>>`n" -ForegroundColor Cyan

    $Failed = $False

    if ($Cluster) {

        if ($NodesTotal -ne $NodesHealthy) {
            $Failed = $true
            Write-Host "Cluster Nodes:"
            $ClusterNodes |? State -ne "Up" | Format-Table -AutoSize
        }

        if ($NetsTotal -ne $NetsHealthy) {
            $Failed = $true
            Write-Host "Cluster Networks:"
            $ClusterNetworks |? State -ne "Up" | Format-Table -AutoSize
        }

        if ($ResTotal -ne $ResHealthy) {
            $Failed = $true
            Write-Host "Cluster Resources:"
            $ClusterResources |? State -notlike "Online" |
                Format-Table Name,
                    @{ Label = 'State'; Expression = { $_.State.Value }},
                    OwnerGroup,
                    ResourceType
        }

    } else {

        Show-Warning "Skipping cluster node, network and resource reporting since cluster was not available"
    }

    if ($SubsystemUnhealthy) {
        Write-Host "Clustered storage subsystem '$($Subsystem.FriendlyName)' not healthy:"
        Import-ClixmlIf (Join-Path $Path "DebugStorageSubsystem.XML") -MessageIf "Expected if cluster not available" | ft -AutoSize
    }

    if ($Cluster) {

        if ($CSVTotal -ne $CSVHealthy) {
            $Failed = $true
            Write-Host "Cluster Shared Volumes not Online:"
            $CSV |? State -ne "Online" | Format-Table -AutoSize
        }
    }

    if ($VolsTotal -ne $VolsHealthy) {
        $Failed = $true
        Write-Host "Cluster Shared Volumes not Healthy:"
        $Volumes |? { ($_.HealthStatus -notlike "Healthy") -and ($_.HealthStatus -ne 0) } |
        Format-Table Path,HealthStatus -AutoSize
    }

    if ($DedupEnabled -and $DedupTotal -ne $DedupHealthy) {
        $Failed = $true
        Write-Host "Volumes:"
        $DedupVolumes |? LastOptimizationResult -eq 0 |
        Format-Table Volume,Capacity,SavingsRate,LastOptimizationResultMessage -AutoSize
    }

    if ($VDsTotal -ne $VDsHealthy) {
        $Failed = $true
        Write-Host "Virtual Disks:"
        $VirtualDisks |? { ($_.HealthStatus -notlike "Healthy") -and ($_.HealthStatus -ne 0) } |
        Format-Table FriendlyName,HealthStatus,OperationalStatus,ResiliencySettingName,IsManualAttach  -AutoSize
    }

    if ($PoolsTotal -ne $PoolsHealthy) {
        $Failed = $true
        Write-Host "Storage Pools:"
        $StoragePools |? { ($_.HealthStatus -notlike "Healthy") -and ($_.HealthStatus -ne 0) } |
        Format-Table FriendlyName,HealthStatus,OperationalStatus,IsReadOnly -AutoSize
    }

    if ($PDsTotal -ne $PDsHealthy) {
        $Failed = $true
        Write-Host "Physical Disks:"
        $PhysicalDisks |? { ($_.HealthStatus -notlike "Healthy") -and ($_.HealthStatus -ne 0) } |
        Format-Table FriendlyName,EnclosureNumber,SlotNumber,HealthStatus,OperationalStatus,Usage -AutoSize
    }

    if ($EncsTotal -ne $EncsHealthy) {
        $Failed = $true;
        Write-Host "Enclosures:"
        $StorageEnclosures |? { ($_.HealthStatus -notlike "Healthy") -and ($_.HealthStatus -ne 0) } |
        Format-Table FriendlyName,HealthStatus,ElementTypesInError -AutoSize
    }

    if ($ShTotal -ne $ShHealthy) {
        $Failed = $true
        Write-Host "CA Shares:"
        $ShareStatus |? Health -notlike "Healthy" | Format-Table -AutoSize
    }

    if (-not $Failed) {
        "No unhealthy components`n"
    }

    #####
    ##### Phase 3 Devices/drivers information
    #####

    Show-Update "<<< Phase 3 - Firmware and drivers >>>`n" -ForegroundColor Cyan

    foreach ($node in $ClusterNodes.Name) {
        "`nCluster Node: $node"
        Import-ClixmlIf (Join-Path (Get-NodePath $Path $node) "GetDrivers.XML") |? {
            ($_.DeviceCLass -eq 'SCSIADAPTER') -or ($_.DeviceCLass -eq 'NET') } |
            Group-Object DeviceName,DriverVersion |
            Sort Name |
            ft -AutoSize Count,
                @{ Expression = { $_.Group[0].DeviceName }; Label = "DeviceName" },
                @{ Expression = { $_.Group[0].DriverVersion }; Label = "DriverVersion" },
                @{ Expression = { $_.Group[0].DriverDate }; Label = "DriverDate" }
    }

    Write-Host "`nPhysical disks by Media Type, Model and Firmware Version"
    $PhysicalDisks | Group-Object MediaType,Model,FirmwareVersion |
        ft -AutoSize Count,
            @{ Expression = { $_.Group[0].Model }; Label="Model" },
            @{ Expression = { $_.Group[0].FirmwareVersion }; Label="FirmwareVersion" },
            @{ Expression = { $_.Group[0].MediaType }; Label="MediaType" }


    Write-Host "Storage Enclosures by Model and Firmware Version"
    $StorageEnclosures | Group-Object Model,FirmwareVersion |
        ft -AutoSize Count,
            @{ Expression = { $_.Group[0].Model }; Label="Model" },
            @{ Expression = { $_.Group[0].FirmwareVersion }; Label="FirmwareVersion" }
}

<#
.SYNOPSIS
    Show extended reports based on storage latency information collected from Get-SddcDiagnosticInfo.

.DESCRIPTION
    Show extended reports based on storage latency information collected from Get-SddcDiagnosticInfo.

.PARAMETER Path
    Path to the the logs produced by Get-SddcDiagnosticInfo. This may be a ZIP or a directory
    containing previously unzipped content. If ZIP, it will be unzipped to the same location
    (minus .ZIP) and will remain after reporting.

.PARAMETER ReportLevel
    Controls the level of detail in the report. By default standard reports are shown. Full
    detail may be extensive and/or more time consuming to generate.

.PARAMETER Report
    Specifies individual reports to produce. By default all reports will be shown.

.EXAMPLE
    Show-SddcDiagnosticStorageLatencyReport -Path C:\Test.ZIP -Report Summary

    Display the summary health report from the capture located in the given ZIP. The content is
    unzipped to a directory (minus the .ZIP extension) and remains after the summary health report
    is shown.

    In this example, C:\Test would be created from C:\Test.ZIP. If the .ZIP path is specified and
    the unzipped directory is present, the directory will be reused without re-unzipping the
    content.

.EXAMPLE
    Show-SddcDiagnosticStorageLatencyReport -Path C:\Test.ZIP

    Show all available reports available from this version of PrivateCloud.DiagnosticInfo, at standard
    report level.

.EXAMPLE
    Show-SddcDiagnosticStorageLatencyReport -Path C:\Test.ZIP -ReportLevel Full

    Show all avaliable reports, at full report level.
#>

function Show-SddcDiagnosticStorageLatencyReport
{
    # aliases usage in this module is idiomatic, only using defaults
    [Diagnostics.CodeAnalysis.SuppressMessageAttribute("PSAvoidUsingCmdletAliases", "")]

    [CmdletBinding()]
    param(
        [parameter(Position=0, Mandatory=$true)]
        [ValidateNotNullOrEmpty()]
        [string]
        $Path,

        [parameter(Mandatory=$false)]
        [ReportLevelType]
        $ReportLevel = [ReportLevelType]::Standard,

        [parameter(ParameterSetName="Days",Mandatory=$false)]
        [ValidateRange(-1,365)]
        [int]
        $Days = 8,

        [parameter(ParameterSetName="Hours",Mandatory=$true)]
        [ValidateRange(-1,72)]
        [int]
        $Hours,

        [ValidateRange(0,100000)]
        [int]
        $CutoffMs = 500
    )

    # Common header for path validation

    $Path = (gi $Path).FullName

    if (-not (Test-Path $Path)) {
        Write-Error "Path is not accessible. Please check and try again: $Path"
        return
    }

    # Extract ZIP if neccesary
    $Path = Check-ExtractZip $Path

    # get the timebase from the capture parameters
    $Parameters = Import-ClixmlIf (Join-Path $Path "GetParameters.XML")
    $CaptureDate = $Parameters.TodayDate

    if ($Hours -eq -1 -or $Days -eq -1) {
        $HoursOfEvents = -1
    } elseif ($Hours) {
        $HoursOfEvents = $Hours
    } else {
        $HoursOfEvents = $Days * 24
    }

    $t0 = Get-Date

    Get-StorageLatencyReport -Path $Path -ReportLevel $ReportLevel -CutoffMs $CutoffMs -TimeBase $CaptureDate -HoursOfEvents $HoursOfEvents

    $td = (Get-Date) - $t0
    Write-Output ("Report took {0:N2} seconds" -f $td.TotalSeconds)
}

<#
.SYNOPSIS
    Show diagnostic reports based on information collected from Get-SddcDiagnosticInfo.

.DESCRIPTION
    Show diagnostic reports based on information collected from Get-SddcDiagnosticInfo.

.PARAMETER Path
    Path to the the logs produced by Get-SddcDiagnosticInfo. This may be a ZIP or a directory
    containing previously unzipped content. If ZIP, it will be unzipped to the same location
    (minus .ZIP) and will remain after reporting.

.PARAMETER ReportLevel
    Controls the level of detail in the report. By default standard reports are shown. Full
    detail may be extensive and/or more time consuming to generate.

.PARAMETER Report
    Specifies individual reports to produce. By default all reports will be shown.

.EXAMPLE
    Show-SddcDiagnosticReport -Path C:\Test.ZIP -Report Summary

    Display the summary health report from the capture located in the given ZIP. The content is
    unzipped to a directory (minus the .ZIP extension) and remains after the summary health report
    is shown.

    In this example, C:\Test would be created from C:\Test.ZIP. If the .ZIP path is specified and
    the unzipped directory is present, the directory will be reused without re-unzipping the
    content.

    EQUIVALENT: Get-SddcDiagnosticInfo -ReadFromPath <ZIP or Directory>

    The file 0_CloudHealthSummary.log in the capture contains the summary report at the time the
    capture was taken. Running the report again is a re-analysis of the content, which may reflect
    new triage if PrivateCloud.DiagnosticInfo has been updated in the interim.

.EXAMPLE
    Show-SddcDiagnosticReport -Path C:\Test.ZIP

    Show all available reports available from this version of PrivateCloud.DiagnosticInfo, at standard
    report level.

.EXAMPLE
    Show-SddcDiagnosticReport -Path C:\Test.ZIP -ReportLevel Full

    Show all avaliable reports, at full report level.

.EXAMPLE
    Show-SddcDiagnosticReport -Path C:\Test.ZIP -Report StorageBusCache -ReportLevel Full

    Only show the StorageBusCache report, at full report level.
#>

function Show-SddcDiagnosticReport
{
    # aliases usage in this module is idiomatic, only using defaults
    [Diagnostics.CodeAnalysis.SuppressMessageAttribute("PSAvoidUsingCmdletAliases", "")]

    [CmdletBinding()]
    param(
        [parameter(Position=0, Mandatory=$true)]
        [ValidateNotNullOrEmpty()]
        [string]
        $Path,

        [parameter(Mandatory=$false)]
        [ReportLevelType]
        $ReportLevel = [ReportLevelType]::Standard,

        [parameter(Mandatory=$false)]
        [ReportType[]]
        $Report = [ReportType]::All
    )

    $Path = (gi $Path).FullName

    if (-not (Test-Path $Path)) {
        Write-Error "Path is not accessible. Please check and try again: $Path"
        return
    }

    # Extract ZIP if neccesary
    $Path = Check-ExtractZip $Path

    # Produce all reports?
    if ($Report.Count -eq 1 -and $Report[0] -eq [ReportType]::All) {
        $Report = [ReportType].GetEnumValues() |? { $_ -ne [ReportType]::All } | sort
    }

    foreach ($r in $Report) {

        Write-Output ("*"*80)
        Write-Output "Report: $r"

        $t0 = Get-Date

        switch ($r) {
            { $_ -eq [ReportType]::Summary } {
                Get-SummaryReport $Path -ReportLevel:$ReportLevel
            }
            { $_ -eq [ReportType]::SmbConnectivity } {
                Get-SmbConnectivityReport $Path -ReportLevel:$ReportLevel
            }
            { $_ -eq [ReportType]::StorageBusCache } {
                Get-StorageBusCacheReport $Path -ReportLevel:$ReportLevel
            }
            { $_ -eq [ReportType]::StorageBusConnectivity } {
                Get-StorageBusConnectivityReport $Path -ReportLevel:$ReportLevel
            }
            { $_ -eq [ReportType]::StorageLatency } {
                Get-StorageLatencyReport $Path -ReportLevel:$ReportLevel
            }
            { $_ -eq [ReportType]::StorageFirmware } {
                Get-StorageFirmwareReport $Path -ReportLevel:$ReportLevel
            }
            { $_ -eq [ReportType]::LsiEvent } {
                Get-LsiEventReport $Path -ReportLevel:$ReportLevel
            }
            default {
                throw "Internal Error: unknown report type $r"
            }
        }

        $td = (Get-Date) - $t0
        Write-Output ("Report $r took {0:N2} seconds" -f $td.TotalSeconds)
    }
}

# DEPRECATED New-Alias -Value Get-SddcDiagnosticInfo -Name Test-StorageHealth # So, Original name when Jose started (CPSv1)
New-Alias -Value Get-SddcDiagnosticInfo -Name Get-PCStorageDiagnosticInfo # Name until 02/2018, changed for inclusiveness
New-Alias -Value Get-SddcDiagnosticInfo -Name getpcsdi # Shorthand for Get-PCStorageDiagnosticInfo
New-Alias -Value Get-SddcDiagnosticInfo -Name gsddcdi # New alias

New-Alias -Value Show-SddcDiagnosticReport -Name Get-PCStorageReport

Export-ModuleMember -Alias * -Function 'Get-SddcDiagnosticInfo',
    'Show-SddcDiagnosticReport',
    'Show-SddcDiagnosticStorageLatencyReport',
    'Install-SddcDiagnosticModule',
    'Confirm-SddcDiagnosticModule',
    'Register-SddcDiagnosticArchiveJob',
    'Unregister-SddcDiagnosticArchiveJob',
    'Update-SddcDiagnosticArchive',
    'Limit-SddcDiagnosticArchive',
    'Show-SddcDiagnosticArchiveJob',
    'Show-StorageCounters',
    'Get-SpacesTimeline',
    'Set-SddcDiagnosticArchiveJobParameters',
    'Get-SddcDiagnosticArchiveJobParameters'
<|MERGE_RESOLUTION|>--- conflicted
+++ resolved
@@ -1,6584 +1,6559 @@
-<###################################################
- #                                                 #
- #  Copyright (c) Microsoft. All rights reserved.  #
- #                                                 #
- ##################################################>
-
-$Module = 'PrivateCloud.DiagnosticInfo'
-
-<############################################################
-#  Common helper functions/modules for main/child sessions  #
-############################################################>
-
-$CommonFuncBlock = {
-
-    # FailoverClusters is Server-only. We allow the module to run (Show) on client.
-    # DcbQos is only present if the Data-Center-Bridging feature is present (for RoCE)
-    # Hyper-V may be ommitted in SOFS-only configurations
-    #
-    # Handling of import failures in Start-Job initialization blocks is special - we
-    # cannot control failure to load errors there, and need to use GM to check; neither
-    # -ErrorAction nor try/catch control propagation of the errors.
-
-    if (Get-Module -ListAvailable FailoverClusters) {
-        Import-Module FailoverClusters
-    }
-
-    if (Get-Module -ListAvailable DcbQos) {
-        Import-Module DcbQos
-    }
-
-    if (Get-Module -ListAvailable Hyper-V) {
-        Import-Module Hyper-V
-    }
-
-    Import-Module CimCmdlets
-    Import-Module NetAdapter
-    Import-Module NetQos
-    Import-Module SmbShare
-    Import-Module SmbWitness
-    Import-Module Storage
-
-    #
-    # Shows error, cancels script
-    #
-    function Show-Error(
-        [string] $Message,
-        [System.Management.Automation.ErrorRecord] $e = $null
-        )
-    {
-        $Message = "$(get-date -format 's') : $Message - cmdlet was cancelled"
-        if ($e) {
-            Write-Error $Message
-            throw $e
-        } else {
-            Write-Error $Message -ErrorAction Stop
-        }
-    }
-
-    #
-    # Shows warning, script continues
-    #
-    function Show-Warning(
-        [string] $Message
-        )
-    {
-        Write-Warning "$(get-date -format 's') : $Message"
-    }
-
-    #
-    # Show arbitrary normal status message, with optional color coding
-    #
-    function Show-Update(
-        [string] $Message,
-        [System.ConsoleColor] $ForegroundColor = [System.ConsoleColor]::White
-        )
-    {
-        Write-Host -ForegroundColor $ForegroundColor "$(get-date -format 's') : $Message"
-    }
-
-    # Wrapper for Import-Clixml which provides for basic feedback on missing/not-gathered elements
-    function Import-ClixmlIf(
-        [string] $Path,
-        [string] $MessageIf = $null
-    )
-    {
-        if (Test-Path $path) {
-            Import-Clixml $path
-        } else {
-            $m = "$Path not present"
-            if ($MessageIf) {
-                $m = "$MessageIf : " + $m
-            }
-            Show-Warning $m
-            $null
-        }
-    }
-
-    function TimespanToString
-    {
-        param(
-            [timespan] $TimeSpan
-        )
-
-        # Autoranging output
-        if ($TimeSpan.TotalDays -ge 1)
-        {
-            $TimeSpan.ToString("dd\d\.hh\h\:mm\m\:ss\.f\s")
-        }
-        elseif ($TimeSpan.TotalHours -ge 1)
-        {
-            $TimeSpan.ToString("hh\h\:mm\m\:ss\.f\s")
-        }
-        elseif ($TimeSpan.TotalMinutes -ge 1)
-        {
-            $TimeSpan.ToString("mm\m\:ss\.f\s")
-        }
-        else
-        {
-            $TimeSpan.ToString("ss\.f\s")
-        }
-    }
-
-    function Show-JobRuntime(
-        [object[]] $jobs,
-        [hashtable] $namehash,
-        [switch] $IncludeDone = $true,
-        [switch] $IncludeRunning = $true
-        )
-    {
-        # accumulate status lines as we go
-        $job_running = @()
-        $job_done = @()
-
-        $jobs | sort Name,Location |% {
-
-            $this = $_
-
-            # crack parents to children
-            # map children to names through the input namehash
-            switch ($_.GetType().Name) {
-
-                'PSRemotingJob' {
-                    $jobname = $this.Name
-                    $j = $this.ChildJobs | sort Location
-                }
-
-                'PSRemotingChildJob' {
-                    if ($namehash.ContainsKey($this.Id)) {
-                        $jobname = $namehash[$this.Id]
-                    } else {
-                        $jobname = "<n/a>"
-                    }
-                    $j = $this
-                }
-
-                default { throw "unexpected job type $_" }
-            }
-
-            if ($IncludeDone) {
-                $j |? State -ne Running |% {
-                    $job_done += "$($_.State): $($jobname) [$($_.Name) $($_.Location)]: $(TimespanToString ($_.PSEndTime - $_.PSBeginTime)) : Start $($_.PSBeginTime.ToString('s')) - Stop $($_.PSEndTime.ToString('s'))"
-                }
-            }
-
-            if ($IncludeRunning) {
-                $t = get-date
-                $j |? State -eq Running |% {
-                    $job_running += "Running: $($jobname) [$($_.Name) $($_.Location)]: $(TimespanToString ($t - $_.PSBeginTime)) : Start $($_.PSBeginTime.ToString('s'))"
-                }
-            }
-        }
-
-        if ($job_running.Count) {
-            $job_running |% { Show-Update $_ }
-        }
-
-        if ($job_done.Count) {
-            $job_done |% { Show-Update $_ }
-        }
-    }
-
-    function Show-WaitChildJob(
-        [object[]] $jobs,
-        [int] $tick = 5
-        )
-    {
-        # remember parent job names of all children for output
-        # ids are session global, monotonically increasing integers
-        $jhash = @{}
-        $jobs |% {
-            $j = $_
-            $j.ChildJobs |% {
-                $jhash[$_.Id] = $j.Name
-            }
-        }
-
-        $tout_c = $tick
-        $ttick = get-date
-
-        # set up trackers. Note that jwait will slice to all child jobs on all input jobs.
-        $jdone = @()
-        $jwait = $jobs.ChildJobs
-        $jtimeout = $false
-
-        do {
-
-            $jdone_c = $jwait | wait-job -any -timeout $tout_c
-            $td = (get-date) - $ttick
-
-            if ($jdone_c) {
-
-                # write-host -ForegroundColor Red "done"
-                Show-JobRuntime $jdone_c $jhash
-                $tout_c = [int] ($tick - $td.TotalSeconds)
-                if ($tout_c -lt 1) { $tout_c = 1 }
-                # write-host -ForegroundColor Yellow "waiting additional $tout_c s (tout $tout and so-far $($td.TotalSeconds))"
-
-                $jdone += $jdone_c
-                $jwait = $jwait |? { $_ -notin $jdone_c }
-
-            } else {
-
-                $jtimeout = $true
-
-                # write-host -ForegroundColor Yellow "timeout tick"
-                write-host ("-"*20)
-                $ttick = get-date
-                $tout_c = $tick
-
-                # exclude jobs which may be racing to done, we'll get them in the next tick
-                Show-JobRuntime $jwait $jhash -IncludeDone:$false
-            }
-
-        } while ($jwait)
-
-        # consume parent waits, which should be complete (all children complete)
-        $null = Wait-Job $jobs
-
-        # only do a total summary if we hit a timeout and did a running summary
-
-        if ($jtimeout) {
-            write-host "Job Summary" -ForegroundColor Green
-            Show-JobRuntime $jobs
-        }
-    }
-
-    #
-    #  Convert an absolute local path to the equivalent remote path via SMB admin shares
-    #  ex: c:\foo\bar & scratch -> \\scratch\C$\foo\bar
-    #
-
-    function Get-AdminSharePathFromLocal(
-        [string] $node,
-        [string] $local
-        )
-    {
-        "\\"+$node+"\"+$local[0]+"$\"+$local.Substring(3,$local.Length-3)
-    }
-
-    #
-    #  Common function to construct path to per-node data directory
-    #
-
-    function Get-NodePath(
-        [string] $Path,
-        [string] $node
-        )
-    {
-        Join-Path $Path "Node_$node"
-    }
-
-    #
-    # Count number of elements in an array, including checks for $null or single object
-    #
-    function NCount {
-        Param ([object] $Item)
-        if ($null -eq $Item) {
-            $Result = 0
-        } else {
-            if ($Item.GetType().BaseType.Name -eq "Array") {
-                $Result = ($Item).Count
-            } else {
-                $Result = 1
-            }
-        }
-        return $Result
-    }
-
-    function Get-SddcCapturedEvents (
-        [string] $Path,
-        [int] $Hours
-    )
-    {
-        # Build time-based event filter as needed
-        $QTime = $null
-        if ($Hours -ne -1) {
-            $MSecs = $Hours * 60 * 60 * 1000
-            $QTime = "*[System[TimeCreated[timediff(@SystemTime) <= "+$MSecs+"]]]"
-        }
-
-        # Exclude verbose/lower value channels and ones which are captured in different ways (e.g., cluster log)
-        $LogToExclude = 'Microsoft-Windows-FailoverClustering/Diagnostic',          # cluster log
-                        'Microsoft-Windows-FailoverClustering/DiagnosticVerbose',   # cluster log
-                        'Microsoft-Windows-FailoverClustering-Client/Diagnostic',
-                        'Microsoft-Windows-Health/Diagnostic',                      # cluster log -health
-                        'Microsoft-Windows-Health/DiagnosticVerbose',               # cluster log -health
-                        'Microsoft-Windows-PowerShell/Operational',                 # temporary 210930 (archive inflation)
-                        'Microsoft-Windows-StorageReplica/Performance',             # large / not needed
-                        'Microsoft-Windows-StorageSpaces-Driver/Performance',       # large / not needed
-                        'Microsoft-Windows-SystemDataArchiver/Diagnostic',          # large / not needed
-                        'Security'                                                  # potentially large/sensitive / not needed
-
-
-        $providers = Get-WinEvent -ListLog * -ErrorAction Ignore -WarningAction Ignore
-
-        # Save off provider report
-        $TxtPath = Join-Path $Path "GetWinEvent.txt"
-        $XmlPath  = Join-Path $Path "GetWinEvent.xml"
-
-        $providers > $TxtPath
-        $providers | Export-Clixml $XmlPath
-
-        Write-Output $TxtPath
-        Write-Output $XmlPath
-
-        # Autoscale to half of the available processors, minimum of 10
-        $cs = Get-CimInstance win32_computersystem
-        $jobsMax = 0
-        if ($null -ne $cs) {
-            $jobsMax = [int] ($cs.NumberOfLogicalProcessors / 2)
-        }
-        if ($jobsMax -lt 10) {
-            $jobsMax = 10
-        }
-
-        # Private hash of outstanding jobs, list of job completion results
-        $jobs = @{}
-        $completions = @()
-
-        function ConsumeJobs
-        {
-            param( [switch] $Any )
-
-            if ($Any) {
-                $jobsComplete = $jobs.Values | Wait-Job -Any
-            } else {
-                $jobsComplete = $jobs.Values | Wait-Job
-            }
-            $newCompletions = $jobsComplete | Receive-Job
-            $jobsComplete | Remove-Job
-            $jobsComplete |% { $jobs.Remove($_.Id) }
-
-            return $newCompletions
-        }
-
-        foreach ($p in $providers) {
-
-            # Analytical/Debug channels require special handling
-            if ($p.LogType -in @('Analytical','Debug') -and $p.IsEnabled) {
-                $directChannel = $true
-            } else {
-                $directChannel = $false
-            }
-
-            # Decline excluded and/or empty non-analytical/debug logs. Empty
-            # can come in the form of 0 or an actual null.
-            if ($LogToExclude -contains $p.LogName -or
-                (($p.RecordCount -eq 0 -or $null -eq $p.RecordCount) -and
-                 $directChannel -eq $false)) {
-                continue
-            }
-
-            $EventFile = Join-Path $Path ($p.LogName.Replace("/","-")+".EVTX")
-
-            if ($jobs.Count -ge $jobsMax)
-            {
-                # Wait for completions to free up execution slots
-                $completions += ConsumeJobs -Any
-            }
-
-            $j = Start-Job -ArgumentList ($p, $EventFile, $QTime, $directChannel) {
-
-                param( $p, $EventFile, $QTime, $directChannel )
-
-                # analytical/debug channels can not be captured live
-                # if any are encountered (not normal), disable them temporarily for export
-                if ($directChannel) {
-                    wevtutil sl /e:false $p.LogName
-                }
-
-                # Export log file filtered to given history limit, if specified
-                $tepl = (Get-Date)
-                if ($QTime) {
-                    wevtutil epl $p.LogName $EventFile /q:$QTime /ow:true
-                    #wevtutil epl $p.LogName $EventFile.Replace(".EVTX",".XML") /q:$QTime /ow:true
-                } else {
-                    wevtutil epl $p.LogName $EventFile /ow:true
-                    #wevtutil epl $p.LogName $EventFile.Replace(".EVTX",".XML") /ow:true
-                }
-                $tepl = (Get-Date) - $tepl
-
-                if ($directChannel -eq $true) {
-                    echo y | wevtutil sl /e:true $p.LogName | out-null
-                }
-
-                # Create locale metadata for off-system rendering
-                $tal = (Get-Date)
-                wevtutil al $EventFile /l:$PSCulture
-                $tal = (Get-Date) - $tal
-
-                # Emit results
-                [pscustomobject] @{
-                    EventFile = $EventFile
-                    LogName = $p.LogName
-                    RecordCount = $p.RecordCount
-                    Direct = $directChannel
-                    Time = $tepl + $tal
-                    TimeExport = $tepl
-                    TimeArchive = $tal
-                }
-            }
-
-            $jobs[$j.Id] = $j
-        }
-
-        $completions += ConsumeJobs
-
-        # Emit event filenames to output for extraction
-        if ($null -ne $completions)
-        {
-            $completions.EventFile
-        }
-
-        # Save event gather timings for triage/analysis
-        $XmlPath = Join-Path $Path "GetWinEvent-Timing.xml"
-        $completions | Export-Clixml -Path $XmlPath
-        Write-Output $XmlPath
-
-        # work around temp file leak re: archive-log/wevtsvc
-        # conservatively estimate that any file older than <right now>
-        # after sleeping a few seconds must be stale, so we do not stomp other
-        # tools using the same functionality.
-        $t = Get-Date
-        sleep 5
-        dir $env:WINDIR\ServiceProfiles\LocalService\AppData\Local\Temp |? {
-            ($_.Name -like 'MSG*.tmp' -or
-             $_.Name -like 'EVT*.tmp' -or
-             $_.Name -like 'PUB*.tmp') -and
-            $_.CreateTime -lt $t
-        } | del -Force -ErrorAction SilentlyContinue
-    }
-
-    # wrapper for common date format for file naming
-    function Format-SddcDateTime(
-        [datetime] $d
-        )
-    {
-        $d.ToString('yyyyMMdd-HHmm')
-    }
-
-    # helper for testing/emitting feedback on module presence
-    # use this on icm to remote nodes
-    # this will be obsolete if/when we can integrate with add-node
-    function Test-SddcModulePresence
-    {
-        # note that we can't pull from the global
-        $Module = 'PrivateCloud.DiagnosticInfo'
-        $m = Get-Module $Module
-
-        if (-not $m) {
-            Write-Warning "Node $($env:COMPUTERNAME) does not have the $Module module installed for Sddc Diagnostic Archive. Please 'Install-SddcDiagnosticModule -Node $($env:COMPUTERNAME)' to address."
-            $false
-        } else {
-            $true
-        }
-    }
-
-    # function for constructing filter xpath queries for event channels
-    # event: list of event ids
-    # timebase: time base for timedelta query (default: current system time)
-    # timedeltams: time in ms relatve to base to filter event timestamps to (older than base)
-    # data: table of k=v the event(s) must match
-    #
-    # events are OR'd
-    # time is AND'd
-    # dataand is AND'd
-    # dataor is dataand AND dataor OR'd (e.g. (a and b and c) and (d or e or f)
-    function Get-FilterXpath
-    {
-        [CmdletBinding(PositionalBinding=$false)]
-        param (
-            [int[]] $Event = @(),
-
-            [datetime] $TimeBase,
-
-            [ValidateScript({$_ -gt 0})]
-            [int] $TimeDeltaMs = -1,
-
-            [hashtable] $DataAnd = @{},
-            [hashtable] $DataOr = @{}
-            )
-
-        # first build out the system property clauses
-        $systemclauses = @()
-
-        # build the event id clause
-        if ($Event.Count) {
-            $c = $Event |% { "EventID = $_" }
-            # bracket eventids iff there are multiple
-            if ($Event.Count -gt 1) {
-                $systemclauses += "(" + ($c -join " or ") + ")"
-            } else {
-                $systemclauses += $c
-            }
-        }
-
-        # build the time delta clause
-        # based - two argument, relative to $TimeBase
-        # unbase - one argument, relative to instantaneous system time
-        if ($TimeDeltaMs -gt 0) {
-            if ($TimeBase) {
-                $t = $TimeBase.ToUniversalTime().ToString('s')
-                $systemclauses += "(TimeCreated[timediff(@SystemTime,'$($t)') <= $($TimeDeltaMs)])"
-            } else {
-                $systemclauses += "(TimeCreated[timediff(@SystemTime) <= $($TimeDeltaMs)])"
-            }
-        }
-
-        # system property clauses and together
-        $systemclause = "System[" + ($systemclauses -join " and ") + "]"
-
-        # now build data clauses
-        $cAnd = @($DataAnd.Keys | sort |% {
-            "Data[@Name = '" + $_ + "'] " + $DataAnd[$_]
-        }) -join " and "
-
-        $cOr = @($DataOr.Keys | sort |% {
-            "Data[@Name = '" + $_ + "'] " + $DataOr[$_]
-        }) -join " or "
-
-        # both and'd, one or the other, or neither
-        if ($cAnd.Length -and $cOr.Length) {
-            $dataclause = "EventData[$cAnd and ($cOr)]"
-        } elseif ($cAnd.Length -or $cOr.Length) {
-            $dataclause = "EventData[$($cAnd + $cOr)]"
-        } else {
-            $dataclause = $null
-        }
-
-        # and join system+data with and
-        if ($dataclause) {
-            $xpath = "*[$systemclause and $dataclause]"
-        } else {
-            $xpath = "*[$systemclause]"
-        }
-
-        $xpath
-    }
-
-    # Makes a custom object out of an input stream of colon seperated k/v data
-    # ex:
-    #    creationTime: 2018-06-25T20:07:47.030Z
-    #    lastAccessTime: 2018-06-25T20:07:47.030Z
-    #    lastWriteTime: 2018-06-25T19:53:58.000Z
-    #    fileSize: 1118208
-    #    attributes: 32
-    #    numberOfLogRecords: 523
-    #    oldestRecordNumber: 1
-    #
-    # -> object with named members. Any member name ending in Time is pre-cast to [datetime].
-    function Parse-SemicolonKVData
-    {
-        BEGIN { $o = new-object psobject }
-        PROCESS {
-            # split at the first semi
-            $null = $_ -match '^([^:]+)\s*:\s*(.*)$'
-            $k = $matches[1]
-            $v = $matches[2]
-            if ($k -like '*time') {
-                $o | Add-Member -NotePropertyName $matches[1] -NotePropertyValue ([datetime]$matches[2])
-            } else {
-                $o | Add-Member -NotePropertyName $matches[1] -NotePropertyValue $matches[2]
-            }
-
-        }
-        END { $o }
-    }
-
-    # count the number of events in a given event log which match a given xpath query
-    #
-    # powershell's event pipeline is very slow for bulk counting when there may be many
-    # events (or simply many event channels that our caller needs to sift through)
-    # use wevtutil queries to a temporary file and then count it using its gli facility
-    function Count-EventLog
-    {
-        param(
-            [string] $path,
-            [string] $xpath
-            )
-
-        $f = New-TemporaryFile
-
-        try {
-
-            wevtutil epl /lf:true $path $f /q:$xpath /ow:true
-            $gli = wevtutil gli /lf:true $f | Parse-SemicolonKVData
-            $gli.numberOfLogRecords
-
-        } finally {
-            del -Force $f
-        }
-    }
-
-    function Get-EventDataHash
-    {
-
-        param(
-            [System.Diagnostics.Eventing.Reader.EventLogRecord] $event
-        )
-
-        # must cast through the XML representation of the event to get named properties
-        # insert text into hash and return
-        $xh = @{}
-        $x = ([xml]$event.ToXml()).Event.EventData.Data
-        $x |% {
-            $xh[$_.Name] = $_.'#text'
-        }
-        $xh
-    }
-}
-
-# do a basic compression on the common function block, removing
-#    comment-only lines
-#    whitespace-only lines
-#    leading whitespace
-# this is observed to reduce it by about 50% in character count
-# the string transform of the block is used in session passing (job -InitializationScript) and
-# cannot exceed about 14KiB in size
-$CommonFunc = [scriptblock]::Create($(
-    ((([string]$CommonFuncBlock) -split "`n") |? { $_ -notmatch '^\s*#' } |? { $_ -notmatch '^\s*$' }) -replace '^\s+','' -join "`n"
-))
-
-# evaluate into the main session
-# without a direct assist like start-job -initialization script, passing into
-# other contexts converts to string, which we must undo with [scriptblock]::Create()
-. $CommonFunc
-
-<####################################################
-#  Common helper functions for main session only    #
-####################################################>
-
-#
-# This tests whether a path is a valid prefix name for a new file (e.g., $path + .ZIP)
-# A ref is provided so it can be rewritten to an absolute path if specified in drive or
-# directory relative forms - .NET callouts have cwd = WINDIR, which confuses things v.
-# normal expectations
-#
-
-function Test-PrefixFilePath(
-    [ref] $path
-    )
-{
-    $p = $path.Value
-    $elements = @($p -split '\\')
-
-    # we need to tear off the last element and test the parent. before doing that,
-    # need to check that we have enough path to use in the first place.
-    # also check to see if we have simple cases of a usable single name
-
-    # the last split element cannot be empty (e.g., bad: some\path\, good: some\path)
-    # a single element is OK as long as it isn't a driveletter (e.g., bad: C:, good: foo)
-    # unc is OK as long as we see at least 5 post-split elements (e.g., bad: \\foo, \\foo\bar, good: \\foo\bar\baz)
-
-    $lastempty = $elements[-1] -notmatch '\S'
-    $islocabs = $elements[0].Length -and $elements[0][1] -eq ':'
-    $isunc = $p -like '\\*'
-
-    if ($lastempty -or
-        ($islocabs -and $elements.Count -eq 1) -or
-        ($isunc -and $elements.Count -lt 5)) {
-        return $false
-    }
-
-    # if not local absolute or unc, it is local relative
-    # force this to local absolute by
-    #    1. prepending the <driveletter>: component of the cwd if it is drive-relative absolute, starting with \
-    #    2. prepending the entire cwd otherwise
-    #
-    # in these cases we must return the updated path to the caller
-
-    if (-not ($islocabs -or $isunc)) {
-
-        # local drive relative (test needed)
-        if ($p[0] -eq '\') {
-
-            # prepend the drive letter
-            $p = Join-Path ((Get-Location).Path.SubString(0,2)) $p
-
-            # drive relative single element (no test needed, return immediately) (e.g., \foo, NOT \foo\bar)
-            if ($elements.Count -eq 2) {
-
-                $path.Value = $p
-                return $true
-            }
-
-            # ... must be multi-element (test needed)
-            # resplit for the prefix test (e.g., got foo\bar, must set up so we test c:\the\cwd\foo)
-            $elements = @($p -split '\\')
-
-        } else {
-
-            # prepend cwd
-            $p = Join-Path (Get-Location).Path $p
-
-            # local single element (no test needed, return immediately)
-            if ($elements.Count -eq 1) {
-
-                $path.Value = $p
-                return $true
-            }
-
-            # ... must be local relative multi-element (test needed)
-            # resplit ...
-            $elements = @($path.Value -split '\\')
-        }
-    }
-
-    # rejoin without the tail and test
-    $tp = $elements[0..($elements.Count-2)] -join '\'
-
-    # return potentially updated path, but only modify on success
-    if (Test-Path $tp) {
-        $path.Value = $p
-        $true
-    } else {
-        $false
-    }
-}
-
-function Check-ExtractZip(
-    [string] $Path
-    )
-{
-    # If path is not a ZIP, assume it is a directory to use as-is
-    if (-not $Path.ToUpper().EndsWith(".ZIP")) {
-        return $Path
-    }
-
-    $ExtractToPath = $Path.Substring(0, $Path.Length - 4)
-
-    # Already extracted?
-    $f = gi $ExtractToPath -ErrorAction SilentlyContinue
-    if ($f) {
-        return $f.FullName
-    }
-
-    Show-Update "Extracting $Path -> $ExtractToPath"
-
-    # Create - use compression to minimize temp footprint
-    if (-not (New-Item -ItemType Directory -ErrorAction SilentlyContinue $ExtractToPath))
-    {
-        Show-Error("Can't create directory for extraction")
-    }
-    compact /c $ExtractToPath | Out-Null
-
-    try
-    {
-        Add-Type -Assembly System.IO.Compression.FileSystem
-        [System.IO.Compression.ZipFile]::ExtractToDirectory($Path, $ExtractToPath)
-    }
-    catch
-    {
-        Show-Error("Can't extract results as Zip file from '$Path' to '$ExtractToPath'")
-    }
-
-    return $ExtractToPath
-}
-
-#
-# Utility wrapper for copyout jobs which allows seperating ones which
-# delete temporary/gathered content and ones which gather persistent
-# content (like archive logs)
-#
-
-function Start-CopyJob(
-    [string] $Path,
-    [switch] $Delete,
-    [object[]] $j
-    )
-{
-    $j |% {
-
-        $parent = $_
-        $parent.ChildJobs |% {
-
-            $logs = Receive-Job $_
-
-            # avoid the job if not needed, no content
-            if (@($logs).Count) {
-
-                # create/use a specific job destination if present
-                # ex: "foo" -> \node_xxx\foo\<rest> v. the default \node_xxx\<rest>
-                $Destination = (Get-NodePath $Path $_.Location)
-                if (Get-Member -InputObject $_ -Name Destination) {
-                    $Destination = Join-Path $Destination $_.Destination
-                    if (-not (Test-Path $Destination)) {
-                        $null = md $Destination -Force -ErrorAction Continue
-                    }
-                }
-
-                start-job -Name "Copy $($parent.Name) $($_.Location)" -ArgumentList $logs,$Destination,$Delete {
-
-                    param($logs,$Destination,$Delete)
-
-                    $logs |% {
-                        # allow errors to propagte for triage
-                        Copy-Item -Recurse $_ $Destination -Force -ErrorAction Continue
-                        if ($Delete) {
-                            Remove-Item -Recurse $_ -Force -ErrorAction Continue
-                        }
-                    }
-                }
-            }
-        }
-    }
-}
-
-#
-# Utility wrapper for invoking commands by opening sessions
-# for each of the cluster nodes and preserving the session
-# to be deleted after use.
-#
-
-function Invoke-SddcCommonCommand (
-    [string[]] $ClusterNodes = @(),
-    [string] $JobName,
-    [scriptblock] $InitBlock,
-    [scriptblock] $ScriptBlock,
-    # If session configuration name is $null, it connect to default powershell
-    [string] $SessionConfigurationName,
-    [Object[]] $ArgumentList
-    )
-{
-    $Job        = @()
-    $Sessions   = @()
-    $SessionIds = @()
-
-    if ($ClusterNodes.Count -eq 0)
-    {
-        $Sessions = New-PSSession -Cn localhost -EnableNetworkAccess -ConfigurationName $SessionConfigurationName
-    }
-    else
-    {
-        $Sessions = New-PSSession -ComputerName $ClusterNodes -ConfigurationName $SessionConfigurationName
-    }
-
-    Invoke-Command -Session $Sessions $InitBlock
-    $Job = Invoke-Command -Session $Sessions -AsJob -JobName $JobName -ScriptBlock $ScriptBlock -ArgumentList $ArgumentList
-    $SessionIds = $Sessions.Id
-
-    $Job | Add-Member -NotePropertyName ActiveSessions -NotePropertyValue $SessionIds
-
-    return $Job
-}
-
-#
-# Goes over a list of nodes and finds the first one that can access the cluster
-# if none of them can access the cluster it returns nothing
-#
-
-function Get-ClusterAccessNode(
-    $Nodes
-)
-{
-    for ($i = 0; $i -lt $Nodes.count; $i++)
-    {
-        $Cluster = Get-Cluster $Nodes[$i].Name -ErrorAction SilentlyContinue
-        if ($Cluster -ne $null)
-        {
-            return $Nodes[$i].Name
-        }
-    }
-}
-
-#
-# Makes a list of cluster nodes or equivalent property-containing objects (Name/State)
-# Optionally filtered for if they are physically responding v. cluster visible state.
-#
-
-function Get-NodeList(
-    [string] $Cluster,
-    [string[]] $Nodes = @(),
-    [switch] $Filter
-)
-{
-    $NodesToPing = @()
-    $SuccesfullyPingedNodes = @()
-    $NodesToReturn = @()
-
-    if ($Nodes.Count) {
-        $NodesToPing += $Nodes |% { New-Object -TypeName PSObject -Property @{ "Name" = $_; "State" = "Down"; "Type" = "ManuallySpecifiedMachine" }}
-    }
-
-
-    # Now try to contact the cluster - first via name then by every name from $Nodes.Count above if that fails, until we succesfully contact cluster
-    # Add any nodes missing from $NodesToPing / Replace objects in the list with their real objects
-    $ClusterNodes = $null
-
-    if ($Cluster -ne "" -and $Cluster -ne $null)
-    {
-        $ClusterNodes = Get-ClusterNode -Cluster $Cluster -ErrorAction SilentlyContinue
-    }
-
-    $NodeIdx = 0;
-    while ($ClusterNodes -eq $null -and $NodeIdx -lt $NodesToPing.Count)
-    {
-        # we failed to get it, iterate through the nodes
-        $ClusterNodes = Get-ClusterNode -Cluster $NodesToPing[$NodeIdx].Name -ErrorAction SilentlyContinue
-
-        $NodeIdx++
-    }
-
-    if ($ClusterNodes -ne $null)
-    {
-        if ($Nodes.Count)
-        {
-            # Replace their objects if found, add to list otherwise
-            for ($i = 0; $i -lt $ClusterNodes.Count; $i++)
-            {
-                $found = $false
-
-                for ($j = 0; $j -lt $NodesToPing.Count; $j++)
-                {
-                    if ($NodesToPing[$j].Name -eq $ClusterNodes[$i].Name)
-                    {
-                        $NodesToPing[$j] = $ClusterNodes[$i]
-                        $found = $true
-                        break
-                    }
-                }
-
-                if ($found -ne $true)
-                {
-                    $NodesToPing += @($ClusterNodes[$i])
-                }
-            }
-        }
-        else
-        {
-            $NodesToPing = @($ClusterNodes)
-        }
-    }
-
-
-    # Try to ping the nodes
-
-    if ($NodesToPing.Count) {
-
-        $PingResults = @()
-        # Test-NetConnection is ~3s. Parallelize for the sake of larger clusters/lists of nodes.
-        $j = $NodesToPing |% {
-
-            Start-Job -ArgumentList $_ {
-                param( $Node )
-                if (Test-Connection -ComputerName $Node.Name -Quiet) {
-                    $Node
-                }
-            }
-        }
-
-        $null = Wait-Job $j
-        $PingResults += $j | Receive-Job
-        $j | Remove-Job
-
-        # For any notes that are "fake objects" (Type=Machine instead of Type=Node) mark them up
-        # Copy from NodesToPing to SuccesfullyPingedNodes if they're contained in PingResults
-        # Doing this because the job mutates the object
-        for ($i = 0; $i -lt $PingResults.Count; $i++)
-        {
-            for ($j = 0; $j -lt $NodesToPing.Count; $j++)
-            {
-                if ($NodesToPing[$j].Name -eq $PingResults[$i].Name)
-                {
-                    $SuccesfullyPingedNodes += @($NodesToPing[$j])
-                }
-            }
-        }
-
-    }
-
-    if ($Filter) {
-        $NodesToReturn = $SuccesfullyPingedNodes
-    } else {
-        # unfiltered, return all
-        $NodesToReturn = $NodesToPing
-    }
-
-
-    return $NodesToReturn
-}
-
-<##################################################
-#  End Helper functions                           #
-##################################################>
-
-<#
-.SYNOPSIS
-    Get state and diagnostic information for all Software-Defined DataCenter (SDDC) features in a Windows Server 2016 cluster.
-
-.DESCRIPTION
-    Get state and diagnostic information for all Software-Defined DataCenter (SDDC) features in a Windows Server 2016 cluster.
-    Run from one of the nodes of the cluster or specify a cluster name, or specify a set of nodes directly. Results are saved
-    to a ZIP archive for later review and analysis.
-
-.LINK
-    To provide feedback and contribute visit https://github.com/PowerShell/PrivateCloud.Health
-
-.EXAMPLE
-    Get-SddcDiagnosticInfo
-
-    Targets the cluster the local computer is a member of.
-    Uses the default temporary working folder at $env:USERPROFILE\HealthTest
-    Saves the zipped results at $env:USERPROFILE\HealthTest-<cluster>-<date>.ZIP
-
-.EXAMPLE
-    Get-SddcDiagnosticInfo -WriteToPath C:\Test
-
-    Uses the specified folder as the temporary working folder. This does not change the location of
-    the zipped results.
-
-.EXAMPLE
-    Get-SddcDiagnosticInfo -ClusterName Cluster1
-
-    Targets the specified cluster, Cluster1.
-
-.EXAMPLE
-    Get-SddcDiagnosticInfo -ReadFromPath C:\Test.ZIP
-
-    Display the summary health report from the capture located in the given ZIP. The content is
-    unzipped to a directory (minus the .ZIP extension) and remains after the summary health report
-    is shown.
-
-    In this example, C:\Test would be created from C:\Test.ZIP. If the .ZIP path is specified and
-    the unzipped directory is present, the directory will be reused without re-unzipping the
-    content.
-
-    EQUIVALENT: Show-SddcDiagnosticReport -Report Summary -Path <ZIP or Directory>
-
-    The file 0_CloudHealthSummary.log in the capture contains the summary report at the time the
-    capture was taken. Running the report again is a re-analysis of the content, which may reflect
-    new triage if PrivateCloud.DiagnosticInfo has been updated in the interim.
-
-.EXAMPLE
-    Get-SddcDiagnosticInfo -ReadFromPath C:\Test
-
-    Display the summary health report from the capture located in the given directory, which should
-    be an unzipped capture.
-
-.PARAMETER ReadFromPath
-Path to read content from for summary health report generation.
-
-.PARAMETER TemporaryPath
-Temporary path to stage capture content to, prior to ZIP creation.
-
-.PARAMETER ClusterName
-Cluster to capture content from.
-
-.PARAMETER Nodelist
-List of nodes to capture content from.
-
-.PARAMETER HoursOfEvents
-For sources which support it, limit log and event data to the prior number of hours. By default
-all available data is captured (-1).
-
-.PARAMETER DaysOfArchive
-Limit the number of days of Sddc Diagnostic Archive captured. Only applicable if Sddc Diagnostic
-Archive is active in the target cluster. By default 8 days are captured.
-
-Specify -1 to capture the complete archive - NOTE: this may be very large.
-Specify 0 to disable capture of the archive.
-
-.PARAMETER ZipPrefix
-Path for the resulting ZIP file: -<cluster>-<timestamp>.ZIP will be appended.
-
-.PARAMETER MonitoringMode
-Run in a limited monitoring mode (deprecated)
-
-.PARAMETER ExpectedNodes
-Specify the expected number of nodes. A summary warning will be issued if a different number is
-present.
-
-.PARAMETER ExpectedNetworks
-Specify the expected number of networks. A summary warning will be issued if a different number is
-present.
-
-.PARAMETER ExpectedVolumes
-Specify the expected number of volumes. A summary warning will be issued if a different number is
-present.
-
-.PARAMETER ExpectedDedupVolumes
-Specify the expected number of dedeuplicated volumes. A summary warning will be issued if a
-different number is present.
-
-.PARAMETER ExpectedPhysicalDisks
-Specify the expected number of physical disks. A summary warning will be issued if a different
-number is present.
-
-.PARAMETER ExpectedPools
-Specify the expected number of storage pools. A summary warning will be issued if a different
-number is present.
-
-.PARAMETER ExpectedEnclosures
-Specify the expected number of storage enclosures. A summary warning will be issued if a different
-number is present.
-
-.PARAMETER ProcessCounter
-Process the performance counters into a summary report (deprecated)
-
-.PARAMETER PerfSamples
-Specify the number of performance counter samples to capture (in seconds, 1/s).
-
-.PARAMETER IncludeAssociations
-Include additional object association information (deprecated)
-
-.PARAMETER IncludeDumps
-Include minidumps and live kernel report dumps.
-
-.PARAMETER IncludeGetNetView
-Include content from the Get-NetView (NetDiagnosticInfo module) command, if present.
-
-.PARAMETER IncludeHealthReport
-Include an additional health report (deprecated)
-
-.PARAMETER IncludeClusterPerformanceHistory
-Include an Cluster Performance History report
-
-.PARAMETER PerformanceHistoryTimeFrame
-If Cluster Performance History is collected what is the time frame of collection.
-
-.PARAMETER IncludeLiveDump
-Include a live dump of the target systems
-
-.PARAMETER IncludeStorDiag
-Include a storage diagnostic log of the target systems
-
-.PARAMETER IncludeProcessDump
-Include the process dump of the default process and processlists, if present.
-
-.PARAMETER ProcessLists
-Include the process dump for these processlists (comma seperated), if present.
-
-.PARAMETER IncludePerformance
-Include a performance counter capture.
-
-.PARAMETER IncludeReliabilityCounters
-Include Storage Reliability counters. This may incur a short but observable latency cost on the
-physical disks due to varying overhead in their internal handling of SMART queries.
-
-.PARAMETER SessionConfigurationName
-SessionConfigurationName to connect to other nodes in cluster.
-Null if default configuration is to be used.
-
-#>
-
-function Get-SddcDiagnosticInfo
-{
-    # aliases usage in this module is idiomatic, only using defaults
-    [Diagnostics.CodeAnalysis.SuppressMessageAttribute("PSAvoidUsingCmdletAliases", "")]
-
-    #
-    # Parameter sets:
-    #    Read - backcompat alias for Show Summary report
-    #    Write(C|N) - capture with -Cluster or -Nodelist
-    #    M - monitoring mode
-    #
-
-    [CmdletBinding(DefaultParameterSetName="WriteC")]
-    [OutputType([String])]
-
-    param(
-        [parameter(ParameterSetName="WriteC", Position=0, Mandatory=$false)]
-        [parameter(ParameterSetName="WriteN", Position=0, Mandatory=$false)]
-        [alias("WriteToPath")]
-        [ValidateNotNullOrEmpty()]
-        [string] $TemporaryPath = $($env:userprofile + "\HealthTest\"),
-
-        [parameter(ParameterSetName="M", Position=1, Mandatory=$false)]
-        [parameter(ParameterSetName="WriteC", Position=1, Mandatory=$false)]
-        [string] $ClusterName = ".",
-
-        [parameter(ParameterSetName="WriteN", Position=1, Mandatory=$true)]
-        [ValidateNotNullOrEmpty()]
-        [string[]] $Nodelist = @(),
-
-        [parameter(ParameterSetName="Read", Mandatory=$true)]
-        [ValidateNotNullOrEmpty()]
-        [string] $ReadFromPath = "",
-
-        [parameter(ParameterSetName="WriteC", Mandatory=$false)]
-        [parameter(ParameterSetName="WriteN", Mandatory=$false)]
-        [ValidateNotNullOrEmpty()]
-        [bool] $IncludePerformance = $true,
-
-        [parameter(ParameterSetName="WriteC", Mandatory=$false)]
-        [parameter(ParameterSetName="WriteN", Mandatory=$false)]
-        [ValidateRange(1,3600)]
-        [int] $PerfSamples = 30,
-
-        [parameter(ParameterSetName="WriteC", Mandatory=$false)]
-        [parameter(ParameterSetName="WriteN", Mandatory=$false)]
-        [switch] $ProcessCounter,
-
-        [parameter(ParameterSetName="M", Mandatory=$true)]
-        [switch] $MonitoringMode,
-
-        [parameter(ParameterSetName="WriteC", Mandatory=$false)]
-        [parameter(ParameterSetName="WriteN", Mandatory=$false)]
-        [ValidateNotNullOrEmpty()]
-        [int] $HoursOfEvents = 168,
-
-        [parameter(ParameterSetName="WriteC", Mandatory=$false)]
-        [parameter(ParameterSetName="WriteN", Mandatory=$false)]
-        [ValidateRange(-1,365)]
-        [int] $DaysOfArchive = 8,
-
-        [parameter(ParameterSetName="WriteC", Position=2, Mandatory=$false)]
-        [parameter(ParameterSetName="WriteN", Position=2, Mandatory=$false)]
-        [ValidateNotNullOrEmpty()]
-        [string] $ZipPrefix = $($env:userprofile + "\HealthTest"),
-
-        [parameter(ParameterSetName="WriteC", Mandatory=$false)]
-        [parameter(ParameterSetName="WriteN", Mandatory=$false)]
-        [ValidateRange(1,1000)]
-        [int] $ExpectedNodes,
-
-        [parameter(ParameterSetName="WriteC", Mandatory=$false)]
-        [parameter(ParameterSetName="WriteN", Mandatory=$false)]
-        [ValidateRange(1,1000)]
-        [int] $ExpectedNetworks,
-
-        [parameter(ParameterSetName="WriteC", Mandatory=$false)]
-        [parameter(ParameterSetName="WriteN", Mandatory=$false)]
-        [ValidateRange(0,1000)]
-        [int] $ExpectedVolumes,
-
-        [parameter(ParameterSetName="WriteC", Mandatory=$false)]
-        [parameter(ParameterSetName="WriteN", Mandatory=$false)]
-        [ValidateRange(0,1000)]
-        [int] $ExpectedDedupVolumes,
-
-        [parameter(ParameterSetName="WriteC", Mandatory=$false)]
-        [parameter(ParameterSetName="WriteN", Mandatory=$false)]
-        [ValidateRange(1,10000)]
-        [int] $ExpectedPhysicalDisks,
-
-        [parameter(ParameterSetName="WriteC", Mandatory=$false)]
-        [parameter(ParameterSetName="WriteN", Mandatory=$false)]
-        [ValidateRange(1,1000)]
-        [int] $ExpectedPools,
-
-        [parameter(ParameterSetName="WriteC", Mandatory=$false)]
-        [parameter(ParameterSetName="WriteN", Mandatory=$false)]
-        [ValidateRange(1,10000)]
-        [int] $ExpectedEnclosures,
-
-        [parameter(ParameterSetName="WriteC", Mandatory=$false)]
-        [parameter(ParameterSetName="WriteN", Mandatory=$false)]
-        [switch] $IncludeAssociations,
-
-        [parameter(ParameterSetName="WriteC", Mandatory=$false)]
-        [parameter(ParameterSetName="WriteN", Mandatory=$false)]
-        [switch] $IncludeDumps,
-
-        [parameter(ParameterSetName="WriteC", Mandatory=$false)]
-        [parameter(ParameterSetName="WriteN", Mandatory=$false)]
-        [switch] $IncludeGetNetView,
-
-        [parameter(ParameterSetName="WriteC", Mandatory=$false)]
-        [parameter(ParameterSetName="WriteN", Mandatory=$false)]
-        [switch] $SkipVM,
-
-        [parameter(ParameterSetName="WriteC", Mandatory=$false)]
-        [parameter(ParameterSetName="WriteN", Mandatory=$false)]
-        [switch] $IncludeHealthReport,
-
-        [parameter(ParameterSetName="WriteC", Mandatory=$false)]
-        [parameter(ParameterSetName="WriteN", Mandatory=$false)]
-        [switch] $IncludeClusterPerformanceHistory,
-
-        [parameter(ParameterSetName="WriteC", Mandatory=$false)]
-        [parameter(ParameterSetName="WriteN", Mandatory=$false)]
-        [ValidateSet('LastHour','LastDay','LastWeek','LastMonth','LastYear')]
-        [string] $PerformanceHistoryTimeFrame = "LastDay",
-
-        [parameter(ParameterSetName="WriteC", Mandatory=$false)]
-        [parameter(ParameterSetName="WriteN", Mandatory=$false)]
-        [switch] $IncludeLiveDump,
-
-        [parameter(ParameterSetName="WriteC", Mandatory=$false)]
-        [parameter(ParameterSetName="WriteN", Mandatory=$false)]
-        [switch] $IncludeStorDiag,
-
-        [parameter(ParameterSetName="WriteC", Mandatory=$false)]
-        [parameter(ParameterSetName="WriteN", Mandatory=$false)]
-        [switch] $IncludeProcessDump,
-
-        [parameter(ParameterSetName="WriteC", Mandatory=$false)]
-        [parameter(ParameterSetName="WriteN", Mandatory=$false)]
-        [string] $Processlists = "",
-
-        [parameter(ParameterSetName="WriteC", Mandatory=$false)]
-        [parameter(ParameterSetName="WriteN", Mandatory=$false)]
-        [switch] $IncludeReliabilityCounters,
-
-        [parameter(ParameterSetName="WriteC", Mandatory=$false)]
-        [parameter(ParameterSetName="WriteN", Mandatory=$false)]
-        [string] $SessionConfigurationName = $null
-        )
-
-    #
-    # Set strict mode to check typos on variable and property names
-    #
-
-    Set-StrictMode -Version Latest
-
-    function VolumeToPath {
-        Param ([String] $Volume)
-        if ($null -eq $Associations) { Show-Error("No device associations present.") }
-        $Result = ""
-        $Associations |% {
-            if ($_.VolumeID -eq $Volume) { $Result = $_.CSVPath }
-             }
-        return $Result
-    }
-
-    function VolumeToCSV {
-        Param ([String] $Volume)
-        if ($null -eq $Associations) { Show-Error("No device associations present.") }
-        $Result = ""
-        $Associations |% {
-            if ($_.VolumeID -eq $Volume) { $Result = $_.CSVVolume }
-        }
-        return $Result
-    }
-
-    function VolumeToVD {
-        Param ([String] $Volume)
-        if ($null -eq $Associations) { Show-Error("No device associations present.") }
-        $Result = ""
-        $Associations |% {
-            if ($_.VolumeID -eq $Volume) { $Result = $_.FriendlyName }
-        }
-        return $Result
-    }
-
-    function VolumeToShare {
-        Param ([String] $Volume)
-        if ($null -eq $Associations) { Show-Error("No device associations present.") }
-        $Result = ""
-        $Associations |% {
-            if ($_.VolumeID -eq $Volume) { $Result = $_.ShareName }
-        }
-        return $Result
-    }
-
-    function VolumeToResiliency {
-        Param ([String] $Volume)
-        if ($null -eq $Associations) { Show-Error("No device associations present.") }
-        $Result = ""
-        $Associations |% {
-            if ($_.VolumeID -eq $Volume) {
-                $Result = $_.VDResiliency+","+$_.VDCopies
-                if ($_.VDEAware) {
-                    $Result += ",E"
-                } else {
-                    $Result += ",NE"
-                }
-            }
-        }
-        return $Result
-    }
-
-    function VolumeToColumns {
-        Param ([String] $Volume)
-        if ($null -eq $Associations) { Show-Error("No device associations present.") }
-        $Result = ""
-        $Associations |% {
-            if ($_.VolumeID -eq $Volume) { $Result = $_.VDColumns }
-        }
-        return $Result
-    }
-
-    function CSVToShare {
-        Param ([String] $Volume)
-        if ($null -eq $Associations) { Show-Error("No device associations present.") }
-        $Result = ""
-        $Associations |% {
-            if ($_.CSVVolume -eq $Volume) { $Result = $_.ShareName }
-        }
-        return $Result
-    }
-
-    function VolumeToPool {
-        Param ([String] $Volume)
-        if ($null -eq $Associations) { Show-Error("No device associations present.") }
-        $Result = ""
-        $Associations |% {
-            if ($_.VolumeId -eq $Volume) { $Result = $_.PoolName }
-        }
-        return $Result
-    }
-
-    function CSVToVD {
-        Param ([String] $Volume)
-        if ($null -eq $Associations) { Show-Error("No device associations present.") }
-        $Result = ""
-        $Associations |% {
-            if ($_.CSVVolume -eq $Volume) { $Result = $_.FriendlyName }
-        }
-        return $Result
-    }
-
-    function CSVToPool {
-        Param ([String] $Volume)
-        if ($null -eq $Associations) { Show-Error("No device associations present.") }
-        $Result = ""
-        $Associations |% {
-            if ($_.CSVVolume -eq $Volume) { $Result = $_.PoolName }
-        }
-        return $Result
-    }
-
-    function CSVToNode {
-        Param ([String] $Volume)
-        if ($null -eq $Associations) { Show-Error("No device associations present.") }
-        $Result = ""
-        $Associations |% {
-            if ($_.CSVVolume -eq $Volume) { $Result = $_.CSVNode }
-        }
-        return $Result
-    }
-
-    function VolumeToCSVName {
-        Param ([String] $Volume)
-        if ($null -eq $Associations) { Show-Error("No device associations present.") }
-        $Result = ""
-        $Associations |% {
-            if ($_.VolumeId -eq $Volume) { $Result = $_.CSVName }
-        }
-        return $Result
-    }
-
-    function CSVStatus {
-        Param ([String] $Volume)
-        if ($null -eq $Associations) { Show-Error("No device associations present.") }
-        $Result = ""
-        $Associations |% {
-            if ($_.VolumeId -eq $Volume) { $Result = $_.CSVStatus.Value }
-        }
-        return $Result
-    }
-
-    function PoolOperationalStatus {
-        Param ([String] $Volume)
-        if ($null -eq $Associations) { Show-Error("No device associations present.") }
-        $Result = ""
-        $Associations |% {
-            if ($_.VolumeId -eq $Volume) { $Result = $_.PoolOpStatus }
-        }
-        return $Result
-    }
-
-    function PoolHealthStatus {
-        Param ([String] $Volume)
-        if ($null -eq $Associations) { Show-Error("No device associations present.") }
-        $Result = ""
-        $Associations |% {
-            if ($_.VolumeId -eq $Volume) { $Result = $_.PoolHealthStatus }
-        }
-        return $Result
-    }
-
-    function PoolHealthyPDs {
-        Param ([String] $PoolName)
-        $healthyPDs = ""
-        if ($PoolName) {
-            $totalPDs = (Get-StoragePool -FriendlyName $PoolName -CimSession $ClusterName -ErrorAction SilentlyContinue | Get-PhysicalDisk).Count
-            $healthyPDs = (Get-StoragePool -FriendlyName $PoolName -CimSession $ClusterName -ErrorAction SilentlyContinue | Get-PhysicalDisk |? HealthStatus -eq "Healthy" ).Count
-        }
-        else {
-            Show-Error("No storage pool specified")
-        }
-        return "$totalPDs/$healthyPDs"
-    }
-
-    function VDOperationalStatus {
-        Param ([String] $Volume)
-        if ($null -eq $Associations) { Show-Error("No device associations present.") }
-        $Result = ""
-        $Associations |% {
-            if ($_.VolumeId -eq $Volume) { $Result = $_.OperationalStatus }
-        }
-        return $Result
-    }
-
-    function VDHealthStatus {
-        Param ([String] $Volume)
-        if ($null -eq $Associations) { Show-Error("No device associations present.") }
-        $Result = ""
-        $Associations |% {
-            if ($_.VolumeId -eq $Volume) { $Result = $_.HealthStatus }
-        }
-        return $Result
-    }
-
-    #
-    # Veriyfing basic prerequisites on script node.
-    #
-
-    $OS = Get-CimInstance -ClassName Win32_OperatingSystem
-    $S2DEnabled = $false
-
-    if ([uint64]$OS.BuildNumber -lt 14393) {
-        Show-Error("Wrong OS Version - Need at least Windows Server 2016. You are running - $($OS.Name) BuildNumber $($OS.BuildNumber)")
-    }
-
-    if (-not (Get-Module -ListAvailable FailoverClusters)) {
-        Show-Error("Cluster PowerShell not available. Download the Windows Failover Clustering RSAT tools.")
-    }
-
-    function StartMonitoring {
-        Show-Update "Entered continuous monitoring mode. Storage Infrastucture information will be refreshed every 3-6 minutes" -ForegroundColor Yellow
-        Show-Update "Press Ctrl + C to stop monitoring" -ForegroundColor Yellow
-
-        try { $ClusterName = (Get-Cluster -Name $ClusterName).Name }
-        catch { Show-Error("Cluster could not be contacted. `nError="+$_.Exception.Message) }
-
-        $NodeList = Get-NodeList -Cluster $ClusterName -Filter
-
-        $AccessNode = Get-ClusterAccessNode @($NodeList)
-
-        if ($AccessNode -ne $null)
-        {
-            $AccessNode = $AccessNode + "." + (Get-Cluster -Name $AccessNode).Domain
-        }
-
-        try { $Volumes = Get-Volume -CimSession $AccessNode  }
-        catch { Show-Error("Unable to get Volumes. `nError="+$_.Exception.Message) }
-
-        $AssocJob = Start-Job -ArgumentList $AccessNode,$ClusterName {
-
-            param($AccessNode,$ClusterName)
-
-            $SmbShares = Get-SmbShare -CimSession $AccessNode
-            $Associations = Get-VirtualDisk -CimSession $AccessNode |% {
-
-                $o = $_ | Select-Object FriendlyName, CSVName, CSVNode, CSVPath, CSVVolume,
-                ShareName, SharePath, VolumeID, PoolName, VDResiliency, VDCopies, VDColumns, VDEAware
-
-                $AssocCSV = $_ | Get-ClusterSharedVolume -Cluster $ClusterName
-
-                if ($AssocCSV) {
-                    $o.CSVName = $AssocCSV.Name
-                    $o.CSVNode = $AssocCSV.OwnerNode.Name
-                    $o.CSVPath = $AssocCSV.SharedVolumeInfo.FriendlyVolumeName
-                    if ($o.CSVPath.Length -ne 0) {
-                        $o.CSVVolume = $o.CSVPath.Split("\")[2]
-                    }
-                    $AssocLike = $o.CSVPath+"\*"
-                    $AssocShares = $SmbShares |? Path -like $AssocLike
-                    $AssocShare = $AssocShares | Select-Object -First 1
-                    if ($AssocShare) {
-                        $o.ShareName = $AssocShare.Name
-                        $o.SharePath = $AssocShare.Path
-                        $o.VolumeID = $AssocShare.Volume
-                        if ($AssocShares.Count -gt 1) { $o.ShareName += "*" }
-                    }
-                }
-
-                Write-Output $o
-            }
-
-            $AssocPool = Get-StoragePool -CimSession $AccessNode -ErrorAction SilentlyContinue
-            $AssocPool |% {
-                $AssocPName = $_.FriendlyName
-                Get-StoragePool -CimSession $AccessNode -FriendlyName $AssocPName |
-                Get-VirtualDisk -CimSession $AccessNode |% {
-                    $AssocVD = $_
-                    $Associations |% {
-                        if ($_.FriendlyName -eq $AssocVD.FriendlyName) {
-                            $_.PoolName = $AssocPName
-                            $_.VDResiliency = $AssocVD.ResiliencySettingName
-                            $_.VDCopies = $AssocVD.NumberofDataCopies
-                            $_.VDColumns = $AssocVD.NumberofColumns
-                            $_.VDEAware = $AssocVD.IsEnclosureAware
-                        }
-                    }
-                }
-            }
-
-            Write-Output $Associations
-        }
-
-        $Associations = $AssocJob | Wait-Job | Receive-Job
-        $AssocJob | Remove-Job
-
-        [System.Console]::Clear()
-
-        $Volumes |? FileSystem -eq CSVFS | Sort-Object SizeRemaining |
-        Format-Table -AutoSize @{Expression={$poolName = VolumeToPool($_.Path); "[$(PoolOperationalStatus($_.Path))/$(PoolHealthStatus($_.Path))] " + $poolName};Label="[OpStatus/Health] Pool"},
-        @{Expression={(PoolHealthyPDs(VolumeToPool($_.Path)))};Label="HealthyPhysicalDisks"; Align="Center"},
-        @{Expression={$vd = VolumeToVD($_.Path);  "[$(VDOperationalStatus($_.Path))/$(VDHealthStatus($_.Path))] "+$vd};Label="[OpStatus/Health] VirtualDisk"},
-        @{Expression={$csvVolume = VolumeToCSV($_.Path); "[" + $_.HealthStatus + "] " + $csvVolume};Label="[Health] CSV Volume"},
-        @{Expression={$csvName = VolumeToCSVName($_.Path); $csvStatus = CSVStatus($_.Path);  " [$csvStatus] " + $csvName};Label="[Status] CSV Name"},
-        @{Expression={CSVToNode(VolumeToCSV($_.Path))};Label="Volume Owner"},
-        @{Expression={VolumeToShare($_.Path)};Label="Share Name"},
-        @{Expression={$VolResiliency = VolumeToResiliency($_.Path); $volColumns = VolumeToColumns($_.Path); "$VolResiliency,$volColumns" +"Col" };Label="Volume Configuration"},
-        @{Expression={"{0:N2}" -f ($_.Size/1GB)};Label="Total Size";Width=11;Align="Right"},
-        @{Expression={"{0:N2}" -f ($_.SizeRemaining/$_.Size*100)};Label="Avail%";Width=11;Align="Right"}
-
-        StartMonitoring
-    }
-
-    if ($MonitoringMode) {
-        StartMonitoring
-    }
-
-    #
-    # Verify zip location
-    #
-
-    if (-not (Test-PrefixFilePath ([ref] $ZipPrefix))) {
-        Write-Error "$ZipPrefix is not a valid prefix for ZIP: $ZipPrefix.ZIP must be creatable"
-        return
-    }
-
-    #
-    # Veriyfing path
-    #
-
-    if ($ReadFromPath -ne "") {
-        $Path = $ReadFromPath
-        $Read = $true
-    } else {
-        $Path = $TemporaryPath
-        $Read = $false
-    }
-
-    if ($Read) {
-        $Path = Check-ExtractZip $Path
-    } else {
-        # Scrub any existing and create new - use compression to minimize temp footprint
-        Remove-Item -Path $Path -ErrorAction SilentlyContinue -Recurse | Out-Null
-        New-Item -ItemType Directory -ErrorAction SilentlyContinue $Path | Out-Null
-        compact /c $Path | Out-Null
-    }
-
-    $PathObject = Get-Item $Path
-    if ($null -eq $PathObject) { Show-Error ("Path not found: $Path") }
-    $Path = $PathObject.FullName
-
-    # Note: this should be unnecessary as soon as we have the discipline of Join-Path flushed through
-    if (-not $Path.EndsWith("\")) { $Path = $Path + "\" }
-
-    ###
-    # Now handle read case
-    #
-    # Generate Summary report based on content. Note this may be an update beyond the version
-    # at the time of the gather stored in 0_CloudHealthSummary.log.
-    ###
-
-    if ($Read) {
-        Show-SddcDiagnosticReport -Report Summary -ReportLevel Full $Path
-        return
-    }
-
-    ###
-    # From here on, this is ONLY the gather/write case (once extraction complete)
-    ###
-
-    # Start Transcript
-    $transcriptFile = Join-Path $Path "0_CloudHealthGatherTranscript.log"
-    try {
-        Start-Transcript -Path $transcriptFile -Force
-	Write-host "Dell SDDC Version"
-    } catch {
-        # show error and rethrow to terminate
-        Show-Error "Unable to start transcript at $transcriptFile" $_
-        throw $_
-    }
-
-    try {
-
-        Show-Update "Temporary write path : $Path"
-
-        #
-        # Handle parameters to archive/pass into the summary report generator.
-        # XXX note expectedpools with S2D -> 1. Should we force/set?
-        #
-
-        $Parameters = "" | Select-Object TodayDate, ExpectedNodes, ExpectedNetworks, ExpectedVolumes,
-        ExpectedPhysicalDisks, ExpectedPools, ExpectedEnclosures, ExpectedDedupVolumes, HoursOfEvents, Version
-        $TodayDate = Get-Date
-        $Parameters.TodayDate = $TodayDate
-        $Parameters.ExpectedNodes = $ExpectedNodes
-        $Parameters.ExpectedNetworks = $ExpectedNetworks
-        $Parameters.ExpectedVolumes = $ExpectedVolumes
-        $Parameters.ExpectedDedupVolumes = $ExpectedDedupVolumes
-        $Parameters.ExpectedPhysicalDisks = $ExpectedPhysicalDisks
-        $Parameters.ExpectedPools = $ExpectedPools
-        $Parameters.ExpectedEnclosures = $ExpectedEnclosures
-        $Parameters.HoursOfEvents = $HoursOfEvents
-        $Parameters.Version = (Get-Module $Module).Version.ToString()
-        $Parameters | Export-Clixml ($Path + "GetParameters.XML")
-
-        Show-Update "$Module v $($Parameters.Version)"
-
-        #
-        # Phase 1
-        #
-
-        Show-Update "<<< Phase 1 - Data Gather >>>`n" -ForegroundColor Cyan
-
-        #
-        # Cluster Nodes
-        # Note: get unfiltered list for reporting, then filter for continued use during gather
-        # (i.e., only contact responsive nodes)
-        #
-
-        try { $ClusterNodes = Get-NodeList -Cluster $ClusterName -Nodes $Nodelist }
-        catch { Show-Error "Unable to get Cluster Nodes for reporting" $_ }
-        $ClusterNodes | Export-Clixml ($Path + "GetClusterNode.XML")
-
-        try { $ClusterNodes = Get-NodeList -Cluster $ClusterName -Nodes $Nodelist -Filter }
-        catch { Show-Error "Unable to get filtered Cluster Nodes for gathering" $_ }
-
-        # use a filtered node as the access node
-        $AccessNode = Get-ClusterAccessNode @($ClusterNodes)
-
-        #
-        # Get-Cluster
-        #
-
-        try {
-            # discover name if called with default dot form and/or node list
-            if ($ClusterName -eq ".") {
-                foreach ($cn in $ClusterNodes)
-                {
-                    $Cluster = Get-Cluster -Name $cn.Name -ErrorAction SilentlyContinue
-                    if ($Cluster -ne $null) { break }
-                }
-            } else {
-                $Cluster = Get-Cluster -Name $ClusterName
-            }
-        }
-        catch { Show-Error("Cluster could not be contacted. `nError="+$_.Exception.Message) }
-
-        if ($Cluster -ne $null)
-        {
-            $Cluster | Export-Clixml ($Path + "GetCluster.XML")
-            $ClusterName = $Cluster.Name + "." + $Cluster.Domain
-            $S2DEnabled = $Cluster.S2DEnabled
-            $ClusterDomain = $Cluster.Domain
-
-            Write-Host "Cluster name               : $ClusterName"
-        }
-        else
-        {
-            # We can only get here if -Nodelist was used, but cluster service isn't running
-            Show-Warning "Cluster service was not running on any node, some information will be unavailable"
-            $ClusterName = ''
-            $ClusterDomain = ''
-
-            Write-Host "Cluster name               : Unavailable, Cluster is not online on any node"
-        }
-        Write-Host ("Accessible Node List	   : " + [string]::Join(", ",$ClusterNodes.name))
-        Write-Host "Access node                : $AccessNode`n"
-
-        # Create node-specific directories for content
-
-        $ClusterNodes.Name |% {
-            md (Get-NodePath $Path $_) | Out-Null
-        }
-
-        #
-        # Verify deduplication prerequisites on access node.
-        #
-
-        $DedupEnabled = $true
-        if ($(Invoke-Command -ComputerName $AccessNode -ConfigurationName $SessionConfigurationName {(-not (Get-Command -Module Deduplication))} )) {
-            $DedupEnabled = $false
-        }
-
-        ####
-        # Begin paralellized captures.
-        # Start accumulating static jobs which self-contain their gather.
-        # These are pulled in close to the end. Consider how to regularize this down the line.
-        ####
-        $JobStatic = @()
-        $JobCopyOut = @()
-        $JobCopyOutNoDelete = @()
-
-        # capture Sddc Diagnostic Archive if requested and active on the target cluster
-        if ($Cluster -and
-            (Get-ClusteredScheduledTask -Cluster $Cluster -TaskName SddcDiagnosticArchive)) {
-
-            if ($DaysOfArchive -gt 0) {
-
-                Show-Update "Start gather of Sddc Diagnostic Archives ..."
-
-                $JobStatic += Start-Job -Name 'Sddc Diagnostic Archive Report' {
-
-                    Import-Module $using:Module -ErrorAction SilentlyContinue
-
-                    # capture state of the job regardless of archive capture
-                    $o = (Join-Path $using:Path SddcDiagnosticArchiveJob.txt)
-                    Show-SddcDiagnosticArchiveJob -Cluster $using:Cluster > $o
-
-                    # use confirm to capture the version validation warnings for replay - note that
-                    # we self-document the version producing the report, so we only need to look for/capture
-                    # warnings to highlight variance
-                    $o = (Join-Path $using:Path SddcDiagnosticArchiveJobWarn.txt)
-                    $null = Confirm-SddcDiagnosticModule -Cluster $using:Cluster 3> $o
-                }
-
-                $j = Invoke-SddcCommonCommand -ClusterNodes $ClusterNodes.Name -JobName SddcDiagnosticArchive -SessionConfigurationName $SessionConfigurationName -InitBlock $CommonFunc {
-
-                    Import-Module $using:Module -ErrorAction SilentlyContinue
-
-                    if (Test-SddcModulePresence) {
-
-                        $Path = $null
-                        Get-SddcDiagnosticArchiveJobParameters -Path ([ref] $Path)
-
-                        # emit
-                        & {
-                            # filter archive?
-                            if ($using:DaysOfArchive -ne -1) {
-
-                                # get archive in increasing order of time (our timestamp is lexically sortable)
-                                $Archive = dir $Path\*.ZIP | sort -Descending
-                                if ($Archive.Count -gt $using:DaysOfArchive) {
-                                    $Archive = $Archive[0..$($using:DaysOfArchive - 1)]
-                                }
-
-                                $Archive.FullName
-                                (dir $Path\*.log).FullName
-
-                            } else {
-
-                                # get entire archive
-                                # note: we use the wildcard so that we copy the content of the directory
-                                # to the appropriate destination. the path itself is configurable.
-                                # see comment below.
-                                Join-Path (gi $Path).FullName "*"
-                            }
-                        } |% {
-
-                            Get-AdminSharePathFromLocal $env:COMPUTERNAME $_
-                        }
-                    }
-                }
-
-                # since the archive directory is configurable, we always need to specify the
-                # destination within the capture - it may be \some\dir\foo, but we want it to be
-                # node_xxx\SddcDiagnosticArchive in the capture.
-                #
-                # we add a member to the jobs to indicate this. also rename them to indicate the
-                # activity in these jobs, so we report runtime in a more useful way.
-                $j.ChildJobs |% {
-                    $_ | Add-Member -NotePropertyName Destination -NotePropertyValue SddcDiagnosticArchive
-                }
-
-                # and add to the copyout-nodelete set
-                # we do not want to scrub away the archive, unlike content we generate on the target node
-                # and then do want to delete after capture.
-                $JobCopyOutNoDelete += $j
-            }
-        }
-
-        if ($AccessNode) {
-
-            Show-Update "Start gather of cluster configuration ..."
-
-            $JobStatic += start-job -Name ClusterGroup {
-                try {
-                    $o = Get-ClusterGroup -Cluster $using:AccessNode
-                    $o | Export-Clixml ($using:Path + "GetClusterGroup.XML")
-                }
-                catch { Write-Warning "Unable to get Cluster Groups. `nError="+$_.Exception.Message
-			 }
-            }
-
-            $JobStatic += start-job -Name ClusterNetwork {
-                try {
-                    $o = Get-ClusterNetwork -Cluster $using:AccessNode
-                    $o | Export-Clixml ($using:Path + "GetClusterNetwork.XML")
-                }
-                catch { Write-Warning "Could not get Cluster Nodes. `nError="+$_.Exception.Message
-			 }
-            }	    
-
-            $JobStatic += start-job -Name ClusterNetworkLiveMigrationInformation {
-                try {
-                    $o = Get-ClusterResourceType -Name 'Virtual Machine' -Cluster $using:AccessNode | Get-ClusterParameter
-                    $o | Export-Clixml ($using:Path + "ClusterNetworkLiveMigration.XML")
-                }
-                catch { Write-Warning "Could not get Cluster Network Live Migration Information. `nError="+$_.Exception.Message
-			}
-            }	
-
-            $JobStatic += start-job -Name ClusterResource {
-                try {
-                    $o = Get-ClusterResource -Cluster $using:AccessNode
-                    $o | Export-Clixml ($using:Path + "GetClusterResource.XML")
-                }
-                catch { Write-Warning "Unable to get Cluster Resources.  `nError="+$_.Exception.Message
-			}
-
-            }
-
-            $JobStatic += start-job -Name ClusterResourceParameter {
-                try {
-                    $o = Get-ClusterResource -Cluster $using:AccessNode | Get-ClusterParameter
-                    $o | Export-Clixml ($using:Path + "GetClusterResourceParameters.XML")
-                }
-                catch { Write-Warning "Unable to get Cluster Resource Parameters.  `nError="+$_.Exception.Message
-			}
-            }
-
-            $JobStatic += start-job -Name ClusterSharedVolume {
-                try {
-                    $o = Get-ClusterSharedVolume -Cluster $using:AccessNode
-                    $o | Export-Clixml ($using:Path + "GetClusterSharedVolume.XML")
-                }
-                catch { Write-Warning "Unable to get Cluster Shared Volumes.  `nError="+$_.Exception.Message
-			}
-
-            }
-            $JobStatic += start-job -Name GetClusterFaultDomain {
-                try {
-                    $o = Get-ClusterFaultDomain | select name,type,parentname,childrennames,location
-                    $o | Export-Clixml ($using:Path + "GetClusterFaultDomain.XML")
-                }
-                catch { Write-Warning "Unable to get ClusterFaultDomain.  `nError="+$_.Exception.Message
-			    }
-            }
-	    
-	      Show-Update "Start gather of Network ATC information..."
-          $NetworkATC=$False
-          $NetworkATC=try {(Get-WindowsFeature NetworkATC).installed} catch {$False}
-          if ($NetworkATC) {
-
-            $JobStatic += start-job -Name NetIntentStatus {
-                try {
-                    $o = Get-NetIntentStatus -ClusterName $using:AccessNode
-                    $o | Export-Clixml ($using:Path + "GetNetIntentStatus.XML")
-                }
-                catch { Write-Warning "Unable to get NetIntentStatus.  `nError="+$_.Exception.Message
-			}
-
-            }
-	        $JobStatic += start-job -Name NetIntentStatusGlobalOverrides {
-                try {
-                    $o = Get-NetIntentStatus -GlobalOverrides -ClusterName $using:AccessNode
-                    $o | Export-Clixml ($using:Path + "GetNetIntentStatusGlobalOverrides.XML")
-                }
-                catch { Write-Warning "Unable to get NetIntentStatus -GlobalOverrides.  `nError="+$_.Exception.Message
-                }
-
-            }	    
-            $JobStatic += start-job -Name NetIntent {
-                try {
-                    $o = Get-NetIntent -ClusterName $using:AccessNode
-                    $o | Export-Clixml ($using:Path + "GetNetIntent.XML")
-                }
-                catch { Write-Warning "Unable to get NetIntent.  `nError="+$_.Exception.Message
-		    	}
-
-            }
-            $JobStatic += start-job -Name NetIntentGlobalOverrides {
-                try {
-                    $o = Get-NetIntent -GlobalOverrides -ClusterName $using:AccessNode
-                    $o | Export-Clixml ($using:Path + "GetNetIntentGlobalOverrides.XML")
-                }
-                catch { Write-Warning "Unable to get NetIntent -GlobalOverrides.  `nError="+$_.Exception.Message
-	    		}
-            }
-          }
-        } else {
-            Show-Update "... Skip gather of cluster configuration since cluster is not available"
-        }
-
-        if ($IncludeClusterPerformanceHistory) {
-
-            Show-Update "Starting ClusterPerformanceHistory log collection ..."
-
-            $JobStatic += start-job -Name ClusterPerformanceHistory {
-                try {
-                    Get-Clusterlog -ExportClusterPerformanceHistory -Destination $using:Path -PerformanceHistoryTimeFrame $using:PerformanceHistoryTimeFrame -Node $using:ClusterNodes.Name
-                }
-                catch { #Show-Warning("Could not get ClusterPerformanceHistory. `nError="+$_.Exception.Message) 
-			}
-            }
-        }
-
-        Show-Update "Start gather of driver information ..."
-
-        $ClusterNodes.Name |% {
-
-            $node = $_
-
-            $JobStatic += start-job -Name "Driver Information: $node" {
-                try { $o = Get-CimInstance -ClassName Win32_PnPSignedDriver -ComputerName $using:node }
-                catch { #Show-Error("Unable to get Drivers on $using:node. `nError="+$_.Exception.Message) 
-			}
-                $o | Export-Clixml (Join-Path (Join-Path $using:Path "Node_$using:node") "GetDrivers.XML")
-            }
-        }
-
-        # consider using this as the generic copyout job set
-        # these are gathers which are not remotable, which we run remote and copy back results for
-        # keep control of which gathers are fast and therefore for which serialization is not a major issue
-        # however, dividing these into distinct jobs helps when triaging hangs or sources of error - its a tradeoff
-
-        Show-Update "Start gather of verifier ..."
-
-        $JobCopyOut += Invoke-SddcCommonCommand -ClusterNodes $($ClusterNodes).Name -JobName Verifier -SessionConfigurationName $SessionConfigurationName -InitBlock $CommonFunc {
-
-            # Verifier
-
-            $LocalFile = Join-Path $env:temp "verifier-query.txt"
-            verifier /query > $LocalFile
-            Write-Output (Get-AdminSharePathFromLocal $env:COMPUTERNAME $LocalFile)
-
-            $LocalFile = Join-Path $env:temp "verifier-querysettings.txt"
-            verifier /querysettings > $LocalFile
-            Write-Output (Get-AdminSharePathFromLocal $env:COMPUTERNAME $LocalFile)
-        }
-
-        Show-Update "Start gather of filesystem filter status ..."
-
-        $JobCopyOut += Invoke-SddcCommonCommand -ClusterNodes $($ClusterNodes).Name -JobName 'Filesystem Filter Manager' -SessionConfigurationName $SessionConfigurationName -InitBlock $CommonFunc {
-
-            # Filter Manager
-
-            $LocalFile = Join-Path $env:temp "fltmc.txt"
-            fltmc > $LocalFile
-            Write-Output (Get-AdminSharePathFromLocal $env:COMPUTERNAME $LocalFile)
-
-            $LocalFile = Join-Path $env:temp "fltmc-instances.txt"
-            fltmc instances > $LocalFile
-            Write-Output (Get-AdminSharePathFromLocal $env:COMPUTERNAME $LocalFile)
-        }
-
-        $JobCopyOutNoDelete += Invoke-SddcCommonCommand -ClusterNodes $($ClusterNodes).Name -JobName 'Copy WER ReportArchive' -SessionConfigurationName $SessionConfigurationName -InitBlock $CommonFunc {
-
-            # ReportArchive copy (one-shot, we'll recursively copy)
-
-            Write-Output (Get-AdminSharePathFromLocal $env:COMPUTERNAME $env:ProgramData\Microsoft\Windows\WER\ReportArchive)
-        }
-
-        if ($IncludeDumps -eq $true) {
-
-            $JobCopyOutNoDelete += Invoke-SddcCommonCommand -ClusterNodes $($ClusterNodes).Name -JobName 'Copy ReportQueue' -SessionConfigurationName $SessionConfigurationName -InitBlock $CommonFunc {
-
-                # ReportQueue copy (one-shot, we'll recursively copy)
-
-                Write-Output (Get-AdminSharePathFromLocal $env:COMPUTERNAME $env:ProgramData\Microsoft\Windows\WER\ReportQueue)
-            }
-        }
-
-        if ($IncludeProcessDump) {
-
-            $JobCopyOut += Invoke-SddcCommonCommand -ClusterNodes $($ClusterNodes).Name -JobName ProcessDumps -SessionConfigurationName $SessionConfigurationName -InitBlock $CommonFunc -ArgumentList $ProcessLists {
-
-                Param($ProcessLists)
-
-                $NodePath = $env:Temp
-                $Node = $env:COMPUTERNAME
-
-                #Default dump processes.
-                $DumpProcesses = @("vmms", "vmcompute", "vmwp", "rhs", "clussvc")
-
-                #Appending user passed process lists.
-                if ($ProcessLists -ne $null) {
-                    $DumpProcesses += $ProcessLists.split(",")
-                }
-
-
-                $DumpFileFolder = Join-Path -Path $NodePath -ChildPath 'ProcessDumps'
-
-                if (Test-Path -Path $DumpFileFolder) {
-                    Remove-Item -Path $DumpFileFolder -Recurse -Force
-                }
-
-                $null = New-Item -Path $DumpFileFolder -ItemType Directory
-                $WER = [PSObject].Assembly.GetType('System.Management.Automation.WindowsErrorReporting')
-                $NativeMethods = $WER.GetNestedType('NativeMethods', 'NonPublic')
-                $MiniDump = $NativeMethods.GetMethod('MiniDumpWriteDump', ([Reflection.BindingFlags]'NonPublic, Static'))
-                $MiniDumpWithFullMemory = [UInt32] 2
-                $ProcessList = @{}
-
-                foreach ($ProcessName in $DumpProcesses) {
-
-                    $ProcessIds = Get-Process -Name $ProcessName -ErrorAction SilentlyContinue | Select-Object -ExpandProperty Id
-
-                    if (-not $ProcessIds) {
-                        Show-Warning "Could not generate minidump for process $ProcessName"
-                        continue;
-                    }
-
-                    foreach ($ProcessId in $ProcessIds) {
-
-                        #Already collected.
-                        if ($ProcessList[$ProcessId]) {
-                            continue;
-                        }
-
-                        $ProcessList.Add($ProcessId, $ProcessName)
-
-                        $Process = Get-Process -Id $ProcessId
-                        $ProcessId = $Process.Id
-                        $ProcessHandle = $Process.Handle
-                        $DumpFileName = "$($ProcessName)_$($ProcessId).dmp"
-
-                        $DumpFilePath = Join-Path $DumpFileFolder $DumpFileName
-
-                        $DumpFile = New-Object IO.FileStream($DumpFilePath, [IO.FileMode]::Create)
-
-                        $Result = $MiniDump.Invoke($null, @($ProcessHandle,        #hProcess
-                                                            $ProcessId,                #ProcessId
-                                                            $DumpFile.SafeFileHandle,  #hFile
-                                                            $MiniDumpWithFullMemory    #DumpType
-                                                            [IntPtr]::Zero,            #ExceptionParam
-                                                            [IntPtr]::Zero,            #UserStreamParam
-                                                            [IntPtr]::Zero))           #CallbackParam
-
-                        $DumpFile.Close()
-
-                        if(-not $Result) {
-                            Show-Warning "Failed to write dump file for process $psname with PID $ProcessId."
-                            Remove-Item $DumpFilePath
-                        } else {
-                            Write-Output (Get-AdminSharePathFromLocal $Node $DumpFilePath)
-                        }
-                    }
-                }
-            }
-        }
-
-        if ($IncludeGetNetView) {
-
-            Show-Update "Start gather of Get-NetView ..."
-
-            $JobCopyOut += Invoke-SddcCommonCommand -ArgumentList $SkipVm -ClusterNodes $($ClusterNodes).Name -JobName 'GetNetView' -SessionConfigurationName $SessionConfigurationName -InitBlock $CommonFunc {
-
-                Param($SkipVM)
-
-                $NodePath = $env:Temp
-
-                # create a directory to capture GNV
-
-                $gnvDir = Join-Path $NodePath 'GetNetView'
-                Remove-Item -Recurse -Force $gnvDir -ErrorAction SilentlyContinue
-                $null = md $gnvDir -Force -ErrorAction SilentlyContinue
-
-                # run inside a child session so we can sink output to the transcript
-                # we must pass the GNV dir since $using is statically evaluated in the
-                # outermost scope and $gnvDir is inside the Invoke call.
-
-                $j = Start-Job -ArgumentList $gnvDir,$SkipVM {
-
-                    param($gnvDir,$SkipVM)
-
-                    # start gather transcript to the GNV directory
-
-                    $transcriptFile = Join-Path $gnvDir "0_GetNetViewGatherTranscript.log"
-                    Start-Transcript -Path $transcriptFile -Force
-
-                    if (Get-Command Get-NetView -ErrorAction SilentlyContinue) {
-                        if ($SkipVM) {
-                            Get-NetView -OutputDirectory $gnvDir -SkipLogs -SkipVM
-                        } else {
-                            Get-NetView -OutputDirectory $gnvDir -SkipLogs
-                        }
-                    } else {
-                        Write-Host "Get-NetView command not available"
-                    }
-
-                    Stop-Transcript
-                }
-
-                # do not receive job - sunk to transcript for offline analysis
-                # gnv produces a very large quantity of host output
-                $null = $j | Wait-Job
-                $j | Remove-Job
-
-                # wipe all non-file content (gnv produces zip + uncompressed dir, don't need the dir)
-                dir $gnvDir -Directory |% {
-                    Remove-Item -Recurse -Force $_.FullName
-                }
-
-                # gather all remaining content (will be the zip + transcript) in GNV directory
-                Write-Output (Get-AdminSharePathFromLocal $env:COMPUTERNAME $gnvDir)
-            }
-        }
-
-        # Events, cmd, reports, et.al.
-        Show-Update "Start gather of system info, cluster/netft/health logs, reports and dump files ..."
-        #$NodeSystemRootPath = Invoke-Command -ComputerName $AccessNode -ConfigurationName $using:SessionConfigurationName { $env:SystemRoot }
-	$RPath = (Get-AdminSharePathFromLocal $env:COMPUTERNAME $Path)
-	If ($HoursOfEvents -eq -1) {$ClusterLogMinutes=999999} else {$ClusterLogMinutes=$HoursOfEvents*60}
-        $JobStatic += Foreach ($NodeName in ($ClusterNodes.Name)) {Invoke-Command -AsJob -JobName "ClusterLogs$NodeName" -ComputerName $Nodename -ScriptBlock {
-            try {$null=Get-ClusterLog -UseLocalTime -TimeSpan $using:ClusterLogMinutes} catch {}}
-        }
-        if ((Get-Command Get-ClusterLog).Parameters.ContainsKey("NetFt")) {
-                $JobStatic += Foreach ($NodeName in ($ClusterNodes.Name)) {Invoke-Command -AsJob -JobName "ClusterLogsNetft$NodeName" -ComputerName $Nodename -ScriptBlock {
-            		$null=Get-ClusterLog -UseLocalTime -Netft -TimeSpan $using:ClusterLogMinutes}
-        }}
-        if ($S2DEnabled) {
-                $JobStatic += Foreach ($NodeName in ($ClusterNodes.Name)) {Invoke-Command -AsJob -JobName "ClusterLogsHealth$NodeName" -ComputerName $Nodename -ScriptBlock {
-            		$null=Get-ClusterLog -UseLocalTime -Health -TimeSpan $using:ClusterLogMinutes}
-        }}
-
-        $JobStatic += $ClusterNodes.Name |% {
-
-            $NodeName = $_
-
-            Invoke-SddcCommonCommand -JobName "System Info: $NodeName" -InitBlock $CommonFunc -SessionConfigurationName $SessionConfigurationName -ScriptBlock {
-
-                $Node = "$using:NodeName"
-                if ($using:ClusterDomain.Length) {
-                    $Node += ".$using:ClusterDomain"
-                }
-
-                $LocalNodeDir = Get-NodePath $using:Path $using:NodeName
-
-                # Text-only conventional commands
-                #
-                # Gather SYSTEMINFO.EXE output for a given node
-			$SysInfoOut=(Join-Path (Get-NodePath $using:Path $using:NodeName) "SystemInfo.TXT")
-			Start-Process -FilePath "$env:comspec" -ArgumentList "/c SystemInfo.exe /S $using:NodeName > $SysInfoOut" -WindowStyle Hidden # -Wait
-		
-		# Gather MSINFO32.EXE output for a given node
-			#$MSINFO32Out=(Join-Path (Get-NodePath $using:Path $using:NodeName) "MSINFO32.NFO")
-			#Start-Process -FilePath "$env:comspec" -ArgumentList "/c MSINFO32.exe /nfo $MSINFO32Out /Computer $using:NodeName" -WindowStyle Hidden -Wait
-		$LocalFileMsInfo = (Join-Path $LocalNodeDir "\msinfo.nfo")
-		Start-Process C:\Windows\System32\msinfo32.exe -ArgumentList  "/computer $using:NodeName /nfo $LocalFileMsInfo" # -Wait
-
-                # Cmdlets to drop in TXT and XML forms
-                #
-                # cmd is of the form "cmd arbitraryConstantArgs -argForComputerOrSessionSpecification"
-                # will be trimmed to "cmd" for logging
-                # _A_ token will be replaced with the chosen cluster access node
-                # _C_ token will be replaced with node fqdn for cimsession/computername callouts
-                # _N_ token will be replaced with node non-fqdn
-                $CmdsToLog = 'Get-HotFix -ComputerName _C_',
-                                'Get-NetAdapter -CimSession _C_',
-                                'Get-NetAdapterAdvancedProperty -CimSession _C_',
-                                'Get-NetAdapterBinding -CimSession _C_',
-                                'Get-NetAdapterChecksumOffload -CimSession _C_',
-                                'Get-NetAdapterIPsecOffload -CimSession _C_',
-                                'Get-NetAdapterLso -CimSession _C_',
-                                'Get-NetAdapterPacketDirect -CimSession _C_',
-                                'Get-NetAdapterRdma -CimSession _C_',
-                                'Get-NetAdapterRsc -CimSession _C_',
-                                'Get-NetAdapterRss -CimSession _C_',
-                                'Get-NetAdapterVmq -CimSession _C_',
-                                'Get-NetIPv4Protocol -CimSession _C_',
-                                'Get-NetIPv6Protocol -CimSession _C_',
-                                'Get-NetIpAddress -CimSession _C_',
-                                'Get-NetLbfoTeam -CimSession _C_',
-                                'Get-NetLbfoTeamMember -CimSession _C_',
-                                'Get-NetLbfoTeamNic -CimSession _C_',
-                                'Get-NetOffloadGlobalSetting -CimSession _C_',
-                                'Get-NetPrefixPolicy -CimSession _C_',
-                                'Get-NetQosPolicy -CimSession _C_',
-				'Get-NetAdapterQos -CimSession _C_',
-                                'Get-NetRoute -CimSession _C_',
-                                'Get-Disk -CimSession _C_',
-                                'Get-NetTcpConnection -CimSession _C_',
-                                'Get-NetTcpSetting -CimSession _C_',
-                                'Get-ScheduledTask -CimSession _C_ | Get-ScheduledTaskInfo -CimSession _C_',
-                                'Get-SmbServerNetworkInterface -CimSession _C_',
-                                'Get-StorageFaultDomain -CimSession _A_ -Type StorageScaleUnit |? FriendlyName -eq _N_ | Get-StorageFaultDomain -CimSession _A_',
-				'Get-NetFirewallProfile -CimSession _C_',
-				'Get-NetFirewallRule -CimSession _C_',
-				'Get-NetConnectionProfile -CimSession _C_',
-				'Get-SmbMultichannelConnection -CimSession _C_ -SmbInstance SBL',
-				'Get-SmbClientConfiguration -CimSession _C_',
-				'Get-SmbServerConfiguration -CimSession _C_',
-				'Get-NetIPConfiguration -CimSession _C_',
-				'Invoke-Command -ComputerName _C_ {Get-ComputerInfo}',
-				'Invoke-Command -ComputerName _C_ {Get-ItemProperty -Path HKLM:\SYSTEM\CurrentControlSet\Services\spacePort\Parameters}',				
-				'Invoke-Command -ComputerName _C_ {Echo Get-RegSpacePortParameters;Get-ItemProperty -Path HKLM:\SYSTEM\CurrentControlSet\Services\spacePort\Parameters}',
-				'Invoke-Command -ComputerName _C_ {Echo Get-RegOEMInformation;IF((Get-WmiObject -Class Win32_OperatingSystem).Caption -imatch "HCI"){Get-ItemProperty -Path HKLM:\SOFTWARE\Microsoft\Windows\CurrentVersion\OEMInformation}}',
-				'Invoke-Command -ComputerName _C_ {Echo Get-netsh;netsh int tcp show global}',
-				'Invoke-Command -ComputerName _C_ {Echo Get-win32_networkadapter;Get-WmiObject win32_networkadapter}',
-				'Invoke-Command -ComputerName _C_ {Echo Get-TcpipParametersInterfaces;Get-ItemProperty -path HKLM:\System\CurrentControlSet\services\Tcpip\Parameters\Interfaces\*}',				
-				'Invoke-Command -ComputerName _C_ {Echo Get-mpioParameters;IF((Get-WindowsFeature -Name "Multipath-IO").Installed -eq "True"){Get-ItemProperty -path HKLM:\SYSTEM\CurrentControlSet\Services\mpio\Parameters}}',
-				'Invoke-Command -ComputerName _C_ {Echo Get-mpioSettings;IF((Get-WindowsFeature -Name "Multipath-IO").Installed -eq "True"){Get-ItemProperty -path "HKLM:\SYSTEM\CurrentControlSet\Control\Class\{4d36e97b-e325-11ce-bfc1-08002be10318}\000*"}}',
-				'Invoke-Command -ComputerName _C_ {Echo Get-MSDSMSupportedHW;IF((Get-WindowsFeature -Name "Multipath-IO").Installed -eq "True"){Get-MSDSMSupportedHW  -CimSession _C_}}',
-				'Invoke-Command -ComputerName _C_ {Echo Get-DriverSuiteVersion;Get-ChildItem HKLM:\SOFTWARE\Dell\MUP -Recurse | Get-ItemProperty}',
-				'Invoke-Command -ComputerName _C_ {Echo Get-ChipsetVersion;Get-WmiObject win32_product | ? Name -like "*chipset*"}',
-                'Invoke-Command -ComputerName _C_ {Echo Get-ProcessByService;$aps=GPs;$r=@();$Ass=GWmi Win32_Service;foreach($p in $aps){$ss=$Ass|?{$_.ProcessID -eq $p.Id};IF($ss){$r+=[PSCustomObject]@{Service=$ss.DisplayName;ProcessName=$p.ProcessName;ProcessID=$p.Id}}}$r}',
-                'Get-NetNeighbor -CimSession _C_',
-				'Get-VMNetworkAdapterIsolation -ManagementOS -CimSession _C_'
-                #[System.DirectoryServices.ActiveDirectory.ActiveDirectorySite]::GetComputerSite()
-
-                # These commands are specific to optional modules, add only if present
-                #   - DcbQos: RoCE environments primarily
-                #   - Hyper-V: may be ommitted in SOFS-only cases
-                if (Get-Module DcbQos -ErrorAction SilentlyContinue) {
-                    $CmdsToLog += 'Invoke-Command -ComputerName _C_ {Echo Get-NetQosDcbxSettingPerNic;Get-NetAdapter | Get-NetQosDcbxSetting}',
-		                  'Get-NetQosDcbxSetting -CimSession _C_',
-                                  'Get-NetQosFlowControl -CimSession _C_',
-                                  'Get-NetQosTrafficClass -CimSession _C_'
-                }
-
-                if (Get-Module Hyper-V -ErrorAction SilentlyContinue) {
-                    $CmdsToLog += 'Get-VM -CimSession _C_ -ErrorAction SilentlyContinue',
-		    		    'Invoke-Command -ComputerName _C_ {Echo Get-vmprocessor;Get-VM -CimSession _C_ | Get-VMProcessor -ErrorAction SilentlyContinue}',
-                                    'Get-VMNetworkAdapter -All -CimSession _C_ -ErrorAction SilentlyContinue',
-                                    'Get-VMSwitch -CimSession _C_ -ErrorAction SilentlyContinue',
-				    'Echo Get-VMSwitchTeam; Get-VMSwitch  -CimSession _C_ | Where-Object {$_.EmbeddedTeamingEnabled -eq $true} | %{Get-VMSwitchTeam -CimSession _C_  -SwitchName $_.name}',
-				    'Get-VMHost -CimSession _C_ -ErrorAction SilentlyContinue',
-                                    'Get-VMNetworkAdapterVlan -CimSession _C_ -ManagementOS -ErrorAction SilentlyContinue',
-                                    'Get-VMNetworkAdapterTeamMapping -CimSession _C_ -ManagementOS -ErrorAction SilentlyContinue'				    
-		}
-		
-		#Added to gather DeDup info if installed
-		If (Get-Module Deduplication -ErrorAction SilentlyContinue){
-			$clusterCimSession = New-CimSession -ComputerName $ClusterName
-			$CmdsToLog += "Get-DedupVolume -CimSession $clusterCimSession"
-		}
-		#Added to gather AzureStack HCI info
-		If ((Get-WmiObject -Class Win32_OperatingSystem).Caption -imatch "HCI"){
-			$CmdsToLog += "Get-AzureStackHCI"
-			$CmdsToLog += "Get-AzureStackHCIArcIntegration"
-		}
-		
-                $nodejobs=@()
-                foreach ($cmd in $CmdsToLog) {
-
-                    # truncate cmd string to the cmd itself
-                    $LocalFile = (Join-Path $LocalNodeDir ([regex]::match(($cmd.split() | Where-Object {$_ -imatch 'Get-'}),'Get-[a-zA-Z0-9]*').value -replace "-",""))
-                    try {
-
-                        $cmdex = $cmd -replace '_C_',$using:NodeName -replace '_N_',$using:NodeName -replace '_A_',$using:AccessNode
-			$cmdsb = [scriptblock]::Create("$cmdex")
-                        $nodejobs+=Start-Job -Name $LocalFile -ScriptBlock $cmdsb
-                        #$out = Invoke-Expression $cmdex
-
-                        # capture as txt and xml for quick analysis according to taste
-                        #$out | ft -AutoSize | Out-File -Width 9999 -Encoding ascii -FilePath "$LocalFile.txt"
-                        #$out | Export-Clixml -Path "$LocalFile.xml"
-
-                    } catch {}
-                }
-
-
-
-		#Add MSInfo32
-
-                $NodeSystemRootPath = Invoke-Command -ComputerName $using:NodeName -ConfigurationName $using:SessionConfigurationName { $env:SystemRoot }
-
-                # Avoid to use 'Join-Path' because the drive of path may not exist on the local machine.
-                if ($using:IncludeDumps -eq $true) {
-
-                    $NodeMinidumpsPath = Invoke-Command -ComputerName $using:NodeName -ConfigurationName $using:SessionConfigurationName { (Get-ItemProperty -Path 'HKLM:\SYSTEM\CurrentControlSet\Control\CrashControl').MinidumpDir } -ErrorAction SilentlyContinue
-                    $NodeLiveKernelReportsPath = Invoke-Command -ComputerName $using:NodeName -ConfigurationName $using:SessionConfigurationName { (Get-ItemProperty -Path 'HKLM:\SYSTEM\CurrentControlSet\Control\CrashControl\LiveKernelReports').LiveKernelReportsPath } -ErrorAction SilentlyContinue
-                    ##
-                    # Minidumps
-                    ##
-
-                    try {
-                        # Use the registry key value if it exists.
-                        if ($NodeMinidumpsPath) {
-                            $RPath = (Get-AdminSharePathFromLocal $using:NodeName "$NodeMinidumpsPath\*.dmp")
-                        }
-                        else {
-                            $RPath = (Get-AdminSharePathFromLocal $using:NodeName "$NodeSystemRootPath\Minidump\*.dmp")
-                        }
-
-                        $DmpFiles = Get-ChildItem -Path $RPath -Recurse -ErrorAction SilentlyContinue
-                    }
-                    catch { $DmpFiles = ""; Show-Warning "Unable to get minidump files for node $using:NodeName" }
-
-                    $DmpFiles |% {
-                        try { Copy-Item $_.FullName $LocalNodeDir }
-                        catch { Show-Warning("Could not copy minidump file $_.FullName") }
-                    }
-
-                    ##
-                    # Live Kernel Reports
-                    ##
-
-                    try {
-                        # Use the registry key value if it exists.
-                        if ($NodeLiveKernelReportsPath) {
-                            $RPath = (Get-AdminSharePathFromLocal $using:NodeName "$NodeLiveKernelReportsPath\*.dmp")
-                        }
-                        else {
-                            $RPath = (Get-AdminSharePathFromLocal $using:NodeName "$NodeSystemRootPath\LiveKernelReports\*.dmp")
-                        }
-
-                        $DmpFiles = Get-ChildItem -Path $RPath -Recurse -ErrorAction SilentlyContinue
-                    }
-                    catch { $DmpFiles = ""; Show-Warning "Unable to get LiveKernelReports files for node $using:NodeName" }
-
-                    $DmpFiles |% {
-                        try { Copy-Item $_.FullName $LocalNodeDir }
-                        catch { Show-Warning "Could not copy LiveKernelReports file $($_.FullName)" }
-                    }
-                }
-
-                try {
-                    $RPath = (Get-AdminSharePathFromLocal $using:NodeName "$NodeSystemRootPath\Cluster\Reports\*.*")
-                    $RepFiles = Get-ChildItem -Path $RPath -Recurse -ErrorAction SilentlyContinue | Sort LastWriteTime}
-                catch { $RepFiles = ""; Show-Warning "Unable to get reports for node $using:NodeName" }
-
-                $LocalReportDir = Join-Path $LocalNodeDir "ClusterReports"
-                md $LocalReportDir | Out-Null
-
-                Do {
-                    Sleep 1
-                    Foreach ($myjob in ($nodejobs | ? Name -notmatch "JOBDONE" | ? State -eq "Completed")) {
-			$LocalFile=$myJob.Name
-                        $out = Receive-Job $myjob
-
-                        # capture as txt and xml for quick analysis according to taste
-                        $out | ft -AutoSize | Out-File -Width 9999 -Encoding ascii -FilePath "$LocalFile.txt"
-                        $out | Export-Clixml -Path "$LocalFile.xml"
-                        $myjob.Name=$myjob.Name+":JOBDONE"
-			$myjob.Dispose()
-                    }
-                    $nodejobs | fl * | Out-File -FilePath (Join-Path $LocalNodeDir "GetNodeJobsStatus.txt")
-
-                } while ($nodejobs.State -contains "Running")
-		$FailedJobs=@()
-                Foreach ($myjob in ($nodejobs | ? State -ne "Completed")) {
-		    $FailedJobs+=$myjob
-                    #Show-Warning "'$myjob' failed for node $Node ($(Receive-Job $myjob))"
-                }
-		$FailedJobs | fl * | Out-File -FilePath (Join-Path $LocalNodeDir "GetNodeJobsStatus.txt")
-                $nodejobs | Remove-Job
-
-                # Copy logs from the Report directory; exclude cluster/health logs which we're getting seperately
-		$RepFiles |% {
-                    if (($_.Name -notlike "Cluster.log") -and ($_.Name -notlike "ClusterHealth.log")) {
-                        try { Copy-Item $_.FullName $LocalReportDir }
-                        catch { Show-Warning "Could not copy report file $($_.FullName)" }
-                    } 
-                    
-
-                }
-
-            }
-        }
-
-        Show-Update "Starting export diagnostic log and live dump ..."
-
-        $JobCopyOut += Invoke-SddcCommonCommand -ArgumentList $IncludeLiveDump,$IncludeStorDiag -ClusterNodes $AccessNode -SessionConfigurationName $SessionConfigurationName -InitBlock $CommonFunc -JobName StorageDiagnosticInfoAndLiveDump {
-
-            Param($IncludeLiveDump,$IncludeStorDiag)
-
-            $Node = $env:COMPUTERNAME
-            $NodePath = $env:Temp
-
-            $destinationPath = Join-Path -Path $NodePath -ChildPath 'StorageDiagnosticDump'
-
-            if (Test-Path -Path $destinationPath) {
-                Remove-Item -Path $destinationPath -Recurse -Force
-            }
-
-            $clusterSubsystem = (Get-StorageSubSystem |? Model -eq 'Clustered Windows Storage').FriendlyName
-
-            if ($IncludeLiveDump) {
-                Get-StorageDiagnosticInfo -StorageSubSystemFriendlyName $clusterSubsystem -IncludeLiveDump -DestinationPath $destinationPath
-
-                # Copy storage diagnostic and live dump information (one-shot, we'll recursively copy)
-                Write-Output (Get-AdminSharePathFromLocal $Node $destinationPath)
-            }
-            elseif ($IncludeStorDiag) {
-                Get-StorageDiagnosticInfo -StorageSubSystemFriendlyName $clusterSubsystem -DestinationPath $destinationPath
-
-                # Copy storage diagnostic and live dump information (one-shot, we'll recursively copy)
-                Write-Output (Get-AdminSharePathFromLocal $Node $destinationPath)
-            }
-        }
-
-        Show-Update "Starting export of events ..."
-
-        $JobCopyOut += Invoke-SddcCommonCommand -ArgumentList $HoursOfEvents -ClusterNodes $($ClusterNodes).Name -SessionConfigurationName $SessionConfigurationName -InitBlock $CommonFunc -JobName Events {
-
-            Param([int] $Hours)
-
-            $Node = $env:COMPUTERNAME
-            $NodePath = $env:Temp
-
-            Get-SddcCapturedEvents $NodePath $Hours |% {
-
-                Write-Output (Get-AdminSharePathFromLocal $Node $_)
-            }
-
-            # Also export locale metadata for off-system rendering (one-shot, we'll recursively copy)
-            Write-Output (Get-AdminSharePathFromLocal $Node (Join-Path $NodePath "LocaleMetaData"))
-        }F
-
-        if ($IncludeAssociations -and $ClusterName.Length) {
-
-            # This is used at Phase 2 and is run asynchronously since
-            # it can take some time to gather for large numbers of devices.
-
-            # Gather nodes view of storage and build all the associations
-
-            $SNVJob = Start-Job -Name 'StorageNodePhysicalDiskView' -ArgumentList $ClusterName {
-            param ($ClusterName)
-                $clusterCimSession = New-CimSession -ComputerName $ClusterName
-                $snvInstances = Get-CimInstance -Namespace root\Microsoft\Windows\Storage -ClassName MSFT_StorageNodeToPhysicalDisk -CimSession $clusterCimSession
-                $allPhysicalDisks  = Get-PhysicalDisk -CimSession $clusterCimSession
-                $SNV = @()
-
-                Foreach ($phyDisk in $snvInstances) {
-                    $SNVObject = New-Object -TypeName System.Object
-                    $pdIndex = $phyDisk.PhysicalDiskObjectId.IndexOf("PD:")
-                    $pdLength = $phyDisk.PhysicalDiskObjectId.Length
-                    $pdID = $phyDisk.PhysicalDiskObjectId.Substring($pdIndex+3, $pdLength-($pdIndex+4))
-                    $PDUID = ($allPhysicalDisks |? ObjectID -Match $pdID).UniqueID
-                    $pd = $allPhysicalDisks |? UniqueID -eq $PDUID
-                    $nodeIndex = $phyDisk.StorageNodeObjectId.IndexOf("SN:")
-                    $nodeLength = $phyDisk.StorageNodeObjectId.Length
-                    $storageNodeName = $phyDisk.StorageNodeObjectId.Substring($nodeIndex+3, $nodeLength-($nodeIndex+4))
-                    $poolName = ($pd | Get-StoragePool -CimSession $clusterCimSession -ErrorAction SilentlyContinue |? IsPrimordial -eq $false).FriendlyName
-                    if (-not $poolName) {
-                        continue
-                    }
-
-                    $SNVObject | Add-Member -Type NoteProperty -Name PhysicalDiskUID -Value $PDUID
-                    $SNVObject | Add-Member -Type NoteProperty -Name StorageNode -Value $storageNodeName
-                    $SNVObject | Add-Member -Type NoteProperty -Name StoragePool -Value $poolName
-                    $SNVObject | Add-Member -Type NoteProperty -Name MPIOPolicy -Value $phyDisk.LoadBalancePolicy
-                    $SNVObject | Add-Member -Type NoteProperty -Name MPIOState -Value $phyDisk.IsMPIOEnabled
-                    $SNVObject | Add-Member -Type NoteProperty -Name StorageEnclosure -Value $pd.PhysicalLocation
-                    $SNVObject | Add-Member -Type NoteProperty -Name PathID -Value $phyDisk.PathID
-                    $SNVObject | Add-Member -Type NoteProperty -Name PathState -Value $phyDisk.PathState
-
-                    $SNV += $SNVObject
-                }
-                Write-Output $SNV
-            }
-
-            # Gather association between pool, virtualdisk, volume, share.
-
-            $AssocJob = Start-Job -Name 'StorageComponentAssociations' -ArgumentList $AccessNode,$ClusterName {
-                param($AccessNode,$ClusterName)
-
-                $SmbShares = Get-SmbShare -CimSession $AccessNode
-                $Associations = Get-VirtualDisk -CimSession $AccessNode |% {
-
-                    $o = $_ | Select-Object FriendlyName, OperationalStatus, HealthStatus, CSVName, CSVStatus, CSVNode, CSVPath, CSVVolume,
-                    ShareName, SharePath, VolumeID, PoolName, PoolOpStatus, PoolHealthStatus, VDResiliency, VDCopies, VDColumns, VDEAware
-
-                    $AssocCSV = $_ | Get-ClusterSharedVolume -Cluster $ClusterName
-
-                    if ($AssocCSV) {
-                        $o.CSVName = $AssocCSV.Name
-                        $o.CSVStatus = $AssocCSV.State
-                        $o.CSVNode = $AssocCSV.OwnerNode.Name
-                        $o.CSVPath = $AssocCSV.SharedVolumeInfo.FriendlyVolumeName
-                        if ($o.CSVPath.Length -ne 0) {
-                            $o.CSVVolume = $o.CSVPath.Split("\")[2]
-                        }
-                        $AssocLike = $o.CSVPath+"\*"
-                        $AssocShares = $SmbShares |? Path -like $AssocLike
-                        $AssocShare = $AssocShares | Select-Object -First 1
-                        if ($AssocShare) {
-                            $o.ShareName = $AssocShare.Name
-                            $o.SharePath = $AssocShare.Path
-                            $o.VolumeID = $AssocShare.Volume
-                            if ($AssocShares.Count -gt 1) { $o.ShareName += "*" }
-                        }
-                    }
-
-                    Write-Output $o
-                }
-
-                $AssocPool = Get-StoragePool -CimSession $AccessNode -ErrorAction SilentlyContinue
-                $AssocPool |% {
-                    $AssocPName = $_.FriendlyName
-                    $AssocPOpStatus = $_.OperationalStatus
-                    $AssocPHStatus = $_.HealthStatus
-                    Get-StoragePool -CimSession $AccessNode -FriendlyName $AssocPName |
-                    Get-VirtualDisk -CimSession $AccessNode |% {
-                        $AssocVD = $_
-                        $Associations |% {
-                            if ($_.FriendlyName -eq $AssocVD.FriendlyName) {
-                                $_.PoolName = $AssocPName
-                                $_.PoolOpStatus = $AssocPOpStatus
-                                $_.PoolHealthStatus = $AssocPHStatus
-                                $_.VDResiliency = $AssocVD.ResiliencySettingName
-                                $_.VDCopies = $AssocVD.NumberofDataCopies
-                                $_.VDColumns = $AssocVD.NumberofColumns
-                                $_.VDEAware = $AssocVD.IsEnclosureAware
-                            }
-                        }
-                    }
-                }
-
-                Write-Output $Associations
-            }
-        }
-
-        #
-        # SMB share health/status
-        #
-
-        Show-Update "SMB Shares"
-
-        try { $SmbShares = Get-SmbShare -CimSession $AccessNode }
-        catch { Show-Error("Unable to get SMB Shares. `nError="+$_.Exception.Message) }
-
-        # XXX only sharepath and health are added in, why are we selecting down to just these four as opposed to add-member?
-        $ShareStatus = $SmbShares |? ContinuouslyAvailable | Select-Object ScopeName, Name, SharePath, Health
-        $Count1 = 0
-        $Total1 = NCount($ShareStatus)
-
-        if ($Total1 -gt 0)
-        {
-            $ShareStatus |% {
-                $Progress = $Count1 / $Total1 * 100
-                $Count1++
-                Write-Progress -Activity "Testing file share access" -PercentComplete $Progress
-
-                if ($ClusterDomain -ne "")
-                {
-                    $_.SharePath = "\\" + $_.ScopeName + "." + $ClusterDomain + "\" + $_.Name
-                }
-                else
-                {
-                    $_.SharePath = "\\" + $_.ScopeName + "\" + $_.Name
-                }
-                try { if (Test-Path -Path $_.SharePath  -ErrorAction SilentlyContinue) {
-                            $_.Health = "Accessible"
-                        } else {
-                            $_.Health = "Inaccessible"
-                    }
-                }
-                catch { $_.Health = "Accessible: "+$_.Exception.Message }
-            }
-            Write-Progress -Activity "Testing file share access" -Completed
-        }
-
-        $ShareStatus | Export-Clixml ($Path + "ShareStatus.XML")
-
-        Show-Update "SMB Share Open Files"
-
-        try {
-            $o = Get-SmbOpenFile -CimSession $AccessNode
-            $o | Export-Clixml ($Path + "GetSmbOpenFile.XML") }
-        catch { Show-Error("Unable to get Open Files. `nError="+$_.Exception.Message) }
-
-        Show-Update "SMB Share Witness"
-
-        try {
-            $o = Get-SmbWitnessClient -CimSession $AccessNode
-            $o | Export-Clixml ($Path + "GetSmbWitness.XML") }
-        catch { Show-Error("Unable to get Open Files. `nError="+$_.Exception.Message) }
-
-        Show-Update "Clustered Subsystem"
-
-        # NOTE: $Subsystem is reused several times below
-        try {
-            $Subsystem = Get-StorageSubsystem Cluster* -CimSession $AccessNode
-            $Subsystem | Export-Clixml ($Path + "GetStorageSubsystem.XML")
-        }
-        catch { Show-Warning("Unable to get Clustered Subsystem.`nError="+$_.Exception.Message) }
-
-        # Automatic triage is dependent on the cluster (Health Resource), avoid spurious
-        # errors if not available
-        if ($Subsystem.HealthStatus -notlike "Healthy" -and $ClusterName.Length) {
-            Show-Update "Triage for Clustered Subsystem (HealthStatus = $($Subsystem.HealthStatus))"
-            try {
-                $cmdlet = Get-Command Get-HealthFault -ErrorAction SilentlyContinue
-                if ($null -ne $cmdlet -and $cmdlet.Source -eq 'FailoverClusters') {
-                    Get-HealthFault  -CimSession $AccessNode |
-                        Export-Clixml (Join-Path $Path "HeathFault.XML")
-                } else {
-                    $Subsystem | Debug-StorageSubsystem -CimSession $AccessNode |
-                        Export-Clixml (Join-Path $Path "DebugStorageSubsystem.XML")
-                }
-            }
-            catch { Show-Error "Unable to get Get-HealthFault or Debug-StorageSubsystem for unhealthy StorageSubsystem.`nError=" $_ }
-        }
-
-        Show-Update "Volumes & Virtual Disks"
-
-        # Volume status
-
-        try {
-            $Volumes = Get-Volume -CimSession $AccessNode -StorageSubSystem $Subsystem
-            $Volumes | Export-Clixml ($Path + "GetVolume.XML") }
-        catch { Show-Error("Unable to get Volumes. `nError="+$_.Exception.Message) }
-
-
-        # Virtual disk health
-        # Used in S2D-specific gather below
-
-        try {
-            $VirtualDisk = Get-VirtualDisk -CimSession $AccessNode -StorageSubSystem $Subsystem
-            $VirtualDisk | Export-Clixml ($Path + "GetVirtualDisk.XML")
-        }
-        catch { Show-Warning("Unable to get Virtual Disks.`nError="+$_.Exception.Message) }
-
-        # Deduplicated volume health
-        # XXX the counts/healthy likely not needed once phase 2 shifted into summary report
-
-        if ($DedupEnabled)
-        {
-            Show-Update "Dedup Volume Status"
-
-            try {
-                $DedupVolumes = Invoke-Command -ComputerName $AccessNode -ConfigurationName $SessionConfigurationName { Get-DedupStatus }
-                $DedupVolumes | Export-Clixml ($Path + "GetDedupVolume.XML") }
-            catch { Show-Error("Unable to get Dedup Volumes.`nError="+$_.Exception.Message) }
-
-            $DedupTotal = NCount($DedupVolumes)
-            $DedupHealthy = NCount($DedupVolumes |? LastOptimizationResult -eq 0 )
-
-        } else {
-
-            $DedupVolumes = @()
-            $DedupTotal = 0
-            $DedupHealthy = 0
-        }
-
-        Show-Update "Storage Pool & Tiers"
-
-	# Storage Node information
-
-        try {
-            Get-StorageNode -CimSession $AccessNode |
-                Export-Clixml ($Path + "GetStorageNode.XML") }
-        catch { Show-Warning("Unable to get Storage Nodes. `nError="+$_.Exception.Message) }
-
-        # Storage tier information
-
-        try {
-            Get-StorageTier -CimSession $AccessNode |
-                Export-Clixml ($Path + "GetStorageTier.XML") }
-        catch { Show-Warning("Unable to get Storage Tiers. `nError="+$_.Exception.Message) }
-
-        # Storage pool health
-
-        try {
-            $StoragePools = @(Get-StoragePool -IsPrimordial $False -CimSession $AccessNode -StorageSubSystem $Subsystem -ErrorAction SilentlyContinue)
-            $StoragePools | Export-Clixml ($Path + "GetStoragePool.XML") }
-        catch { Show-Error("Unable to get Storage Pools. `nError="+$_.Exception.Message) }
-
-        Show-Update "Storage Jobs"
-
-        try {
-            # cannot subsystem scope Get-StorageJob at this time
-            icm $AccessNode -ConfigurationName $SessionConfigurationName { Get-StorageJob } |
-                Export-Clixml ($Path + "GetStorageJob.XML") }
-        catch { Show-Warning("Unable to get Storage Jobs. `nError="+$_.Exception.Message) }
-
-        Show-Update "Clustered PhysicalDisks and SNV"
-
-        # Physical disk health
-
-        try {
-            $PhysicalDisks = Get-PhysicalDisk -CimSession $AccessNode -StorageSubSystem $Subsystem
-            $PhysicalDisks | Export-Clixml ($Path + "GetPhysicalDisk.XML") }
-        catch { Show-Error("Unable to get Physical Disks. `nError="+$_.Exception.Message) }
-
-        try {
-            $PhysicalDiskSNV = Get-PhysicalDisk -CimSession $AccessNode -StorageSubSystem $Subsystem | Get-PhysicalDiskSNV -CimSession $AccessNode |
-                Export-Clixml ($Path + "GetPhysicalDiskSNV.XML") }
-        catch { Show-Error("Unable to get Physical Disk Storage Node View. `nError="+$_.Exception.Message) }
-
-        # Reliability counters
-        # These may cause a latency burst on some devices due to device-specific requirements for lifting/generating
-        # the SMART data which underlies them. Decline to do this by default.
-
-        if ($IncludeReliabilityCounters -eq $true) {
-
-            Show-Update "Storage Reliability Counters"
-
-            try {
-                $PhysicalDisks | Get-StorageReliabilityCounter -CimSession $AccessNode |
-                    Export-Clixml ($Path + "GetReliabilityCounter.XML") }
-            catch { Show-Error("Unable to get Storage Reliability Counters. `nError="+$_.Exception.Message) }
-
-        }
-
-        # Storage enclosure health
-
-        Show-Update "Storage Enclosures"
-
-        try {
-            Get-StorageEnclosure -CimSession $AccessNode -StorageSubSystem $Subsystem |
-                Export-Clixml ($Path + "GetStorageEnclosure.XML") }
-        catch { Show-Error("Unable to get Enclosures. `nError="+$_.Exception.Message) }
-
-        # Undo changes as this is failing in AzureStack environment.
-        # SDDC cim objects
-
-        #Show-Update "SDDC Cim Objects"
-
-        #foreach($objType in @("Drive","Server","Volume","Cluster","VirtualMachine","VirtualSwitch"))
-        #{
-        #    try {
-        #        $className = "SDDC_"+$objType;
-        #        Get-CimInstance -Namespace "root\SDDC\Management" -ClassName $className  | Export-Clixml ($Path + "GetSddc"+$objType+".XML");
-        #    }
-        #    catch { Show-Warning("Unable to get SDDC "+$objType+". `nError="+$_.Exception.Message) }
-        #}
-
-        #
-        # Generate SBL Connectivity report based on input clusport information
-        #
-
-        if ($S2DEnabled) {
-
-            Show-Update "Pooled Disks"
-
-            try {
-                if ($StoragePools.Count -eq 1) {
-                    $StoragePools | Get-PhysicalDisk -CimSession $AccessNode |
-                        Export-Clixml (Join-Path $Path ("GetPhysicalDisk_Pool.xml"))
-                }
-            } catch {
-                Show-Error "Not able to query pooled disks" $_
-            }
-
-            Show-Update "Storage Scale Units"
-
-            try {
-                $Subsystem | Get-StorageFaultDomain -CimSession $AccessNode -Type StorageScaleUnit |
-                    Export-Clixml (Join-Path $Path ("GetStorageFaultDomain_SSU.xml"))
-            } catch {
-                Show-Error "Not able to query Storage Scale Units" $_
-            }
-
-            Show-Update "S2D Connectivity"
-
-            try {
-                $JobStatic += $ClusterNodes |% {
-                    $node = $_.Name
-                    start-job -Name "S2D Connectivity: $node" {
-                        Get-CimInstance -Namespace root\wmi -ClassName ClusPortDeviceInformation -ComputerName $using:node |
-                            Export-Clixml (Join-Path (Join-Path $using:Path "Node_$using:node") "ClusPort.xml")
-                        Get-CimInstance -Namespace root\wmi -ClassName ClusBfltDeviceInformation -ComputerName $using:node |
-                            Export-Clixml (Join-Path (Join-Path $using:Path "Node_$using:node") "ClusBflt.xml")
-                    }
-                }
-            } catch {
-                Show-Warning "Gathering S2D connectivity failed"
-            }
-<<<<<<< HEAD
-			Show-Update "Cluster Performance History"
-
-            try {
-                $JobStatic += start-job -Name "Cluster Performance History" {
-                #Added by JG
-=======
-			
-			Show-Update "AzureStack HCI info"
-			#Added by JG
-			try {
-				If ((Get-WmiObject -Class Win32_OperatingSystem).Caption -imatch "HCI"){
-					Get-AzureStackHCI| Export-Clixml ($Path + "GetAzureStackHCI.xml")
-					Get-AzureStackHCIArcIntegration| Export-Clixml ($Path + "AzureStackHCIArcIntegration.xml")
-				}
-			} catch {
-				Show-Warning("Unable to get AzureStack HCI info.  `nError="+$_.Exception.Message)
-			}
-			
-	
-	    Show-Update "Start gather of Cluster Performance information..."
-	    IF(Get-ClusterPerf -CimSession $(Get-Cluster).name  -ErrorAction SilentlyContinue){     
-		#Added by JG
->>>>>>> 28deda9a
-                #try {
-                    #Show-Update "    Gathering Sample 1: CPU, I see you!"
-                    #Ref: https://learn.microsoft.com/en-us/windows-server/storage/storage-spaces/performance-history-scripting#sample-1-cpu-i-see-you
-                    $Output =""
-                    $Output = $ClusterNodes | ForEach-Object {
-                        $_ | Get-ClusterPerf -ClusterNodeSeriesName "ClusterNode.Cpu.Usage" -TimeFrame "LastWeek"  -ErrorAction SilentlyContinue 
-                    }
-                    $Output | Sort-Object ClusterNode | Export-Clixml ($using:Path + "CPUIseeyou.xml")
-                #}catch { Show-Warning("Unable to get CPU, I see you Data.  `nError="+$_.Exception.Message) }
-		
-                try {
-                    #Show-Update "    Gathering Sample 2: Fire, fire, latency outlier"
-                    #Ref: https://learn.microsoft.com/en-us/windows-server/storage/storage-spaces/performance-history-scripting#sample-2-fire-fire-latency-outlier
-                 
-                    $Cluster = Get-cluster
-                    $ClusterNodes = Get-ClusterNode -Cluster $Cluster -ErrorAction SilentlyContinue
-                    $o = Invoke-Command $ClusterNodes.Name {
-					
-						Function Format-Latency {
-							Param (
-								$RawValue
-							)
-							$i = 0 ; $Labels = ("s", "ms", "μs", "ns") # Petabits, just in case!
-							Do { $RawValue *= 1000 ; $i++ } While ( $RawValue -Lt 1 )
-							# Return
-							[String][Math]::Round($RawValue, 2) + " " + $Labels[$i]
-						}
-
-						Function Format-StandardDeviation {
-							Param (
-								$RawValue
-							)
-							If ($RawValue -Gt 0) {
-								$Sign = "+"
-							}
-							Else {
-								$Sign = "-"
-							}
-							# Return
-							$Sign + [String][Math]::Round([Math]::Abs($RawValue), 2)
-						}
-
-						$HDD = Get-StorageNode | ?{$ENV:COMPUTERNAME -imatch ($_.name -split '\.')[0]} | Get-PhysicalDisk  -PhysicallyConnected
-
-						$Output = $HDD | ForEach-Object {
-
-                        $Iops = $_ | Get-ClusterPerf -PhysicalDiskSeriesName "PhysicalDisk.Iops.Total" -TimeFrame "LastWeek"
-                        $AvgIops = ($Iops | Measure-Object -Property Value -Average).Average
-
-							If ($AvgIops -Gt 0) { # Exclude idle or nearly idle drives
-
-								$Latency = $_ | Get-ClusterPerf -PhysicalDiskSeriesName "PhysicalDisk.Latency.Average" -TimeFrame "LastWeek" 
-								$AvgLatency = ($Latency | Measure-Object -Property Value -Average).Average
-
-								[PsCustomObject]@{
-									"FriendlyName"  = $_.FriendlyName
-									"SerialNumber"  = $_.SerialNumber
-									"MediaType"     = $_.MediaType
-									"AvgLatencyPopulation" = $null # Set below
-									"AvgLatencyThisHDD"    = Format-Latency $AvgLatency
-									"RawAvgLatencyThisHDD" = $AvgLatency
-									"Deviation"            = $null # Set below
-									"RawDeviation"         = $null # Set below
-								}
-							}
-						}
-
-						If ($Output.Length -Ge 3) { # Minimum population requirement
-
-							# Find mean u and standard deviation o
-							$u = ($Output | Measure-Object -Property RawAvgLatencyThisHDD -Average).Average
-							$d = $Output | ForEach-Object { ($_.RawAvgLatencyThisHDD - $u) * ($_.RawAvgLatencyThisHDD - $u) }
-							$o = [Math]::Sqrt(($d | Measure-Object -Sum).Sum / $Output.Length)
-
-							$FoundOutlier = $False
-
-							$Output | ForEach-Object {
-								$Deviation = ($_.RawAvgLatencyThisHDD - $u) / $o
-								$_.AvgLatencyPopulation = Format-Latency $u
-								$_.Deviation = Format-StandardDeviation $Deviation
-								$_.RawDeviation = $Deviation
-								# If distribution is Normal, expect >99% within 3 devations
-								If ($Deviation -Gt 3) {
-									$FoundOutlier = $True
-								}
-							}
-						}
-						
-						$Output
-                    }
-                    $o | Sort-Object PsComputerName | Export-Clixml ($using:Path + "latencyoutlier.xml")
-                } catch { #Show-Warning("Unable to get latency outlier Data.  `nError="+$_.Exception.Message) 
-                        }
-                try {
-                    #Show-Update "    Gathering Sample 3: Noisy neighbor? That's write!"
-                    #Ref: https://learn.microsoft.com/en-us/windows-server/storage/storage-spaces/performance-history-scripting#sample-3-noisy-neighbor-thats-write
-                    $Cluster = Get-cluster
-                    $ClusterNodes = Get-ClusterNode -Cluster $Cluster -ErrorAction SilentlyContinue
-                     $o = Invoke-Command $ClusterNodes.Name {
-
-                     
-                        Function Format-Iops {
-                            Param (
-                                $RawValue
-                            )
-                            $i = 0 ; $Labels = (" ", "K", "M", "B", "T") # Thousands, millions, billions, trillions...
-                            Do { if($RawValue -Gt 1000){$RawValue /= 1000 ; $i++ } } While ( $RawValue -Gt 1000 )
-                            # Return
-                            [String][Math]::Round($RawValue) + " " + $Labels[$i]
-                        }
-
-                        Get-VM | ForEach-Object {
-                            $IopsTotal = $_ | Get-ClusterPerf -VMSeriesName "VHD.Iops.Total"
-                            $IopsRead  = $_ | Get-ClusterPerf -VMSeriesName "VHD.Iops.Read"
-                            $IopsWrite = $_ | Get-ClusterPerf -VMSeriesName "VHD.Iops.Write"
-                            [PsCustomObject]@{
-                                "VM" = $_.Name
-                                "IopsTotal" = Format-Iops $IopsTotal.Value
-                                "IopsRead"  = Format-Iops $IopsRead.Value
-                                "IopsWrite" = Format-Iops $IopsWrite.Value
-                                "RawIopsTotal" = $IopsTotal.Value # For sorting...
-                            }
-                        }
-
-                    }
-
-                    $o | Sort-Object RawIopsTotal -Descending | Select-Object -First 10 | Export-Clixml ($Path + "Noisyneighbor.xml")
-                }
-                catch { #Show-Warning("Unable to get Noisy neighbor Data.  `nError="+$_.Exception.Message) 
-                        }
-		
-		try {
-                    #Show-Update "    Gathering Sample 4: As they say, 25-gig is the new 10-gig"
-                    #Ref: https://learn.microsoft.com/en-us/windows-server/storage/storage-spaces/performance-history-scripting#sample-4-as-they-say-25-gig-is-the-new-10-gig
-		    $Cluster = Get-cluster
-                    $ClusterNodes = Get-ClusterNode -Cluster $Cluster -ErrorAction SilentlyContinue
-                      $o = Invoke-Command $ClusterNodes.Name {
-
-                        Function Format-BitsPerSec {
-                            Param (
-                                $RawValue
-                            )
-                            $i = 0 ; $Labels = ("bps", "kbps", "Mbps", "Gbps", "Tbps", "Pbps") # Petabits, just in case!
-                            Do { $RawValue /= 1000 ; $i++ } While ( $RawValue -Gt 1000 )
-                            # Return
-                            [String][Math]::Round($RawValue) + " " + $Labels[$i]
-                        }
-
-                        Get-NetAdapter | ForEach-Object {
-
-                            $Inbound = $_ | Get-ClusterPerf -NetAdapterSeriesName "NetAdapter.Bandwidth.Inbound" -TimeFrame "LastDay"
-                            $Outbound = $_ | Get-ClusterPerf -NetAdapterSeriesName "NetAdapter.Bandwidth.Outbound" -TimeFrame "LastDay"
-
-                            If ($Inbound -Or $Outbound) {
-
-                                $InterfaceDescription = $_.InterfaceDescription
-                                $LinkSpeed = $_.LinkSpeed
-
-                                $MeasureInbound = $Inbound | Measure-Object -Property Value -Maximum
-                                $MaxInbound = $MeasureInbound.Maximum * 8 # Multiply to bits/sec
-
-                                $MeasureOutbound = $Outbound | Measure-Object -Property Value -Maximum
-                                $MaxOutbound = $MeasureOutbound.Maximum * 8 # Multiply to bits/sec
-
-                                $Saturated = $False
-
-                                # Speed property is Int, e.g. 10000000000
-                                If (($MaxInbound -Gt (0.90 * $_.Speed)) -Or ($MaxOutbound -Gt (0.90 * $_.Speed))) {
-                                    $Saturated = $True
-                                }
-
-                                [PsCustomObject]@{
-                                    "NetAdapter"  = $InterfaceDescription
-                                    "LinkSpeed"   = $LinkSpeed
-                                    "MaxInbound"  = Format-BitsPerSec $MaxInbound
-                                    "MaxOutbound" = Format-BitsPerSec $MaxOutbound
-                                    "Saturated"   = $Saturated
-                                }
-                            }
-                        }
-                    }
-
-                    $o | Sort-Object PsComputerName, InterfaceDescription | Export-Clixml ($using:Path + "25gigisthenew10gig.xml")
-                }
-                catch { #Show-Warning("Unable to get 25gigisthenew10gig Data.  `nError="+$_.Exception.Message) 
-                        }
-                
-		try {
-                    #Show-Update "    Gathering Sample 5: Make storage trendy again!"
-                    #Ref: https://learn.microsoft.com/en-us/windows-server/storage/storage-spaces/performance-history-scripting#sample-6-memory-hog-you-can-run-but-you-cant-hide
-					Get-Volume | Where-Object FileSystem -Like "*CSV*" | %{$_ | Get-ClusterPerf -VolumeSeriesName "Volume.Size.Available" -TimeFrame "LastYear" | Sort-Object Time | Select-Object -Last 14} | Sort-Object ClusterNode | Export-Clixml ($using:Path + "trendyagain.xml")
-                }catch { #Show-Warning("Unable to get Make storage trendy again! Data.  `nError="+$_.Exception.Message) 
-                            }
-                
-		try {
-                    #Show-Update "    Gathering Sample 6: Memory hog, you can run but you can't hide"
-                    #Ref: https://learn.microsoft.com/en-us/windows-server/storage/storage-spaces/performance-history-scripting#sample-6-memory-hog-you-can-run-but-you-cant-hide
-                    $Output = Invoke-Command (Get-ClusterNode).Name {
-                        Function Format-Bytes {
-                            Param (
-                                $RawValue
-                            )
-                            $i = 0 ; $Labels = ("B", "KB", "MB", "GB", "TB", "PB", "EB", "ZB", "YB")
-                            Do { if( $RawValue -Gt 1024 ){ $RawValue /= 1024 ; $i++ } } While ( $RawValue -Gt 1024 )
-                            # Return
-                            [String][Math]::Round($RawValue) + " " + $Labels[$i]
-                        }
-
-                        Get-VM | ForEach-Object {
-                            $Data = $_ | Get-ClusterPerf -VMSeriesName "VM.Memory.Assigned" -TimeFrame "LastMonth"
-                            If ($Data) {
-                                $AvgMemoryUsage = ($Data | Measure-Object -Property Value -Average).Average
-                                [PsCustomObject]@{
-                                    "VM" = $_.Name
-                                    "AvgMemoryUsage" = Format-Bytes $AvgMemoryUsage
-                                    "RawAvgMemoryUsage" = $AvgMemoryUsage # For sorting...
-                                }
-                            }
-                        }
-                    }
-<<<<<<< HEAD
-                    $Output | Sort-Object RawAvgMemoryUsage -Descending | Select-Object -First 10 | Export-Clixml ($using:Path + "Memoryhog.xml")
-                }catch { #Show-Warning("Unable to get Memory hog Data.  `nError="+$_.Exception.Message) 
-                        }
-                }
-
-=======
-                    $Output | Sort-Object RawAvgMemoryUsage -Descending | Select-Object -First 10 | Export-Clixml ($Path + "Memoryhog.xml")
-                }catch { Show-Warning("Unable to get Memory hog Data.  `nError="+$_.Exception.Message) }
-	    }Else{Show-Update "    No Cluster Performance information found."}
->>>>>>> 28deda9a
-                
-            } catch {
-                Show-Warning "Gathering Cluster Performance History failed"
-            }
-            }
-			Show-Update "AzureStack HCI info"
-			#Added by JG
-			try {
-				If ((Get-WmiObject -Class Win32_OperatingSystem).Caption -imatch "HCI"){
-					Get-AzureStackHCI| Export-Clixml ($Path + "GetAzureStackHCI.xml")
-					Get-AzureStackHCIArcIntegration| Export-Clixml ($Path + "AzureStackHCIArcIntegration.xml")
-				}
-			} catch {
-				Show-Warning("Unable to get AzureStack HCI info.  `nError="+$_.Exception.Message)
-			}
-			
-			
-	    Show-Update "Start gather of Cluster Performance information..."
-		
-        
-
-        ####
-        # Now receive the jobs requiring remote copyout
-        ####
-
-        if ($JobCopyOut.Count -or $JobCopyOutNoDelete.Count) {
-
-            Show-Update "Completing jobs with remote copyout ..." -ForegroundColor Green
-            Show-WaitChildJob ($JobCopyOut + $JobCopyOutNoDelete) 120
-            Show-Update "Starting remote copyout ..."
-
-            # keep parallelizing on receive at the individual node/child job level
-            $JobCopy = @()
-            if ($JobCopyOut.Count) { $JobCopy += Start-CopyJob $Path -Delete $JobCopyOut }
-            if ($JobCopyOutNoDelete.Count) { $JobCopy += Start-CopyJob $Path $JobCopyOutNoDelete }
-            Show-WaitChildJob $JobCopy 30
-
-            # receive any copyout errors for logging/triage
-            Receive-Job $JobCopy
-            Remove-Job ($JobCopyOut + $JobCopyOutNoDelete)
-            Remove-Job $JobCopy
-
-            if (Get-Member -InputObject $JobCopyOut ActiveSessions)
-            {
-                 Remove-PSSession -Id $JobCopyOut.ActiveSessions
-            }
-        }
-
-        Show-Update "All remote copyout complete" -ForegroundColor Green
-
-        ####
-        # Now receive the static jobs
-        ####
-
-        Show-Update "Completing background gathers ..." -ForegroundColor Green
-        Show-Update "Start monitoring $($PerfSamples)s" -ForegroundColor Green
-        $PerfProc = Start-Process -WindowStyle Hidden -FilePath "powershell.exe" -ArgumentList @("-Command", """& {Get-Counter -Counter (Get-Counter -ListSet 'Cluster Storage*','Cluster CSV*','Storage Spaces*','Refs','Cluster Disk Counters','PhysicalDisk','RDMA*','Mellanox*','Marvell*','Hyper-V Hypervisor Virtual Processor','Hyper-V Hypervisor Logical Processor','Hyper-V Hypervisor Root Virtual Processor' -ComputerName (Get-ClusterNode).Name -ErrorAction SilentlyContinue).paths -SampleInterval 1 -MaxSamples $PerfSamples -ErrorAction Ignore -WarningAction Ignore | Export-counter -Path ('$Path' + '\GetCounters.blg') -Force -FileFormat BLG}""") -Passthru
-        Show-WaitChildJob $JobStatic 30
-	$JobStatic | % {if ($_.Name -ne "Cluster Performance History" -and $_.Name -notlike "ClusterLogs*") { $o=Receive-Job $_; If ($o) {Write-Host "Job $($_.Name) Output:";$o}}}
-        Remove-Job $JobStatic
-
-	Show-Update "Copying cluster logs."
-        Foreach ($NodeName in ((Get-ClusterNode).Name)) {
-                $NodeSystemRootPath = Invoke-Command -ComputerName $NodeName { $env:SystemRoot }
-	        try {
-        	      $RPath = (Get-AdminSharePathFromLocal $NodeName "$NodeSystemRootPath\Cluster\Reports\cluster*.log")
-	              $RepFiles = Get-ChildItem -Path $RPath -Recurse -ErrorAction SilentlyContinue | Sort LastWriteTime}
-        	catch { $RepFiles = ""; Show-Warning "Unable to get reports for node $NodeName" }
-		$RepFiles |% {
-			$DestPath=(Join-Path $Path $NodeName)+"_$($_.Name)"
-			If (($_.Name -eq "Cluster.log" -or $_.Name -eq "ClusterHealth.log") -and -not (Test-Path $DestPath)) {
-                        	try { Copy-Item $_.FullName $DestPath }
-	                        catch { Show-Warning "Could not copy report file $($_.FullName)" }
-                        }
-                    }
-	}
-        if (Get-Member -InputObject $JobStatic ActiveSessions)
-        {
-                Remove-PSSession -Id $JobStatic.ActiveSessions
-        }
-
-        # wipe variables to catch reuse
-        Remove-Variable JobCopyOut
-        Remove-Variable JobStatic
-
-        #
-        # Phase 2 Prep
-        #
-        Show-Update "<<< Phase 2 - Pool, Physical Disk and Volume Details >>>" -ForegroundColor Cyan
-
-        if ($IncludeAssociations) {
-
-            if ($Read) {
-                $Associations = Import-ClixmlIf ($Path + "GetAssociations.XML")
-                $SNVView = Import-ClixmlIf ($Path + "GetStorageNodeView.XML")
-            } else {
-                "`nCollecting device associations..."
-                try {
-                    $Associations = $AssocJob | Wait-Job | Receive-Job
-                    $AssocJob | Remove-Job
-                    if ($null -eq $Associations) {
-                        Show-Warning "Unable to get object associations"
-                    }
-                    $Associations | Export-Clixml ($Path + "GetAssociations.XML")
-
-                    "`nCollecting storage view associations..."
-                    $SNVView = $SNVJob | Wait-Job | Receive-Job
-                    $SNVJob | Remove-Job
-                    if ($null -eq $SNVView) {
-                        Show-Warning "Unable to get nodes storage view associations"
-                    }
-                    $SNVView | Export-Clixml ($Path + "GetStorageNodeView.XML")
-                } catch {
-                    Show-Warning "Not able to query associations.."
-                }
-            }
-        }
-
-        #
-        # Phase 2
-        #
-
-        if ($IncludeHealthReport) {
-            "`n[Health Report]"
-            "`nVolumes with status, total size and available size, sorted by Available Size"
-            "Notes: Sizes shown in gigabytes (GB). * means multiple shares on that volume"
-
-            $Volumes |? FileSystem -eq CSVFS | Sort-Object SizeRemaining |
-            Format-Table -AutoSize @{Expression={$poolName = VolumeToPool($_.Path); "[$(PoolOperationalStatus($_.Path))/$(PoolHealthStatus($_.Path))] " + $poolName};Label="[OpStatus/Health] Pool"},
-            @{Expression={(PoolHealthyPDs(VolumeToPool($_.Path)))};Label="HealthyPhysicalDisks"; Align="Center"},
-            @{Expression={$vd = VolumeToVD($_.Path);  "[$(VDOperationalStatus($_.Path))/$(VDHealthStatus($_.Path))] "+$vd};Label="[OpStatus/Health] VirtualDisk"},
-            @{Expression={$csvVolume = VolumeToCSV($_.Path); "[" + $_.HealthStatus + "] " + $csvVolume};Label="[Health] CSV Volume"},
-            @{Expression={$csvName = VolumeToCSVName($_.Path); $csvStatus = CSVStatus($_.Path);  " [$csvStatus] " + $csvName};Label="[Status] CSV Name"},
-            @{Expression={CSVToNode(VolumeToCSV($_.Path))};Label="Volume Owner"},
-            @{Expression={VolumeToShare($_.Path)};Label="Share Name"},
-            @{Expression={$VolResiliency = VolumeToResiliency($_.Path); $volColumns = VolumeToColumns($_.Path); "$VolResiliency,$volColumns" +"Col" };Label="Volume Configuration"},
-            @{Expression={"{0:N2}" -f ($_.Size/1GB)};Label="Total Size";Width=11;Align="Right"},
-            @{Expression={"{0:N2}" -f ($_.SizeRemaining/$_.Size*100)};Label="Avail%";Width=11;Align="Right"}
-
-            if ($DedupEnabled -and ($DedupTotal -gt 0))
-            {
-                "Dedup Volumes with status, total size and available size, sorted by Savings %"
-                "Notes: Sizes shown in gigabytes (GB). * means multiple shares on that volume"
-
-                $DedupVolumes | Sort-Object SavingsRate -Descending |
-                Format-Table -AutoSize @{Expression={$poolName = VolumeToPool($_.VolumeId); "[$(PoolOperationalStatus($_.VolumeId))/$(PoolHealthStatus($_.VolumeId))] " + $poolName};Label="[OpStatus/Health] Pool"},
-                @{Expression={(PoolHealthyPDs(VolumeToPool($_.VolumeId)))};Label="HealthyPhysicalDisks"; Align="Center"},
-                @{Expression={$vd = VolumeToVD($_.VolumeId);  "[$(VDOperationalStatus($_.VolumeId))/$(VDHealthStatus($_.VolumeId))] "+$vd};Label="[OpStatus/Health] VirtualDisk"},
-                @{Expression={VolumeToCSV($_.VolumeId)};Label="Volume "},
-                @{Expression={VolumeToShare($_.VolumeId)};Label="Share"},
-                @{Expression={"{0:N2}" -f ($_.Capacity/1GB)};Label="Capacity";Width=11;Align="Left"},
-                @{Expression={"{0:N2}" -f ($_.UnoptimizedSize/1GB)};Label="Before";Width=11;Align="Right"},
-                @{Expression={"{0:N2}" -f ($_.UsedSpace/1GB)};Label="After";Width=11;Align="Right"},
-                @{Expression={"{0:N2}" -f ($_.SavingsRate)};Label="Savings%";Width=11;Align="Right"},
-                @{Expression={"{0:N2}" -f ($_.FreeSpace/1GB)};Label="Free";Width=11;Align="Right"},
-                @{Expression={"{0:N2}" -f ($_.FreeSpace/$_.Capacity*100)};Label="Free%";Width=11;Align="Right"},
-                @{Expression={"{0:N0}" -f ($_.InPolicyFilesCount)};Label="Files";Width=11;Align="Right"}
-            }
-
-            if ($SNVView) {
-                "`n[Storage Node view]"
-                $SNVView | sort StorageNode,StorageEnclosure | Format-Table -AutoSize @{Expression = {$_.StorageNode}; Label = "StorageNode"; Align = "Left"},
-                @{Expression = {$_.StoragePool}; Label = "StoragePool"; Align = "Left"},
-                @{Expression = {$_.MPIOPolicy}; Label = "MPIOPolicy"; Align = "Left"},
-                @{Expression = {$_.MPIOState}; Label = "MPIOState"; Align = "Left"},
-                @{Expression = {$_.PathID}; Label = "PathID"; Align = "Left"},
-                @{Expression = {$_.PathState}; Label = "PathState"; Align = "Left"},
-                @{Expression = {$_.PhysicalDiskUID}; Label = "PhysicalDiskUID"; Align = "Left"},
-                @{Expression = {$_.StorageEnclosure}; Label = "StorageEnclosureLocation"; Align = "Left"}
-            }
-
-            "`n[Capacity Report]"
-            "Physical disks by Enclosure, Media Type and Health Status, with total and unallocated space"
-            "Note: Sizes shown in gigabytes (GB)"
-
-            $PDStatus = $PhysicalDisks |? EnclosureNumber -ne $null |
-            Sort-Object EnclosureNumber, MediaType, HealthStatus |
-            Group-Object EnclosureNumber, MediaType, HealthStatus |
-            Select-Object Count, TotalSize, Unalloc,
-            @{Expression={$_.Name.Split(",")[0].Trim().TrimEnd()}; Label="Enc"},
-            @{Expression={$_.Name.Split(",")[1].Trim().TrimEnd()}; Label="Media"},
-            @{Expression={$_.Name.Split(",")[2].Trim().TrimEnd()}; Label="Health"}
-
-            $PDStatus |% {
-                $Current = $_
-                $TotalSize = 0
-                $Unalloc = 0
-                $PDCurrent = $PhysicalDisks |? { ($_.EnclosureNumber -eq $Current.Enc) -and ($_.MediaType -eq $Current.Media) -and ($_.HealthStatus -eq $Current.Health) }
-                $PDCurrent |% {
-                    $Unalloc += $_.Size - $_.AllocatedSize
-                    $TotalSize +=$_.Size
-                }
-
-                $Current.Unalloc = $Unalloc
-                $Current.TotalSize = $TotalSize
-            }
-
-            $PDStatus | Format-Table -AutoSize Enc, Media, Health, Count,
-            @{Expression={"{0:N2}" -f ($_.TotalSize/$_.Count/1GB)};Label="Avg Size";Width=11;Align="Right"},
-            @{Expression={"{0:N2}" -f ($_.TotalSize/1GB)};Label="Total Size";Width=11;Align="Right"},
-            @{Expression={"{0:N2}" -f ($_.Unalloc/1GB)};Label="Unallocated";Width=11;Align="Right"},
-            @{Expression={"{0:N2}" -f ($_.Unalloc/$_.TotalSize*100)};Label="Unalloc %";Width=11;Align="Right"}
-
-            "Pools with health, total size and unallocated space"
-            "Note: Sizes shown in gigabytes (GB)"
-
-            $StoragePools | Sort-Object FriendlyName |
-            Format-Table -AutoSize @{Expression={$_.FriendlyName};Label="Name"},
-            @{Expression={$_.HealthStatus};Label="Health"},
-            @{Expression={"{0:N2}" -f ($_.Size/1GB)};Label="Total Size";Width=11;Align="Right"},
-            @{Expression={"{0:N2}" -f (($_.Size-$_.AllocatedSize)/1GB)};Label="Unallocated";Width=11;Align="Right"},
-            @{Expression={"{0:N2}" -f (($_.Size-$_.AllocatedSize)/$_.Size*100)};Label="Unalloc%";Width=11;Align="Right"}
-        }
-
-        #
-        # Phase 3
-        #
-        Show-Update "<<< Phase 3 - Storage Performance >>>" -ForegroundColor Cyan
-
-        if (-not $IncludePerformance) {
-
-        "Performance was excluded by a parameter`n"
-
-        } else {
-
-            <#Show-Update "Get counter sets"
-            $setPaths = (Get-Counter -ListSet "Cluster Storage*","Cluster CSV*","Storage Spaces*","Refs","Cluster Disk Counters","PhysicalDisk","RDMA*","Mellanox*","Marvell*","Hyper-V Hypervisor Virtual Processor" -ComputerName $ClusterNodes.Name -ErrorAction SilentlyContinue).paths
-            Show-Update "Start monitoring ($($PerfSamples)s) per node. Total est. time $($PerfSamples*2*($ClusterNodes.count-1))s"
-            #$set = Get-Counter -ListSet "Cluster Storage*","Cluster CSV*","Storage Spaces*","Refs","Cluster Disk Counters","PhysicalDisk","RDMA*","Mellanox*","Marvell*","Hyper-V Hypervisor Virtual Processor" -ErrorAction SilentlyContinue
-	    $CounterJobs=@()
-	    $PerfRaw=$null
-	    $CounterJobs+=Start-Job -Name "CounterJob" -ScriptBlock {
-			Get-Counter -Counter ($using:set).Paths -SampleInterval 1 -MaxSamples $using:PerfSamples -ErrorAction Ignore -WarningAction Ignore
-	    }
-            Show-WaitChildJob $CounterJobs 30
-	    $CounterJobs | %{$PerfRaw=$PerfRaw+(Receive-Job $_ -AutoRemoveJob)}
-            #$PerfRaw = Get-Counter -Counter $set.Paths -SampleInterval 1 -MaxSamples $PerfSamples -ErrorAction Ignore -WarningAction Ignore
-            Show-Update "Exporting counters"
-
-            $PerfRaw | Export-counter -Path ($Path + "GetCounters.blg") -Force -FileFormat BLG#>
-            Do {Write-Host -Nonewline ".";sleep 10} 
-            While ($PerfProc.HasExited -ne $True)
-            Write-Host $Null
-            Show-Update "Performance monitoring completed"
-
-            if ($ProcessCounter) {
-
-                "Collected $PerfSamples seconds of raw performance counters. Processing...`n"
-                $Count1 = 0
-                $Total1 = $PerfRaw.Count
-
-                if ($Total1 -gt 0) {
-
-                    $PerfDetail = $PerfRaw |% {
-                        $TimeStamp = $_.TimeStamp
-
-                        $Progress = $Count1 / $Total1 * 45
-                        $Count1++
-                        Write-Progress -Activity "Processing performance samples" -PercentComplete $Progress
-
-                        $_.CounterSamples |% {
-                            $DetailRow = "" | Select-Object Time, Pool, Owner, Node, Volume, Share, Counter, Value
-                            $Split = $_.Path.Split("\")
-                            $DetailRow.Time = $TimeStamp
-                            $DetailRow.Node = $Split[2]
-                            $DetailRow.Volume = $_.InstanceName
-                            $DetailRow.Counter = $Split[4]
-                            $DetailRow.Value = $_.CookedValue
-                            $DetailRow
-                        }
-                    }
-
-                    Write-Progress -Activity "Processing performance samples" -PercentComplete 50
-                    $PerfDetail = $PerfDetail | Sort-Object Volume
-
-                    $Last = $PerfDetail.Count - 1
-                    $Volume = ""
-
-                    $PerfVolume = 0 .. $Last |% {
-
-                        if ($Volume -ne $PerfDetail[$_].Volume) {
-                            $Volume = $PerfDetail[$_].Volume
-                            $Pool = CSVToPool ($Volume)
-                            $Owner = CSVToNode ($Volume)
-                            $Share = CSVToShare ($Volume)
-                            $ReadIOPS = 0
-                            $WriteIOPS = 0
-                            $ReadLatency = 0
-                            $WriteLatency = 0
-                            $NonZeroRL = 0
-                            $NonZeroWL = 0
-
-                            $Progress = 55 + ($_ / $Last * 45 )
-                            Write-Progress -Activity "Processing performance samples" -PercentComplete $Progress
-                        }
-
-                        $PerfDetail[$_].Pool = $Pool
-                        $PerfDetail[$_].Owner = $Owner
-                        $PerfDetail[$_].Share = $Share
-
-                        $Value = $PerfDetail[$_].Value
-
-                        Switch ($PerfDetail[$_].Counter) {
-                            "reads/sec" { $ReadIOPS += $Value }
-                            "writes/sec" { $WriteIOPS += $Value }
-                            "read latency" { $ReadLatency += $Value; if ($Value -gt 0) {$NonZeroRL++} }
-                            "write latency" { $WriteLatency += $Value; if ($Value -gt 0) {$NonZeroWL++} }
-                            default { Write-Warning "Invalid counter $_" }
-                        }
-
-                        if ($_ -eq $Last) {
-                            $EndofVolume = $true
-                        } else {
-                            if ($Volume -ne $PerfDetail[$_+1].Volume) {
-                                $EndofVolume = $true
-                            } else {
-                                $EndofVolume = $false
-                            }
-                        }
-
-                        if ($EndofVolume) {
-                            $VolumeRow = "" | Select-Object Pool, Volume, Share, ReadIOPS, WriteIOPS, TotalIOPS, ReadLatency, WriteLatency, TotalLatency
-                            $VolumeRow.Pool = $Pool
-                            $VolumeRow.Volume = $Volume
-                            $VolumeRow.Share = $Share
-                            $VolumeRow.ReadIOPS = [int] ($ReadIOPS / $PerfSamples *  10) / 10
-                            $VolumeRow.WriteIOPS = [int] ($WriteIOPS / $PerfSamples * 10) / 10
-                            $VolumeRow.TotalIOPS = $VolumeRow.ReadIOPS + $VolumeRow.WriteIOPS
-                            if ($NonZeroRL -eq 0) {$NonZeroRL = 1}
-                            $VolumeRow.ReadLatency = [int] ($ReadLatency / $NonZeroRL * 1000000 ) / 1000
-                            if ($NonZeroWL -eq 0) {$NonZeroWL = 1}
-                            $VolumeRow.WriteLatency = [int] ($WriteLatency / $NonZeroWL * 1000000 ) / 1000
-                            $VolumeRow.TotalLatency = [int] (($ReadLatency + $WriteLatency) / ($NonZeroRL + $NonZeroWL) * 1000000) / 1000
-                            $VolumeRow
-                        }
-                    }
-
-                } else {
-                    Show-Warning "Unable to collect performance information"
-                    $PerfVolume = @()
-                    $PerfDetail = @()
-                }
-
-                $PerfVolume | Export-Clixml ($Path + "GetVolumePerf.XML")
-                $PerfDetail | Export-Csv ($Path + "VolumePerformanceDetails.TXT")
-            }
-        }
-
-        if ($S2DEnabled -ne $true) {
-
-            try {
-                if ((([System.Environment]::OSVersion.Version).Major) -ge 10) {
-                    Show-Update "Gathering Get-StorageDiagnosticInfo"
-                    $deleteStorageSubsystem = $false
-                    if (-not (Get-StorageSubsystem -FriendlyName Clustered*)) {
-                        $storageProviderName = (Get-StorageProvider -CimSession $ClusterName |? Manufacturer -match 'Microsoft').Name
-                        $null = Register-StorageSubsystem -ProviderName $storageProviderName -ComputerName $ClusterName -ErrorAction SilentlyContinue
-                        $deleteStorageSubsystem = $true
-                        $storagesubsystemToDelete = Get-StorageSubsystem -FriendlyName Clustered*
-                    }
-                    $destinationPath = Join-Path -Path $Path -ChildPath 'StorageDiagnosticInfo'
-                    if (Test-Path -Path $destinationPath) {
-                        Remove-Item -Path $destinationPath -Recurse -Force
-                    }
-                    $null = New-Item -Path $destinationPath -ItemType Directory
-                    $clusterSubsystem = (Get-StorageSubSystem |? Model -eq 'Clustered Windows Storage').FriendlyName
-                    Stop-StorageDiagnosticLog -StorageSubSystemFriendlyName $clusterSubsystem -ErrorAction SilentlyContinue
-                    if ($IncludeLiveDump) {
-                        Get-StorageDiagnosticInfo -StorageSubSystemFriendlyName $clusterSubsystem -IncludeLiveDump -DestinationPath $destinationPath
-                    } else {
-                        Get-StorageDiagnosticInfo -StorageSubSystemFriendlyName $clusterSubsystem -DestinationPath $destinationPath
-                    }
-
-                    if ($deleteStorageSubsystem) {
-                        Unregister-StorageSubsystem -StorageSubSystemUniqueId $storagesubsystemToDelete.UniqueId -ProviderName Windows*
-                    }
-                }
-            }
-            catch {
-                Show-Warning "Could not gather Get-StorageDiagnosticInfo (cluster down and/or shared storage)`nError = $($_)"
-            }
-        }
-
-        Show-Update "GATHERS COMPLETE ($(((Get-Date) - $TodayDate).ToString("m'm's\.f's'")))" -ForegroundColor Green
-
-    } finally {
-        Stop-Transcript
-    }
-
-    # Generate Summary report for rapid consumption at analysis time
-    Show-Update "<<< Generating Summary Report >>>" -ForegroundColor Cyan
-    $transcriptFile = $Path + "0_CloudHealthSummary.log"
-    Start-Transcript -Path $transcriptFile -Force
-    try {
-        Show-SddcDiagnosticReport -Report Summary -ReportLevel Full $Path
-    } finally {
-        Stop-Transcript
-    }
-
-    #
-    # Phase 4
-    #
-
-    Show-Update "<<< Phase 4 - Compacting files for transport >>>" -ForegroundColor Cyan
-
-    #
-    # Force GC so that any pending file references are
-    # torn down. If they live, they will block removal
-    # of content.
-    #
-
-    [System.GC]::Collect()
-
-    # time/extension suffix
-    $ZipSuffix = '-' + (Format-SddcDateTime $TodayDate) + '.ZIP'
-
-    # prepend clustername if live, domain name trimmed away
-    # we could use $Cluster.Name since it will exist if $ClusterName was created from it,
-    # but that may seem excessively mysterious)
-    if ($ClusterName.Length) {
-        $ZipSuffix = '-' + ($ClusterName.Split('.',2)[0]) + $ZipSuffix
-    } else {
-        $ZipSuffix = '-OFFLINECLUSTER' + $ZipSuffix
-    }
-
-    # ... and full path
-    $ZipPath = $ZipPrefix + $ZipSuffix
-
-    try {
-        Add-Type -Assembly System.IO.Compression.FileSystem
-        [System.IO.Compression.ZipFile]::CreateFromDirectory($Path, $ZipPath, [System.IO.Compression.CompressionLevel]::Fastest, $false)
-        $ZipPath = Convert-Path $ZipPath
-        Show-Update "Zip File Name : $ZipPath"
-
-        Show-Update "Cleaning up temporary directory $Path"
-        Remove-Item -Path $Path -ErrorAction SilentlyContinue -Recurse
-
-    } catch {
-        Show-Error("Error creating the ZIP file!`nContent remains available at $Path")
-    }
-
-    Show-Update "Cleaning up CimSessions"
-    Get-CimSession | Remove-CimSession
-    Show-Update "COMPLETE ($(((Get-Date) - $TodayDate).ToString("m'm's\.f's'")))" -ForegroundColor Green
-}
-
-#######
-#######
-#######
-##
-# Archive Job Management
-##
-#######
-#######
-#######
-
-<#
-.SYNOPSIS
-    Install the Sddc Diagnostic Module (PrivateCloud.DiagnosticInfo) on the target nodes.
-
-.DESCRIPTION
-    Install the Sddc Diagnostic Module (PrivateCloud.DiagnosticInfo) on the target nodes.
-
-    This is done by pushing the current version of the module from the local system to the targets,
-    not by downloading from a remote location.
-
-.PARAMETER Cluster
-    Specifies the cluster to push to. All nodes will receive the module.
-
-.PARAMETER Node
-    Specifies the nodes to push to, directly.
-
-.PARAMETER Force
-    Forces (re)installation even if the target nodes have the same version as the source.
-
-.EXAMPLE
-    Install-SddcDiagnosticModule
-
-    Install the module to all nodes of the current system's cluster.
-
-.EXAMPLE
-    Install-SddcDiagnosticModule -Cluster Cluster1
-
-    Install the module to all nodes of the Cluster1 cluster.
-
-.EXAMPLE
-    Install-SddcDiagnosticModule -Node Node1,Node2
-
-    Install the module to the specified nodes.
-#>
-
-function Install-SddcDiagnosticModule
-{
-    [CmdletBinding( DefaultParameterSetName = "Cluster" )]
-    param(
-        [parameter(ParameterSetName="Cluster", Mandatory=$false)]
-        [ValidateNotNullOrEmpty()]
-        [string] $Cluster = '.',
-
-        [parameter(ParameterSetName="Node", Mandatory=$true)]
-        [ValidateNotNullOrEmpty()]
-        [string[]] $Node,
-
-        [parameter(ParameterSetName="Cluster", Mandatory=$false)]
-        [parameter(ParameterSetName="Node", Mandatory=$false)]
-        [ValidateNotNullOrEmpty()]
-        [switch] $Force
-    )
-
-    switch ($psCmdlet.ParameterSetName) {
-        "Cluster" {
-            $Nodes = Get-NodeList -Cluster $Cluster -Filter
-        }
-        "Node" {
-            $Nodes = Get-NodeList -Nodes $Node -Filter
-        }
-    }
-
-    # remove the local node if present (self-update)
-    $Nodes = $Nodes |? { $_ -ne $env:COMPUTERNAME }
-
-    $thisModule = Get-Module $Module -ErrorAction Stop
-
-    $clusterModules = icm $Nodes.Name {
-        $null = Import-Module -Force $using:Module -ErrorAction SilentlyContinue
-        Get-Module $using:Module
-    }
-
-    # build list of nodes which need installation/refresh
-    $installNodes = @()
-    $updateNodes = @()
-
-    # start with nodes which lack the module
-    $Nodes.Name |? { $_ -notin $clusterModules.PsComputerName } |% { $installNodes += $_ }
-    # now add nodes which are downlevel (or, forced, the same apparent version)
-    $clusterModules |? { $thisModule.Version -gt $_.Version -or ($Force -and $thisModule.Version -eq $_.Version) } |% { $updateNodes += $_.PsComputerName }
-
-    # warn nodes which are uplevel
-    $clusterModules |? { $thisModule.Version -lt $_.Version } |% {
-        Write-Warning "Node $($_.PsComputerName) has an newer version of the $Module module ($($_.Version) > $($thisModule.Version)). Consider installing the updated module on the local system ($env:COMPUTERNAME) and updating the cluster."
-    }
-
-    if ($installNodes.Count) { Write-Host "New Install to Nodes: $(($installNodes | sort) -join ',')" }
-    if ($updateNodes.Count) { Write-Host "Update for Nodes    : $(($updateNodes | sort) -join ',')" }
-
-    # begin gathering remote install locations
-    # clean outdated installations if present
-
-    $installPaths = @()
-
-    if ($installNodes.Count -gt 0) {
-        $installPaths += icm $installNodes {
-
-            # import common functions
-            . ([scriptblock]::Create($using:CommonFunc))
-
-            # place in the Install-Module default location
-            # note we must specify all the way to final destination since we know it does not exist
-            Write-Output (Get-AdminSharePathFromLocal $env:COMPUTERNAME (Join-Path "$env:ProgramFiles\WindowsPowerShell\Modules\$using:Module" $using:thisModule.Version))
-        }
-    }
-
-    if ($updateNodes.Count -gt 0) {
-        $installPaths += icm $updateNodes {
-
-            # import common functions
-            . ([scriptblock]::Create($using:CommonFunc))
-
-            # wipe outdated install location - Install-Module does not place here, prefer its location
-            if (Test-Path $env:SystemRoot\System32\WindowsPowerShell\v1.0\Modules\$using:Module) {
-
-                rm -Recurse $env:SystemRoot\System32\WindowsPowerShell\v1.0\Modules\$using:Module -ErrorAction Stop
-
-                # place in the Install-Module default location
-                Write-Output (Get-AdminSharePathFromLocal $env:COMPUTERNAME (Join-Path "$env:ProgramFiles\WindowsPowerShell\Modules\$using:Module" $using:thisModule.Version))
-
-            } else {
-
-                $null = Import-Module $using:Module -Force
-                $m = Get-Module $using:module -ErrorAction Stop
-
-                # unload current and return its location for update
-                $md = (gi (gi $m.ModuleBase -ErrorAction SilentlyContinue).PsParentPath).FullName
-                Remove-Module $using:module -ErrorAction SilentlyContinue
-
-                # note we return the parent path - the copy will place the versioned module directory within it
-                Write-Output (Get-AdminSharePathFromLocal $env:COMPUTERNAME $md)
-            }
-        }
-    }
-
-    # and propagate to the given locations
-    $installPaths |% {
-        cp -Recurse $thisModule.ModuleBase $_ -Force -ErrorAction Stop
-    }
-}
-
-<#
-.SYNOPSIS
-    Confirm versioning of the Sddc Diagnostic module (PrivateCloud.DiagnosticInfo) on the target
-    nodes.
-
-.DESCRIPTION
-    Confirm versioning of the Sddc Diagnostic module (PrivateCloud.DiagnosticInfo) on the target
-    nodes.
-
-    Warnings will be generated for nodes which do not have the module or have versions different
-    from the one on the local system. Use Install-SddcDiagnosticModule to push updates.
-
-.PARAMETER Cluster
-    Specifies the cluster. All nodes will be validated.
-
-.PARAMETER Node
-    Specifies the nodes to validate directly.
-
-.EXAMPLE
-    Confirm-SddcDiagnosticModule
-
-    Validate versions installed across the cluster the local system is a member of.
-
-.EXAMPLE
-    Confirm-SddcDiagnosticModule -Cluster Cluster1
-
-    Validate versions installed across the Cluster1 cluster.
-#>
-
-function Confirm-SddcDiagnosticModule
-{
-    [CmdletBinding()]
-    param(
-        [parameter(ParameterSetName="Cluster", Mandatory=$false)]
-        [ValidateNotNullOrEmpty()]
-        [string] $Cluster = '.',
-
-        [parameter(ParameterSetName="Node", Mandatory=$true)]
-        [ValidateNotNullOrEmpty()]
-        [string[]] $Node
-    )
-
-    switch ($psCmdlet.ParameterSetName) {
-        "Cluster" {
-            $Nodes = Get-NodeList -Cluster $Cluster -Filter
-        }
-        "Node" {
-            $Nodes = Get-NodeList -Nodes $Node -Filter
-        }
-    }
-
-    $thisModule = Get-Module $Module -ErrorAction Stop
-
-    $clusterModules = icm $Nodes.Name {
-        $null = Import-Module -Force $using:Module -ErrorAction SilentlyContinue
-        Get-Module $using:Module
-    }
-
-    $Nodes.Name |? { $_ -notin $clusterModules.PsComputerName } |% {
-        Write-Warning "Node $_ does not have the $Module module. Please 'Install-SddcDiagnosticModule -Node $_' to address."
-    }
-    $clusterModules |? { $thisModule.Version -gt $_.Version } |% {
-        Write-Warning "Node $($_.PsComputerName) has an older version of the $Module module ($($_.Version) < $($thisModule.Version)). Please 'Install-SddcDiagnosticModule -Node $_' to address."
-    }
-    $clusterModules |? { $thisModule.Version -lt $_.Version } |% {
-        Write-Warning "Node $($_.PsComputerName) has an newer version of the $Module module ($($_.Version) > $($thisModule.Version)). Consider installing the updated module on the local system ($env:COMPUTERNAME) and updating the cluster."
-    }
-
-    $clusterModules
-}
-
-<#
-.SYNOPSIS
-    Perform garbage collection on the local node's Sddc Diagnostic Archive.
-
-.DESCRIPTION
-    Perform garbage collection on the local node's Sddc Diagnostic Archive.
-
-    This is an INTERNAL utililty command, used by the clustered scheduled task which performs the
-    Sddc Diagnostic Archive. It is not intended for direct use.
-
-.PARAMETER ArchivePath
-    Specifies the path to the archive to garbage collect.
-
-.EXAMPLE
-    Limit-SddcDiagnosticArchive -ArchivePath C:\Windows\SddcDiagnosticArchive
-
-    Perform garbage collection on the content of the specified directory.
-#>
-
-function Limit-SddcDiagnosticArchive
-{
-    param(
-        [parameter(Mandatory=$true)]
-        [ValidateNotNullOrEmpty()]
-        [string] $ArchivePath
-    )
-
-    $Days = $null
-    $Size = $null
-    Get-SddcDiagnosticArchiveJobParameters -Days ([ref] $Days) -Size ([ref] $Size)
-
-    Show-Update "Applying limits to SDDC Archive @ $ArchivePath : $Days Days & $('{0:0.00} MiB' -f ($Size/1MB))"
-
-    #
-    # Comment/get current state
-    #
-
-    # note: default sort is ascending, so by our lexically sortable naming convention
-    # the oldest ZIPs will come first
-    $f = @(dir $ArchivePath\*.ZIP) | sort
-    $m = $f | measure -Sum Length
-
-    Show-Update "Begin: $($m.Count) ZIPs which are $('{0:0.00} MiB' -f ($m.Sum/1MB))"
-
-    #
-    # Day limit
-    #
-
-    if ($f.Count -gt $Days) {
-        $ndelete = $f.Count - $Days
-        Show-Update "Deleting $ndelete days of archive"
-
-        $f[0..($ndelete - 1)] |% {
-            Show-Update "`tDay limit: Deleting $($_.FullName)"
-            $_
-        } | del -Force
-
-        # re-measure the remaining
-        $f = $f[$ndelete..$($f.Count - 1)]
-        $m = $f | measure -Sum Length
-    }
-
-    #
-    # Size limit
-    #
-
-    if ($m.Sum -gt $Size) {
-
-        Show-Update "Deleting $('{0:0.00} MiB' -f ($($m.Sum-$Size)/1MB)) MiB of archive"
-
-        foreach ($file in $f) {
-
-            Show-Update "`tSize limit: Deleting $($file.FullName)"
-            $m.Sum -= $file.Length
-            del $file.Fullname -Force
-
-            if ($m.Sum -le $Size) {
-                break
-            }
-        }
-    }
-
-    #
-    # Comment final state
-    #
-
-    $f = @(dir $ArchivePath\*.ZIP) | sort
-    $m = $f | measure -Sum Length
-
-    Show-Update "End: $($m.Count) ZIPs which are $('{0:0.00} MiB' -f ($m.Sum/1MB))"
-}
-
-<#
-.SYNOPSIS
-    Perform a new capture to the local node's Sddc Diagnostic Archive.
-
-.DESCRIPTION
-    Perform a new capture to the local node's Sddc Diagnostic Archive.
-
-    This is an INTERNAL utililty command, used by the clustered scheduled task which performs the
-    Sddc Diagnostic Archive. It is not intended for direct use.
-
-.PARAMETER ArchivePath
-    Specifies the path to the archive.
-
-.EXAMPLE
-    Update-SddcDiagnosticArchive -ArchivePath C:\Windows\SddcDiagnosticArchive
-
-    Capture content to the specified directory.
-#>
-
-function Update-SddcDiagnosticArchive
-{
-    param(
-        [parameter(Mandatory=$true)]
-        [ValidateNotNullOrEmpty()]
-        [string] $ArchivePath
-    )
-
-    # get timestamp at the top, reflecting job launch time
-    $TimeStamp = Get-Date
-
-    # Scrub in just in case
-    $CapturePath = (Join-Path $ArchivePath "Capture")
-    rm -r $CapturePath -Force -ErrorAction SilentlyContinue
-    $null = mkdir $CapturePath -Force -ErrorAction Stop
-
-    #
-    # Capture
-    #
-
-    # 25 hour capture of events
-    Get-SddcCapturedEvents $CapturePath 25 |% {
-        Show-Update "Captured: $_"
-    }
-
-    # 25 hour capture of cluster/health logs
-    try {
-
-        if ($c = Get-Cluster) {
-
-            $f = Get-ClusterLog -Node $env:COMPUTERNAME -Destination $CapturePath -UseLocalTime -TimeSpan (25 * 60)
-            Show-Update "Captured: $($f.FullName)"
-            if ($c.S2DEnabled) {
-                $f = Get-ClusterLog -Node $env:COMPUTERNAME -Destination $CapturePath -Health -UseLocalTime -TimeSpan (25 * 60)
-                Show-Update "Captured: $($f.FullName)"
-            }
-        }
-    } catch {
-
-        Show-Update "Cluster/Health Logs not captured"
-    }
-
-    #
-    # Compress
-    #
-
-    $ZipFile = 'SddcDiagnosticArchive-' + $env:COMPUTERNAME + '-' + (Format-SddcDateTime ($TimeStamp)) + '.ZIP'
-    $ZipPath = (join-path $ArchivePath $ZipFile)
-
-    try {
-        Add-Type -Assembly System.IO.Compression.FileSystem
-        [System.IO.Compression.ZipFile]::CreateFromDirectory($CapturePath, $ZipPath, [System.IO.Compression.CompressionLevel]::Optimal, $false)
-        Show-Update "Zip File Name : $ZipPath"
-    } catch {
-        Show-Error "Error creating the ZIP file!" $_
-    }
-
-    # Scrub out
-    rm -r $CapturePath -Force -ErrorAction SilentlyContinue
-}
-
-<#
-.SYNOPSIS
-    Query for Sddc Diagnostic Archive job parameters.
-
-.DESCRIPTION
-    Query for Sddc Diagnostic Archive job parameters. [ref] parameters must be specified.
-
-    This is an INTERNAL utililty command, used by the clustered scheduled task which performs the
-    Sddc Diagnostic Archive. It is not intended for direct use.
-
-    Use Show-SddcDiagnosticArchiveJob to query & show the state of the archive job on a target set
-    of systems.
-
-.PARAMETER Cluster
-    Specifies the cluster from which parameters should be queried.
-
-.PARAMETER Days
-    Receives the days of archive to maintain.
-
-.PARAMETER Path
-    Receives the path to the archive (valid only on local system)
-
-.PARAMETER Size
-    Receives the maximum size of the archive to maintain (bytes)
-
-.PARAMETER At
-    Receives the time of day that the archive update job is configured to run.
-
-.EXAMPLE
-    Get-SddcDiagnosticArchiveJobParameters -Days ([ref] $d)
-
-    Receives the days of archive configured for the cluster the local system is a member of.
-#>
-
-function Get-SddcDiagnosticArchiveJobParameters
-{
-    param(
-        [parameter(Mandatory=$false)]
-        [ValidateNotNullOrEmpty()]
-        [string] $Cluster = '.',
-
-        [parameter(Mandatory=$false)]
-        [ref] $Days,
-
-        [parameter(Mandatory=$false)]
-        [ref] $Path,
-
-        [parameter(Mandatory=$false)]
-        [ref] $Size,
-
-        [parameter(Mandatory=$false)]
-        [ref] $At
-    )
-
-    $c = Get-Cluster -Name $Cluster -ErrorAction Stop
-
-    if ($PSBoundParameters.ContainsKey('Days')) {
-        try {
-            $Days.Value = ($c | Get-ClusterParameter -Name SddcDiagnosticArchiveDays -ErrorAction Stop).Value
-        } catch {
-            $Days.Value = 60
-        }
-    }
-
-    if ($PSBoundParameters.ContainsKey('Path')) {
-        try {
-            $Path.Value = ($c | Get-ClusterParameter -Name SddcDiagnosticArchivePath -ErrorAction Stop).Value
-        } catch {
-            $Path.Value = Join-Path $env:SystemRoot "SddcDiagnosticArchive"
-        }
-    }
-
-    if ($PSBoundParameters.ContainsKey('Size')) {
-        try {
-            $Size.Value = ($c | Get-ClusterParameter -Name SddcDiagnosticArchiveSize -ErrorAction Stop).Value
-        } catch {
-            $Size.Value = 500MB
-        }
-    }
-
-    if ($PSBoundParameters.ContainsKey('At')) {
-        try {
-            $Task = Get-ClusteredScheduledTask -Cluster $c.Name -TaskName SddcDiagnosticArchive -ErrorAction Stop
-
-            # may be overaggresive, there should only be one trigger if we define it
-            $At.Value = [datetime] ($Task.TaskDefinition.Triggers[0].StartBoundary)
-        } catch {
-            $At.Value = [datetime] '3AM'
-        }
-    }
-}
-
-<#
-.SYNOPSIS
-    Set Sddc Diagnostic Archive job parameters.
-
-.DESCRIPTION
-    Set Sddc Diagnostic Archive job parameters.
-
-    Use this command to change the default archive location and garbage collection controls (days
-    of archive and its maximum size).
-
-    Use the Register-SddcDiagnosticArchiveJob to change the launch time.
-
-.PARAMETER Cluster
-    Specifies the cluster for which parameters will be set.
-
-.PARAMETER Days
-    Specifies the days of archive to maintain. This limit will be applied during the next archive
-    job execution.
-
-.PARAMETER Path
-    Specifies the path to create the archive at. Ensure that this path is available on all systems.
-    By default the archive will be placed at $env:SystemRoot\SddcDiagnosticArchive
-
-.PARAMETER Size
-    Specifies the maximum size of the archive (in bytes). This limit will be applied during the next
-    archive job execution.
-
-.EXAMPLE
-    Set-SddcDiagnosticArchiveJobParameters -Days 14
-
-    Sets the maximum days of archive to two weeks.
-#>
-
-function Set-SddcDiagnosticArchiveJobParameters
-{
-    param(
-        [parameter(Mandatory=$false)]
-        [ValidateNotNullOrEmpty()]
-        [string] $Cluster = '.',
-
-        [parameter(Mandatory=$false)]
-        [ValidateRange(1,365)]
-        [int] $Days,
-
-        [parameter(Mandatory=$false)]
-        [ValidateNotNullOrEmpty()]
-        [string] $Path,
-
-        [parameter(Mandatory=$false)]
-        [ValidateNotNullOrEmpty()]
-        [uint64] $Size
-    )
-
-    $c = Get-Cluster -Name $Cluster -ErrorAction Stop
-
-    # note: we could rewrite paths which are prefixed with recognizably $env:systemroot and other
-    # canonical paths with macros that we can expand at the destination node. strictly speaking these are
-    # not guaranteed to be identical though its extremely unlikely we'll find that condition in practice.
-
-
-    if ($PSBoundParameters.ContainsKey('Days')) {
-        $c | Set-ClusterParameter -Name SddcDiagnosticArchiveDays -Create -Value $Days -ErrorAction Stop
-    }
-    if ($PSBoundParameters.ContainsKey('Path')) {
-        if ($Path[1] -ne ':') {
-            Write-Error 'Path must be specified as an absolute path (<driveletter>:\some\path)'
-        } else {
-            $c | Set-ClusterParameter -Name SddcDiagnosticArchivePath -Create -Value $Path -ErrorAction Stop
-        }
-    }
-    if ($PSBoundParameters.ContainsKey('Size')) {
-        $c | Set-ClusterParameter -Name SddcDiagnosticArchiveSize -Create -Value $Size -ErrorAction Stop
-    }
-
-    # note, the scheduled start time is only modified at register time
-}
-
-<#
-.SYNOPSIS
-    Show the state of the Sddc Diagnostic Archive job.
-
-.DESCRIPTION
-    Show the state of the Sddc Diagnostic Archive job.
-
-    Use this command to generate a report on the location and garbage collection parameters for the
-    archive on the target cluster, along with space used on each node.
-
-.PARAMETER Cluster
-    Specifies the cluster to query.
-
-.EXAMPLE
-    Show-SddcDiagnosticArchiveJob -Cluster Cluster1
-
-    Shows the state of the archive job on cluster Cluster1
-#>
-
-function Show-SddcDiagnosticArchiveJob
-{
-    param(
-        [parameter(Mandatory=$false)]
-        [ValidateNotNullOrEmpty()]
-        [string] $Cluster = '.'
-    )
-
-    $c = Get-Cluster -Name $Cluster -ErrorAction Stop
-
-    # continue if present, else error
-    if (-not (Get-ClusteredScheduledTask -Cluster $c.Name |? TaskName -eq SddcDiagnosticArchive)) {
-        Show-Error "SddcDiagnosticArchive job not currently registered"
-    }
-
-    $Days = $null
-    $Path = $null
-    $Size = $null
-    $At = $null
-
-    Get-SddcDiagnosticArchiveJobParameters -Cluster $c.Name -Days ([ref] $Days) -Path ([ref] $Path) -Size ([ref] $Size) -At ([ref] $At)
-
-    Write-Output "Target archive size per node : $('{0:0.00} MiB' -f ($Size/1MB))"
-    Write-Output "Target days of archive       : $Days"
-    Write-Output "Capture to path              : $Path"
-    Write-Output "Capture at                   : $($At.ToString("h:mm tt"))"
-
-    $Nodes = Get-NodeList -Cluster $Cluster -Filter
-
-    Write-Output "$('-'*20)`nPer Node Report"
-    $j = $Nodes | sort Name |% {
-        icm $_.Name -AsJob {
-
-            Import-Module $using:Module -ErrorAction SilentlyContinue
-
-            # import common functions
-            . ([scriptblock]::Create($using:CommonFunc))
-
-            if (Test-SddcModulePresence) {
-
-                $Path = $null
-                Get-SddcDiagnosticArchiveJobParameters -Path ([ref] $Path)
-
-                dir $Path\*.ZIP -ErrorAction SilentlyContinue | measure -Sum Length
-            }
-        }
-    }
-
-    $null = $j | Wait-Job
-    $j | sort Location |% {
-
-        $m = Receive-Job $_
-        Remove-Job $_
-
-        # note we will not have a measurement if the remote node lacks the module
-        # a warning will have already been passed to the output in this case
-        if ($m) {
-            Write-Output "Node $($_.Location): $($m.Count) ZIPs which are $('{0:0.00} MiB' -f ($m.Sum/1MB))"
-        }
-    }
-}
-
-<#
-.SYNOPSIS
-    Unregister (remove) the Sddc Diagnostic Archive job.
-
-.DESCRIPTION
-    Unregister (remove) the Sddc Diagnostic Archive job.
-
-    This removes all configured parameters and the Sddc Diagnostic Archive clustered scheduled task.
-    It does not remove the Sddc Diagnostic Archives themselves.
-
-.PARAMETER Cluster
-    Specifies the target cluster.
-
-.EXAMPLE
-    Unregister-SddcDiagnosticArchiveJob -Cluster Cluster1
-
-    Removes the Sddc Diagnostic Archive job from cluster Cluster1
-#>
-
-function Unregister-SddcDiagnosticArchiveJob
-{
-    param(
-        [parameter(Mandatory=$false)]
-        [ValidateNotNullOrEmpty()]
-        [string] $Cluster = '.'
-    )
-
-    $c = Get-Cluster -Name $Cluster -ErrorAction Stop
-
-    # silently delete parameters, if set away from defaults
-    $c | Set-ClusterParameter -Name SddcDiagnosticArchiveDays -Delete -ErrorAction SilentlyContinue
-    $c | Set-ClusterParameter -Name SddcDiagnosticArchivePath -Delete -ErrorAction SilentlyContinue
-    $c | Set-ClusterParameter -Name SddcDiagnosticArchiveSize -Delete -ErrorAction SilentlyContinue
-
-    # unregister if present, else error
-    if (Get-ClusteredScheduledTask -Cluster $c.Name |? TaskName -eq SddcDiagnosticArchive) {
-        Unregister-ClusteredScheduledTask -Cluster $c.Name -TaskName SddcDiagnosticArchive -ErrorAction Stop
-    } else {
-        Show-Error "SddcDiagnosticArchive job not currently registered"
-    }
-}
-
-<#
-.SYNOPSIS
-    Register the Sddc Diagnostic Archive job.
-
-.DESCRIPTION
-    Register the Sddc Diagnostic Archive job.
-
-    This creates the Sddc Diagnostic Archive clustered scheduled task on the target cluster. Use
-    Set-SddcDiagnosticArchiveJobParameters to change the default location and garbage collection
-    options. Use Show-SddcDiagnosticArchiveJob to verify the state of the job and its parameters.
-
-    Re-registering can be used to change the start time for the job. This does not affect other
-    configured parameters, and does not create an additional instance of the job.
-
-.PARAMETER Cluster
-    Specifies the target cluster.
-
-.PARAMETER At
-    Specifies the time to launch the job (1/day).
-
-.EXAMPLE
-    Register-SddcDiagnosticArchiveJob -Cluster Cluster1
-
-    Creates the Sddc Diagnostic Archive job on cluster Cluster1 with default location and garbage
-    collection parameters.
-
-.EXAMPLE
-    Register-SddcDiagnosticArchiveJob -At 4:30AM
-
-    Creates the Sddc Diagnostic Archive job, launching at 4:30AM each morning.
-#>
-
-function Register-SddcDiagnosticArchiveJob
-{
-    param(
-        [parameter(Mandatory=$false)]
-        [ValidateNotNullOrEmpty()]
-        [string] $Cluster = '.',
-
-        [parameter(Mandatory=$false)]
-        [ValidateNotNullOrEmpty()]
-        [datetime] $At = '3AM'
-    )
-
-    $c = Get-Cluster -Name $Cluster -ErrorAction Stop
-
-    # the scheduled task script itself
-    $scr = {
-        $Module = 'PrivateCloud.DiagnosticInfo'
-        Import-Module $Module
-
-        $Path = (Get-Cluster -Name . -ErrorAction Stop | Get-ClusterParameter -Name SddcDiagnosticArchivePath -ErrorAction Stop).Value
-        $null = mkdir -Force $Path -ErrorAction SilentlyContinue
-
-        $LogFile = Join-Path $Path "SddcDiagnosticArchive.log"
-
-        # trim log
-        $ntail = $null
-        $limit = 10MB
-        if (($l = gi $LogFile -ErrorAction SilentlyContinue) -and
-            $l.Length -gt $limit) {
-
-            $LogFileTmp = Join-Path $Path "SddcDiagnosticArchive.log.tmp"
-
-            # note: transcripts are produced in plain ASCII
-            # estimate the #lines in the tail of the file which ~10MB allows for
-            $ntail = [int] ((gc $LogFile | measure).Count * ($limit/$l.length))
-            gc $LogFile -Tail $ntail | Out-File -Encoding ascii -Width 9999 $LogFileTmp
-            del $LogFile
-            move $LogFileTmp $LogFile
-        }
-
-        Start-Transcript -Path $LogFile -Append
-
-        if ($ntail) {
-            Write-Output "Truncated $LogFile to $ntail lines ($('{0:0.00} MiB' -f ($limit/1MB)) limit)"
-        }
-
-        if (-not (Get-Module $Module)) {
-            Write-Output "Module $Module not installed - exiting, cannot capture"
-        } else {
-
-            try {
-                Update-SddcDiagnosticArchive $Path
-                Limit-SddcDiagnosticArchive $Path
-            } catch {
-                Write-Error "$(Get-Date -format 's') : SDDC Diagnostic Archive job failed."
-                throw $_
-            }
-        }
-
-        Stop-Transcript
-    }
-
-    # use the encoded form to mitigate quoting complications that full scriptblock transfer exposes
-    $encscr = [System.Convert]::ToBase64String([System.Text.Encoding]::Unicode.GetBytes("& { $scr }"))
-    $arg = "-NoProfile -NoLogo -NonInteractive -WindowStyle Hidden -ExecutionPolicy Bypass -EncodedCommand $encscr"
-
-    $action = New-ScheduledTaskAction -Execute "powershell.exe" -Argument $arg
-    $trigger = New-ScheduledTaskTrigger -Daily -At $At
-
-    Unregister-ClusteredScheduledTask -Cluster $c.Name -TaskName SddcDiagnosticArchive -ErrorAction SilentlyContinue
-    Register-ClusteredScheduledTask -Cluster $c.Name -Action $action -Trigger $trigger -TaskName SddcDiagnosticArchive -TaskType ClusterWide -Description "Get-SddcDiagnosticInfo Periodic Diagnostic Archive Task"
-}
-
-function Show-StorageCounters
-{
-    Param (
-       [parameter(Position=0, Mandatory=$true)]
-       [ValidateNotNullOrEmpty()]
-       [string] $Path,
-       [Parameter (Mandatory = $false)]
-       [bool] $showerr = $false,
-       [Parameter (Mandatory = $false)]
-       [int] $delta = 0
-       )
-
-    if (-not (Test-Path $Path)) {
-        Write-Error "Path is not accessible. Please check and try again: $Path"
-        return
-    }
-
-    $d=import-counter -Path $path\"GetCounters.blg"
-
-    $tabName="Cache Perf"
-    $cachetable=new-object System.Data.DataTable "$tabName"
-
-    #Define Columns
-    $col1 = New-Object system.Data.DataColumn Node,([string])
-    $col2 = New-Object system.Data.DataColumn CacheHits,([string])
-    $col3 = New-Object system.Data.DataColumn CacheMiss,([string])
-    $col4 = New-Object system.Data.DataColumn DiskReads,([string])
-    $col5 = New-Object system.Data.DataColumn DirectReads,([string])
-
-    $col6 = New-Object system.Data.DataColumn DiskWrites,([string])
-    $col7 = New-Object system.Data.DataColumn DirectWrites,([string])
-    $col8 = New-Object system.Data.DataColumn CacheWrites,([string])
-
-    $tabName="Error Table"
-    $errtable=new-object System.Data.DataTable "$tabName"
-
-    $col9 = New-Object system.Data.DataColumn Node,([string])
-    $col10 = New-Object system.Data.DataColumn WriteError,([string])
-    $col11 = New-Object system.Data.DataColumn WriteMedia,([string])
-    $col12 = New-Object system.Data.DataColumn ReadTimeout,([string])
-    $col13 = New-Object system.Data.DataColumn ReadMedia,([string])
-
-    #Add the Columns
-    $cachetable.columns.add($col1)
-    $cachetable.columns.add($col2)
-    $cachetable.columns.add($col3)
-    $cachetable.columns.add($col4)
-    $cachetable.columns.add($col5)
-    $cachetable.columns.add($col6)
-    $cachetable.columns.add($col7)
-    $cachetable.columns.add($col8)
-
-    $errtable.columns.add($col9)
-    $errtable.columns.add($col10)
-    $errtable.columns.add($col11)
-    $errtable.columns.add($col12)
-    $errtable.columns.add($col13)
-
-
-    $tabName="CSV Clusport Perf"
-    $table=new-object System.Data.DataTable "$tabName"
-
-    #Define Columns
-    $col1 = New-Object system.Data.DataColumn Node,([string])
-    $col2 = New-Object system.Data.DataColumn CSVReadIOPS,([string])
-    $col3 = New-Object system.Data.DataColumn CSVReadLatency,([string])
-    $col4 = New-Object system.Data.DataColumn CSVWriteIOPS,([string])
-    $col5 = New-Object system.Data.DataColumn CSVWriteLatency,([string])
-
-    $tabName="SBL Perf"
-    $sbltable=new-object System.Data.DataTable "$tabName"
-    $col6 = New-Object system.Data.DataColumn Node,([string])
-    $col7 = New-Object system.Data.DataColumn SBLReadIOPS,([string])
-    $col8 = New-Object system.Data.DataColumn SBLReadLatency,([string])
-    $col9 = New-Object system.Data.DataColumn SBLWriteIOPS,([string])
-    $col10 = New-Object system.Data.DataColumn SBLWriteLatency,([string])
-    $col11 = New-Object system.Data.DataColumn SBLLocalRead,([string])
-    $col12 = New-Object system.Data.DataColumn SBLLocalWrite,([string])
-    $col13 = New-Object system.Data.DataColumn SBLRemoteRead,([string])
-    $col14 = New-Object system.Data.DataColumn SBLRemoteWrite,([string])
-
-    #Add the Columns
-    $table.columns.add($col1)
-    $table.columns.add($col2)
-    $table.columns.add($col3)
-    $table.columns.add($col4)
-    $table.columns.add($col5)
-
-    $sbltable.columns.add($col6)
-    $sbltable.columns.add($col7)
-    $sbltable.columns.add($col8)
-    $sbltable.columns.add($col9)
-    $sbltable.columns.add($col10)
-    $sbltable.columns.add($col11)
-    $sbltable.columns.add($col12)
-    $sbltable.columns.add($col13)
-    $sbltable.columns.add($col14)
-
-    $tabName="Hybrid IO Profile"
-    $ioprofiletable=new-object System.Data.DataTable "$tabName"
-
-    #Define Columns
-    $col1 = New-Object system.Data.DataColumn Node,([string])
-    $col2 = New-Object system.Data.DataColumn IOProfileRead,([string])
-    $col3 = New-Object system.Data.DataColumn IOProfileWrites,([string])
-
-    $ioprofiletable.columns.add($col1)
-    $ioprofiletable.columns.add($col2)
-    $ioprofiletable.columns.add($col3)
-
-    if ($delta -ne 0) {
-        $sample = $delta
-    } else {
-        $sample=0
-    }
-
-    do {
-
-        $csvreads=$d[$sample].CounterSamples | where { $_.path -Like "*cluster csvfs(_total)\reads/sec*"}
-        $csvwrites=$d[$sample].CounterSamples | where { $_.path -Like "*cluster csvfs(_total)\writes/sec*"}
-        $csvwritelat=$d[$sample].CounterSamples | where { $_.path -Like "*cluster csvfs(_total)\avg. sec/write"}
-        $csvreadlat=$d[$sample].CounterSamples | where { $_.path -Like "*cluster csvfs(_total)\avg. sec/read"}
-        $csvnodes=$csvreads.Path
-
-        $sblreads=$d[$sample].CounterSamples | where { $_.path -Like "*cluster disk counters(_total)\read/sec*"}
-        $sblwrites=$d[$sample].CounterSamples | where { $_.path -Like "*cluster disk counters(_total)\writes/sec*"}
-        $sbllocalreads=$d[$sample].CounterSamples | where { $_.path -Like "*cluster disk counters(_total)\Local: read/sec*"}
-        $sbllocalwrites=$d[$sample].CounterSamples | where { $_.path -Like "*cluster disk counters(_total)\Local: writes/sec*"}
-        $sblremotereads=$d[$sample].CounterSamples | where { $_.path -Like "*cluster disk counters(_total)\Remote: read/sec*"}
-        $sblremotewrites=$d[$sample].CounterSamples | where { $_.path -Like "*cluster disk counters(_total)\Remote: writes/sec*"}
-        $sblwritelat=$d[$sample].CounterSamples | where { $_.path -Like "*cluster disk counters(_total)\write latency"}
-        $sblreadlat=$d[$sample].CounterSamples | where { $_.path -Like "*cluster disk counters(_total)\read latency"}
-        $sblnodes=$sblreads.Path
-
-        $cachehits=$d[$sample].CounterSamples | where { $_.path -Like "*cluster storage hybrid disks(_total)\cache hit reads/sec*"}
-        $cachemiss=$d[$sample].CounterSamples | where { $_.path -Like "*cluster storage hybrid disks(_total)\cache miss reads/sec*"}
-        $diskreads=$d[$sample].CounterSamples | where { $_.path -Like "*cluster storage hybrid disks(_total)\disk reads/sec"}
-        $directreads=$d[$sample].CounterSamples | where { $_.path -Like "*cluster storage hybrid disks(_total)\direct reads/sec"}
-
-        $diskwrites=$d[$sample].CounterSamples | where { $_.path -Like "*cluster storage hybrid disks(_total)\disk writes/sec*"}
-        $directwrites=$d[$sample].CounterSamples | where { $_.path -Like "*cluster storage hybrid disks(_total)\direct writes/sec*"}
-        $cachewrites=$d[$sample].CounterSamples | where { $_.path -Like "*cluster storage hybrid disks(_total)\cache writes/sec"}
-
-        $writeerror=$d[$sample].CounterSamples | where { $_.path -Like "*cluster storage hybrid disks(_total)\write errors total*"}
-        $writemedia=$d[$sample].CounterSamples | where { $_.path -Like "*cluster storage hybrid disks(_total)\write errors media*"}
-        $readtimeout=$d[$sample].CounterSamples | where { $_.path -Like "*cluster storage hybrid disks(_total)\read errors timeout*"}
-        $readmedia=$d[$sample].CounterSamples | where { $_.path -Like "*cluster storage hybrid disks(_total)\read errors media*"}
-        $cachenodes=$cachehits.Path
-
-
-        $diskioreads=$d[$sample].CounterSamples | where { $_.path -like "*cluster storage hybrid disks io profile(_total)\reads/sec total*" }
-        $diskiowrites=$d[$sample].CounterSamples | where { $_.path -like "*cluster storage hybrid disks io profile(_total)\writes/sec total*" }
-        $ioprofilenodes = $diskioreads.Path
-
-        $csvreadtotal=0
-        $csvwritetotal=0
-        $sblreadtotal=0
-        $sblwritetotal=0
-        $ioprofilereadtotal=0
-        $ioprofilewritetotal=0
-
-
-        $cachehittotal =0
-        $cachemisstotal=0
-        $diskreadtotal=0
-        $diskwritetotal=0
-        $directreadtotal=0
-        $directwritetotal=0
-        $cachewritetotal=0
-
-        $table.Clear()
-        $cachetable.Clear()
-        $errtable.Clear()
-        $sbltable.Clear()
-        $ioprofiletable.Clear()
-
-        $index=0
-        foreach($node in $csvnodes) {
-            $row = $table.NewRow()
-
-            $pos = $csvnodes[$index].IndexOf("\",2)
-            #Enter data in the row
-            $row.Node = $csvnodes[$index].Substring(2,$pos-2)
-            $row.CSVReadIOPS = $([math]::Round($csvreads[$index].cookedValue,0))
-            $row.CSVReadLatency = $([math]::Round($csvreadlat[$index].cookedValue*1000,2))
-            $row.CSVWriteIOPS = $([math]::Round($csvwrites[$index].cookedValue,0))
-            $row.CSVWriteLatency = $([math]::Round($csvwritelat[$index].cookedValue*1000,2))
-            $csvreadtotal += $row.CSVReadIOPS
-            $csvwritetotal+= $row.CSVWriteIOPS
-            $table.Rows.Add($row)
-            $index+=1
-        }
-
-        $index=0
-        foreach($node in $sblnodes) {
-            $row = $sbltable.NewRow()
-            $pos = $sblnodes[$index].IndexOf("\",2)
-            $row.Node = $sblnodes[$index].Substring(2,$pos-2)
-            $row.SBLReadIOPS = $([math]::Round($sblreads[$index].cookedValue,0))
-            $row.SBLReadLatency = $([math]::Round($sblreadlat[$index].cookedValue*1000,2))
-            $row.SBLWriteIOPS = $([math]::Round($sblwrites[$index].cookedValue,0))
-            $row.SBLWriteLatency = $([math]::Round($sblwritelat[$index].cookedValue*1000,2))
-            $row.SBLLocalRead = $([math]::Round($sbllocalreads[$index].cookedValue,0))
-            $row.SBLLocalWrite = $([math]::Round($sbllocalwrites[$index].cookedValue,0))
-            $row.SBLRemoteRead = $([math]::Round($sblremotereads[$index].cookedValue,0))
-            $row.SBLRemoteWrite = $([math]::Round($sblremotewrites[$index].cookedValue,0))
-
-            $sblreadtotal+=$row.SBLReadIOPS
-            $sblwritetotal+=$row.SBLWriteIOPS
-
-            #Add the row to the table
-            $sbltable.Rows.Add($row)
-            $index+=1
-        }
-
-        $index=0
-        foreach($node in $cachenodes) {
-            $row = $cachetable.NewRow();
-            $pos = $cachenodes[$index].IndexOf("\",2)
-            $row.Node = $cachenodes[$index].Substring(2,$pos-2)
-
-            $row.CacheHits = $([math]::Round($cachehits[$index].cookedValue,0))
-            $row.CacheMiss = $([math]::Round($cachemiss[$index].cookedValue,0))
-            $row.DiskReads = $([math]::Round($diskreads[$index].cookedValue,0))
-            $row.DirectReads = $([math]::Round($directreads[$index].cookedValue,0))
-            $row.DiskWrites = $([math]::Round($diskwrites[$index].cookedValue,0))
-            $row.DirectWrites = $([math]::Round($directwrites[$index].cookedValue,0))
-            $row.CacheWrites = $([math]::Round($cachewrites[$index].cookedValue,0))
-            #Add the row to the table
-            $cachetable.Rows.Add($row)
-
-            $cachehittotal+=$row.CacheHits
-            $cachemisstotal+=$row.CacheMiss
-            $diskreadtotal+=$row.DiskReads
-            $diskwritetotal+=$row.DiskWrites
-            $directreadtotal+=$row.DirectReads
-            $directwritetotal+=$row.DirectWrites
-            $cachewritetotal+=$row.CacheWrites
-
-            if ($showerr) {
-                $row = $errtable.NewRow();
-                $row.Node = $nodes[$index].Substring(2,$pos-2)
-                $row.WriteError = $([math]::Round($writeerror[$index].cookedValue,0))
-                $row.WriteMedia = $([math]::Round($writemedia[$index].cookedValue,0))
-                $row.ReadTimeout = $([math]::Round($readtimeout[$index].cookedValue,0))
-                $row.ReadMedia = $([math]::Round($readmedia[$index].cookedValue,0))
-
-                #Add the row to the table
-                $errtable.Rows.Add($row)
-            }
-
-            $index+=1
-        }
-
-        $index=0
-        foreach($node in $ioprofilenodes) {
-            $row = $ioprofiletable.NewRow()
-            $pos = $ioprofilenodes[$index].IndexOf("\",2)
-            $row.Node = $ioprofilenodes[$index].Substring(2,$pos-2)
-            $row.IOProfileRead = $([math]::Round($diskioreads[$index].cookedValue,0))
-            $row.IOProfileWrites = $([math]::Round($diskiowrites[$index].cookedValue,0))
-
-            $ioprofilereadtotal+=$row.IOProfileRead
-            $ioprofilewritetotal+=$row.IOProfileWrites
-
-            #Add the row to the table
-            $ioprofiletable.Rows.Add($row)
-            $index+=1
-        }
-
-        # add Total row
-        $row = $table.NewRow()
-        $row.Node = "Total"
-        $row.CSVReadIOPS = $csvreadtotal
-        $row.CSVWriteIOPS = $csvwritetotal
-        #Add the row to the table
-        $table.Rows.Add($row)
-
-        $row = $sbltable.NewRow()
-        $row.Node = "Total"
-        $row.SBLReadIOPS = $sblreadtotal
-        $row.SBLWriteIOPS= $sblwritetotal
-
-        #Add the row to the table
-        $sbltable.Rows.Add($row)
-
-
-        $row = $cachetable.NewRow()
-        $row.Node = "Total"
-        $row.CacheHits = $cachehittotal
-        $row.CacheMiss = $cachemisstotal
-        $row.DiskReads = $diskreadtotal
-        $row.DirectReads = $directreadtotal
-        $row.DiskWrites = $diskwritetotal
-        $row.DirectWrites= $directwritetotal
-        $row.CacheWrites = $cachewritetotal
-        #Add the row to the table
-        $cachetable.Rows.Add($row)
-
-        $row = $ioprofiletable.NewRow()
-        $row.Node = "Total"
-        $row.IOProfileRead = $ioprofilereadtotal
-        $row.IOProfileWrites= $ioprofilewritetotal
-
-        #Add the row to the table
-        $ioprofiletable.Rows.Add($row)
-
-        cls
-
-        #Display the table
-        write-host "Sample interval " $sample
-        $table | sort-object Node| format-table -AutoSize
-        $sbltable | sort-object Node| format-table -AutoSize
-        $cachetable | sort-object Node| format-table -AutoSize
-        $ioprofiletable | sort-object Node| format-table -AutoSize
-
-        if ($showerr) {
-            $errtable | sort-object Node| format-table -AutoSize
-        }
-
-        $sample+=1
-        if ($sample -eq $d.Count) {
-            $sample=0
-        }
-
-        if ($delta -ne 0) {
-            break
-        }
-
-        Start-Sleep -Seconds 1
-
-    } while (1)
-}
-
-function Get-SpacesTimeline
-
-{
-
-    # aliases usage in this module is idiomatic, only using defaults
-
-    [Diagnostics.CodeAnalysis.SuppressMessageAttribute("PSAvoidUsingCmdletAliases", "")]
-
-    param(
-
-        [parameter(Position=0, Mandatory=$true)]
-
-        [ValidateNotNullOrEmpty()]
-
-        [string]
-
-        $Path,
-
-        [parameter(Mandatory=$true)]
-
-        [ValidateNotNullOrEmpty()]
-
-        [string]
-
-        $VirtualDiskId
-
-        )
-
-        $VirtualDiskFilePath = Join-Path $Path "GetVirtualDisk.XML"
-        $ClusterNodeFilePath = Join-Path $Path "GetClusterNode.XML"
-
-        if ((-not (Test-Path $VirtualDiskFilePath)) -or (-not (Test-Path $ClusterNodeFilePath)))
-        {
-            Write-Error "Path is not valid or collection files are not present. Please check and try again: $Path"
-            return
-        }
-
-        $VirtualDisks = Import-ClixmlIf ($VirtualDiskFilePath)
-        $ClusterNodes = Import-ClixmlIf ($ClusterNodeFilePath)
-
-        $OperationalLog = "Microsoft-Windows-StorageSpaces-Driver-Operational.EVTX"
-        $DiagnosticLog  = "Microsoft-Windows-StorageSpaces-Driver-Diagnostic.EVTX"
-
-        $eventshash  = @{}
-
-        foreach ($node in $ClusterNodes)
-        {
-            $nodeName = $node.Name
-            $OperationalLogPath = Join-Path (Get-NodePath $Path $nodeName) $OperationalLog
-            $DiagnosticLogPath  = Join-Path (Get-NodePath $Path $nodeName) $DiagnosticLog
-
-            foreach ($VirtualDisk in $VirtualDisks)
-            {
-                $id = $VirtualDisk.ObjectId.Split(":")[2].Split("}")[1] + "}"
-
-                if ($VirtualDiskId -ne $id.Trim("{}"))
-                {
-                    continue;
-                }
-
-                $eventFilter = "EventID=1008 or EventID=1009 or EventID=1021 or EventID=1022"
-
-                $query = "*[System[($eventFilter)]] and *[EventData[Data[@Name='Id'] and (Data='$id')]]"
-
-                $events = Get-WinEvent -Path $DiagnosticLogPath -FilterXPath $query -ErrorAction SilentlyContinue
-                $events | % { $_ | Add-Member NodeName $nodeName}
-
-                if ($events)
-                {
-                    $eventshash[$id] += $events;
-                }
-            }
-        }
-
-        Add-Type -AssemblyName System.Windows.Forms
-        Add-Type -AssemblyName System.Windows.Forms.DataVisualization
-
-        $Title = "Storage Spaces State Timeline"
-
-        $chart = New-object Windows.Forms.DataVisualization.Charting.Chart
-        $chart.Anchor = [Windows.Forms.AnchorStyles]::Bottom -bor
-                        [Windows.Forms.AnchorStyles]::Right -bor
-                        [Windows.Forms.AnchorStyles]::Top -bor
-                        [Windows.Forms.AnchorStyles]::Left
-
-        $chart.Width = 1000
-        $chart.Height = 800
-        $chart.Left = 40
-        $chart.Top = 30
-        $chart.BackColor = [Drawing.Color]::White
-        [void]$chart.Titles.Add($Title)
-        $chart.Titles[0].Font = "segoeuilight,12pt"
-
-        #
-        # Create a chart area to draw on
-        #
-
-        $chartArea = New-Object Windows.Forms.DataVisualization.Charting.ChartArea
-        $chartarea.Name = "TimeSeries"
-        $chartarea.AxisX.IntervalType = [Windows.Forms.DataVisualization.Charting.DateTimeIntervalType]::Hours
-        $chartarea.AxisX.IntervalAutoMode = [Windows.Forms.DataVisualization.Charting.IntervalAutoMode]::VariableCount
-        $chartarea.AxisX.MajorGrid.Enabled = $false
-        $chartarea.AxisX.LabelStyle.Format = "yyyy/MM/dd h tt"
-        $chartarea.AxisX.ScaleView.Zoomable = $true
-        $chartarea.AxisX.ScrollBar.IsPositionedInside = $true
-        $chartarea.AxisX.ScrollBar.ButtonStyle = [Windows.Forms.DataVisualization.Charting.ScrollBarButtonStyles]::All
-        $chartarea.CursorX.IsUserEnabled = $true
-        $chartarea.CursorX.IsUserSelectionEnabled = $true
-        $chartarea.CursorX.IntervalType = [Windows.Forms.DataVisualization.Charting.DateTimeIntervalType]::Hours
-        $chartarea.CursorX.AutoScroll = $true
-        $chartArea.AxisY.Title = "State"
-        $chartArea.AxisY.TitleFont = "segoeuilight,12pt"
-        $chartarea.AxisY.LabelStyle.Format = "N0"
-        $chartarea.AxisY.MinorGrid.Enabled = $true
-        $chartarea.AxisY.MinorGrid.LineDashStyle = [Windows.Forms.DataVisualization.Charting.ChartDashStyle]::Dot
-
-        $chart.ChartAreas.Add($chartArea)
-
-        foreach ($key in $eventshash.Keys)
-        {
-            if ($key.Trim("{}") -ne $VirtualDiskId)
-            {
-                continue;
-            }
-
-            $eventsHashSortTime = $eventshash[$key] | sort TimeCreated
-
-            foreach ($i in $eventsHashSortTime)
-            {
-
-                $point = New-Object Windows.Forms.DataVisualization.Charting.DataPoint
-                $point.Color = [Drawing.Color]::Green
-
-                if ($i.Id -eq 1008)
-                {
-                    $startTime = $i.TimeCreated
-                    $seriesName = "State" + $startTime
-                    [void]$chart.Series.Add($seriesName)
-                    $endTime   = $null
-                }
-                if ($i.Id -eq 1009)
-                {
-                    $endTime = $i.TimeCreated
-                    $startTime = $null
-                }
-
-                if ($i.Id -eq 1021)
-                {
-                    $value = 20
-                    $seriesName = "Attach" + $i.TimeCreated
-                    $point.SetValueXY($i.TimeCreated, $value)
-                    $point.Tooltip = "Attached" +
-                                    "At: #VALX{MM/dd/yyyy h:mm:ss tt}\n" +
-                                    "NodeName: $($i.NodeName)"
-                    $point.Color = [Drawing.Color]::Red
-                    $chart.Series[$seriesName].Points.Add($point)
-                }
-
-                if ($i.Id -eq 1021)
-                {
-                    $value = 20
-                    $seriesName = "Detached" + $i.TimeCreated
-                    $point.SetValueXY($i.TimeCreated, $value)
-                    $point.Tooltip = "Detached" +
-                                    "At: #VALX{MM/dd/yyyy h:mm:ss tt}\n" +
-                                    "NodeName: $($i.NodeName)"
-                    $point.Color = [Drawing.Color]::Red
-                    $chart.Series[$seriesName].Points.Add($point)
-                }
-
-                $chart.Series[$seriesName].ChartType = [Windows.Forms.DataVisualization.Charting.SeriesChartType]::Line
-                $chart.Series[$seriesName].XValueType = [Windows.Forms.DataVisualization.Charting.ChartValueType]::DateTime
-                $chart.Series[$seriesName].MarkerStyle = [Windows.Forms.DataVisualization.Charting.MarkerStyle]::Circle
-
-                if ($startTime -ne $null)
-                {
-                    $value = 10
-                    $point.SetValueXY($i.TimeCreated, $value)
-                    $point.Tooltip = "Regen progressing" +
-                                    "At: #VALX{MM/dd/yyyy h:mm:ss tt}\n" +
-                                    "NodeName: $($i.NodeName)"
-                    $chart.Series[$seriesName].Points.Add($point)
-                    $startTime = $null
-                }
-                if ($endTime -ne $null)
-                {
-                    $value = 20
-                    $point.SetValueXY($i.TimeCreated, $value)
-                    $point.Tooltip = "RegenCompleted " +
-                                    "At: #VALX{MM/dd/yyyy h:mm:ss tt}\n" +
-                                    "NodeName: $($i.NodeName)"
-                    $chart.Series[$seriesName].Points.Add($point)
-                    $startTime = $null
-                    $endTime   = $null
-                }
-            }
-        }
-
-        $form = New-Object Windows.Forms.Form
-        $form.Text = "Storage Chart plotting space timeline"
-        $form.Width = 1100
-        $form.Height = 900
-        $form.controls.add($chart)
-        $form.Add_Shown({$form.Activate()})
-
-        [void]$form.ShowDialog()
- }
-
-#######
-#######
-#######
-##
-# Reporting
-##
-#######
-#######
-#######
-
-enum ReportLevelType
-{
-    Summary = 0
-    Standard
-    Full
-}
-
-# Report Types. Ordering here is reflects output ordering when multiple reports are specified.
-
-enum ReportType
-{
-    All = 0
-    Summary
-    SmbConnectivity
-    StorageBusCache
-    StorageBusConnectivity
-    StorageLatency
-    StorageFirmware
-    LSIEvent
-}
-
-# helper function to parse the csv-demarcated sections of the cluster log
-# return value is a hashtable indexed by section name
-
-function Get-ClusterLogDataSource
-{
-    # aliases usage in this module is idiomatic, only using defaults
-    [Diagnostics.CodeAnalysis.SuppressMessageAttribute("PSAvoidUsingCmdletAliases", "")]
-    param(
-        [string] $logname
-    )
-
-    BEGIN {
-        $csvf = New-TemporaryFile
-        $sr = [System.IO.StreamReader](gi $logname).FullName
-        $datasource = @{}
-    }
-
-    PROCESS {
-
-        ##
-        # Parse cluster log for all csv datasources. Recognize by a heuristic of >4 comma-seperated values
-        #   immediately after the block header [=== name ===]
-        #
-        # Final line to parse is the System block, which is after all potential datasources.
-        ##
-
-        $firstline = $false
-        $in = $false
-        $section = $null
-
-        do {
-
-            $l = $sr.ReadLine()
-
-            # Heuristic ...
-            # SBL Disks comes before System
-
-            if ($in) {
-
-                # if first line of section, detect if CSV
-                if ($firstline) {
-
-                    $firstline = $false
-
-                    #if not csv, go back to looking for blocks
-                    if (($l -split ',').count -lt 4) {
-                        $in = $false
-                    } else {
-
-                        # bug workaround
-                        # the Resources section has a duplicate _embeddedFailureAction
-                        # rename the first to an ignore per DaUpton
-                        # using the non-greedy match gives us the guarantee of picking out the first instance
-
-                        if ($section -eq 'Resources' -and $l -match '^(.*?)(_embeddedFailureAction)(.*)$') {
-                            $l = $matches[1]+"ignore"+$matches[3]
-                        }
-
-                        # number all ignore fields s.t. duplicates become unique (Networks section)
-                        $n = 0
-                        while ($l -match '^(.*?)(,ignore,)(.*)$') {
-                            $l = $matches[1]+",ignore$n,"+$matches[3]
-                            $n += 1
-                        }
-
-                        # place in csv temporary file
-                        $l | out-file -Encoding ascii -Width 9999 $csvf
-                    }
-
-                } else {
-
-                    # parsing
-                    # in section, blank line terminates
-                    if ($l -notmatch '^\s*$') {
-                        $l | out-file -Append -Encoding ascii -Width 9999 $csvf
-                    } else {
-                        # at end; parse was good
-                        # import the csv and insert into the datasource table
-                        $datasource[$section] = import-csv $csvf
-
-                        # reset parser
-                        $in = $false
-                        $section = $null
-                    }
-                }
-
-            } elseif ($l -match '^\[===\s(.*)\s===\]') {
-
-                # done at the start of the System block
-                if ($matches[1] -eq 'System') { break }
-
-                # otherwise prepare to parse
-                $section = $matches[1]
-                $in = $true
-                $firstline = $true
-            }
-
-        } while (-not $sr.EndOfStream)
-    }
-
-    END {
-        $datasource
-        $sr.Close()
-        del $csvf
-    }
-}
-
-# helper function which trims the full-length disk state
-function Format-StorageBusCacheDiskState(
-    [string] $DiskState
-    )
-{
-    $DiskState -replace 'CacheDiskState',''
-}
-
-function Get-StorageBusCacheReport
-{
-    # aliases usage in this module is idiomatic, only using defaults
-    [Diagnostics.CodeAnalysis.SuppressMessageAttribute("PSAvoidUsingCmdletAliases", "")]
-    param(
-        [parameter(Position=0, Mandatory=$true)]
-        [ValidateNotNullOrEmpty()]
-        [string]
-        $Path,
-
-        [parameter(Mandatory=$true)]
-        [ReportLevelType]
-        $ReportLevel
-    )
-
-    <#
-    These are the possible DiskStates
-
-    typedef enum
-    {
-        CacheDiskStateUnknown                   = 0,
-        CacheDiskStateConfiguring               = 1,
-        CacheDiskStateInitialized               = 2,
-        CacheDiskStateInitializedAndBound       = 3,     <- expected normal operational
-        CacheDiskStateDraining                  = 4,     <- expected during RW->RO change (waiting for dirty pages -> 0)
-        CacheDiskStateDisabling                 = 5,
-        CacheDiskStateDisabled                  = 6,     <- expected post-disable of S2D
-        CacheDiskStateMissing                   = 7,
-        CacheDiskStateOrphanedWaiting           = 8,
-        CacheDiskStateOrphanedRecovering        = 9,
-        CacheDiskStateFailedMediaError          = 10,
-        CacheDiskStateFailedProvisioning        = 11,
-        CacheDiskStateReset                     = 12,
-        CacheDiskStateRepairing                 = 13,
-        CacheDiskStateIneligibleDataPartition   = 2000,
-        CacheDiskStateIneligibleNotGPT          = 2001,
-        CacheDiskStateIneligibleNotEnoughSpace  = 2002,
-        CacheDiskStateIneligibleUnsupportedSystem = 2003,
-        CacheDiskStateIneligibleExcludedFromS2D = 2004,
-        CacheDiskStateIneligibleForS2D          = 2999,
-        CacheDiskStateSkippedBindingNoFlash     = 3000,
-        CacheDiskStateIgnored                   = 3001,
-        CacheDiskStateNonHybrid                 = 3002,
-        CacheDiskStateInternalErrorConfiguring  = 9000,
-        CacheDiskStateMarkedBad                 = 9001,
-        CacheDiskStateMarkedMissing             = 9002,
-        CacheDiskStateInStorageMaintenance      = 9003   <- expected during FRU/maint
-    }
-    CacheDiskState;
-    #>
-
-    dir $Path\*cluster.log | sort -Property BaseName |% {
-
-        $node = "<unknown>"
-        if ($_.BaseName -match "^(.*)_cluster$") {
-            $node = $matches[1]
-        }
-
-        Write-Output ("-"*40) "Node: $node"
-
-
-        ##
-        # Parse cluster log for the SBL Disk section
-        ##
-
-        $data = Get-ClusterLogDataSource $_.FullName
-
-        ##
-        # With a an SBL Disks section, provide commentary
-        ##
-
-        $d = $data['SBL Disks']
-
-        if ($d) {
-
-            ##
-            # Table of raw data, friendly cache device numbering
-            ##
-
-            $idmap = @{}
-            $d |% {
-                $idmap[$_.DiskId] = $_.DeviceNumber
-            }
-
-            if ($ReportLevel -eq [ReportLevelType]::Full) {
-                $d | sort IsSblCacheDevice,CacheDeviceId,DiskState | ft -AutoSize @{ Label = 'DiskState'; Expression = { Format-StorageBusCacheDiskState $_.DiskState }},
-                    DiskId,ProductId,Serial,@{
-                        Label = 'Device#'; Expression = {$_.DeviceNumber}
-                    },
-                    @{
-                        Label = 'CacheDevice#'; Expression = {
-                            if ($_.IsSblCacheDevice -eq 'true') {
-                                '= cache'
-                            } elseif ($idmap.ContainsKey($_.CacheDeviceId)) {
-                                $idmap[$_.CacheDeviceId]
-                            } elseif ($_.CacheDeviceId -eq '{00000000-0000-0000-0000-000000000000}') {
-                                "= unbound"
-                            } else {
-                                # should be DiskStateMissing or OrphanedWaiting? Check live.
-                                "= not present $($_.CacheDeviceId)"
-                            }
-                        }
-                    },@{
-                        Label = 'SeekPenalty'; Expression = {$_.HasSeekPenalty}
-                    },
-                    PathId,BindingAttributes,DirtyPages
-            }
-
-            ##
-            # Now do basic testing of device counts
-            ##
-
-            $dcache = $d |? IsSblCacheDevice -eq 'true'
-            $dcap = $d |? IsSblCacheDevice -ne 'true'
-
-            Write-Output "Device counts: cache $($dcache.count) capacity $($dcap.count)"
-
-            ##
-            # Test cache bindings if we do have cache present
-            ##
-
-            if ($dcache) {
-
-                # first uneven check, the basic count case
-                $uneven = $false
-                if ($dcap.count % $dcache.count) {
-                    $uneven = $true
-                    Write-Warning "Capacity device count does not evenly distribute to cache devices"
-                }
-
-                # now look for unbound devices
-                $unbound = $dcap |? CacheDeviceId -eq '{00000000-0000-0000-0000-000000000000}'
-                if ($unbound) {
-                    Write-Warning "There are $(@($unbound).count) unbound capacity device(s)"
-                }
-
-                # unbound devices give us the second uneven case
-                if (-not $uneven -and ($dcap.count - @($unbound).count) % $dcache.count) {
-                    $uneven = $true
-                }
-
-                $gdev = $dcap |? DiskState -eq 'CacheDiskStateInitializedAndBound' | group -property CacheDeviceId
-
-                if (@($gdev).count -ne $dcache.count) {
-                    Write-Warning "Not all cache devices in use"
-                }
-
-                $gdist = $gdev |% { $_.count } | group
-
-                # in any given round robin binding of devices, there should be at most two counts; n and n-1
-
-                # single ratio
-                if (@($gdist).count -eq 1) {
-                    Write-Output "Binding ratio is even: 1:$($gdist.name)"
-                } else {
-                    # group names are n in the 1:n binding ratios
-                    $delta = [math]::Abs([int]$gdist[0].name - [int]$gdist[1].name)
-
-                    if ($delta -eq 1 -and $uneven) {
-                        Write-Output "Binding ratios are as expected for uneven device ratios"
-                    } else {
-                        Write-Warning "Binding ratios are uneven"
-                    }
-
-                    # form list of group sizes
-                    $s = $($gdist |% {
-                        "1:$($_.name) ($($_.count) total)"
-                    }) -join ", "
-
-                    Write-Output "Groups: $s"
-                }
-            }
-
-            ##
-            # Provide summary of diskstate if more than one is present in the results
-            ##
-
-            $g = $d | group -property DiskState
-
-            if (@($g).count -ne 1) {
-                write-output "Disk State Summary:"
-                $g | sort -property Name | ft @{ Label = 'DiskState'; Expression = { Format-StorageBusCacheDiskState $_.Name}},@{ Label = "Number of Disks"; Expression = { $_.Count }}
-            } else {
-                write-output "All disks are in $(Format-StorageBusCacheDiskState $g.name)"
-            }
-        }
-    }
-}
-
-function Get-StorageBusConnectivityReport
-{
-    # aliases usage in this module is idiomatic, only using defaults
-    [Diagnostics.CodeAnalysis.SuppressMessageAttribute("PSAvoidUsingCmdletAliases", "")]
-    param(
-        [parameter(Position=0, Mandatory=$true)]
-        [ValidateNotNullOrEmpty()]
-        [string]
-        $Path,
-
-        [parameter(Mandatory=$true)]
-        [ReportLevelType]
-        $ReportLevel
-    )
-
-    function Show-SSBConnectivity($node)
-    {
-        BEGIN {
-            $disks = 0
-            $enc = 0
-            $ssu = 0
-        }
-        PROCESS {
-            switch ($_.DeviceType) {
-                0 { $disks += 1 }
-                1 { $enc += 1 }
-                2 { $ssu += 1 }
-            }
-        }
-        END {
-            "$node has $disks disks, $enc enclosures, and $ssu scaleunit"
-        }
-    }
-
-    dir $path\Node_*\ClusPort.xml | sort -Property FullName |% {
-
-        $file = $_.FullName
-        $node = "<unknown>"
-        if ($file -match "Node_([^\\]+)\\") {
-            $node = $matches[1]
-        }
-
-        Import-ClixmlIf $_ | Show-SSBConnectivity $node
-    }
-}
-
-function Get-StorageLatencyReport
-{
-    # aliases usage in this module is idiomatic, only using defaults
-    [Diagnostics.CodeAnalysis.SuppressMessageAttribute("PSAvoidUsingCmdletAliases", "")]
-    param(
-        [parameter(Position=0, Mandatory=$true)]
-        [ValidateNotNullOrEmpty()]
-        [string]
-        $Path,
-
-        [parameter(Mandatory=$true)]
-        [ReportLevelType]
-        $ReportLevel,
-
-        [int]
-        $CutoffMs = 0,
-
-        [datetime]
-        $TimeBase,
-
-        [int]
-        $HoursOfEvents = -1
-    )
-
-    # comment on limits/base
-    if ($CutoffMs) {
-        Write-Output "Latency Cutoff: report limited to IO of $($CutoffMs)ms and higher (as limited by distribution buckets)"
-    } else {
-        Write-Output "Latency Cutoff: none, report will show the complete IO latency distribution"
-    }
-    if ($HoursOfEvents -eq -1) {
-        Write-Output "Time Cutoff   : none, report will show the full available IO history"
-    } else {
-        Write-Output "Time Cutoff   : report will show IO history from $($TimeBase.ToString()) for the prior $HoursOfEvents hours"
-    }
-
-    # comment if neither limit is being used
-    if (-not $CutoffMs -and $HoursOfEvents -eq -1) {
-        write-output "NOTE: Show-SddcDiagnosticStorageLatencyReport provides access to time/latency cutoff limits which may significantly speed up reporting when focused on recent high latency events"
-    }
-
-    $j = @()
-
-    dir $Path\Node_*\Microsoft-Windows-Storage-Storport-Operational.EVTX | sort -Property FullName |% {
-
-        $file = $_.FullName
-        $node = "<unknown>"
-        if ($file -match "Node_([^\\]+)\\") {
-            $node = $matches[1]
-        }
-
-        # parallelize processing of per-node event logs
-
-        $j += Invoke-SddcCommonCommand -InitBlock $CommonFunc -JobName $node -SessionConfigurationName $null -ScriptBlock {
-
-            $dofull = $false
-
-            if ($using:ReportLevel -eq "Full")
-            {
-                $dofull = $true
-            }
-
-            # helper function for getting list of bucketnames from x->end
-            function Get-Bucket
-            {
-                param(
-                    [int] $i,
-                    [int] $max,
-                    [string[]] $s
-                )
-
-                $i .. $max |% {
-                    $l = $_
-                    $s |% { "BucketIo$_$l" }
-                }
-            }
-
-            # hash for devices, label schema, and whether values are absolute counts or split success/faul
-            $buckhash = @{}
-            $bucklabels = $null
-            $buckvalueschema = $null
-
-            # note: cutoff bucket is 1-based, following the actual event schema labels (BucketIoCountNNN)
-            $cutoffbuck = 1
-
-            $evs = @()
-
-            # get all storport 505 events; there is a label field at position 6 which names
-            # the integer fields in the following positions. these fields countain counts
-            # of IOs in the given latency buckets. we assume all events have the same labelling
-            # scheme.
-            #
-            # 1. count the number of sample periods in which a given bucket had any io.
-            # 2. emit onto the pipeline the hash of counted periods and events which have
-            #    io in the last bucket
-            #
-            # note: getting fields by position is not ideal, but getting them by name would
-            # appear to require pushing through an XML rendering and hashing. this would be
-            # less efficient and this is already somewhat time consuming.
-
-            # the erroraction handles (potentially) disabled logs, which have no events
-
-            # get single event from the log (if present)
-            $e = Get-WinEvent -Path $using:file -FilterXPath (Get-FilterXpath -Event 505) -ErrorAction SilentlyContinue -MaxEvents 1
-
-            if ($e) {
-
-                # use this event to determine schema and cutoff bucket (if specified)
-
-                $xh = Get-EventDataHash $e
-
-                # only need to get the bucket label schema once
-                # the number of labels and the number of bucket counts should be equal
-                # determine the count schema at the same time
-                $bucklabels = $xh['IoLatencyBuckets'] -split ',\s+'
-
-                # is the count scheme split (RS5) or combined (RS1)?
-                # match 1 is the bucket type
-                # match 2 is the value bucket number (1 .. n)
-                if ($xh.ContainsKey("BucketIoSuccess1")) {
-                    $schemasplit = $true
-                    $buckvalueschema = "^BucketIo(Success|Failed)(\d+)$"
-                } else {
-                    $schemasplit = $false
-                    $buckvalueschema = "^BucketIo(Count)(\d+)$"
-                }
-
-                # initialize empty data element test
-                $DataOr = @{}
-
-                if ($using:CutoffMs) {
-
-                    $CutoffUs = $using:CutoffMs * 1000
-
-                    # parse the buckets to determine where the cutoff is
-                    $a = $xh['IoLatencyBuckets'] -split ',\s+' |% {
-
-                        switch -Regex ($_) {
-
-                            "^(\d+)us$" { [int] $matches[1] }
-                            "^(\d+)ms$" { ([int] $matches[1]) * 1000 }
-                            "^(\d+)\+ms$" { [int]::MaxValue }
-
-                            default { throw "misparsed storport 505 event latency bucket label $_ " }
-                        }
-                    }
-
-                    # determine which bucket contains the cutoff, and build the must-be-gtz kv
-                    foreach ($i in 0..($a.Count - 1)) {
-                        if ($CutoffUs -lt $a[$i]) {
-                            # cutoff bucket matches the event schema, which is one-based, i.e. we're putting the cutoff
-                            # at BucketIoCount3 if we found the cutoff in the 0-1-2nd array entry
-                            $cutoffbuck = $i+1
-                            break
-                        }
-                    }
-
-                    # ... build the named buckets in the event which must-be-gtz
-                    if ($schemasplit) {
-                        $buck = Get-Bucket $cutoffbuck $a.Count 'Success','Failed'
-                    } else {
-                        $buck = Get-Bucket $cutoffbuck $a.Count 'Count'
-                    }
-
-                    # ... build out the DataOor as must-be-gtz tests
-                    $DataOr = @{}
-                    $buck |% {
-                        $DataOr[$_] = "> 0"
-                    }
-                }
-
-                # now do two things based on determining the cutoff (or lack thereof)
-                # 1. relabel the cutoff bucket (the first we will return) to indicate the lower bound of latency
-                #       - if there is no cutoff, we add 0- to indicate it contains 0-<label>
-                #       - if there is a cutoff, we add <lower bucket>- to indicate  contains events
-                #           from that latency upward, i.e. 64ms-2048ms
-                # 2. trim off the cut labels from the front of bucklabels (the length of this drives the rest)
-
-                if ($cutoffbuck -eq 1) {
-                    # no cutoff, prepend 0- to first entry
-                    $bucklabels[0] = "0-" + $bucklabels[0]
-                } else {
-                    # cutoff, prepend lower neighbor
-                    $bucklabels[$cutoffbuck - 1] = $bucklabels[$cutoffbuck - 2] + "-" + $bucklabels[$cutoffbuck - 1]
-                    # trim labels to the cutoff bucket and upward
-                    $bucklabels = $bucklabels[($cutoffbuck - 1) .. ($bucklabels.Count - 1)]
-                }
-
-                # construct the xpath filter w/wo the time filter
-                # if the data element test is empty, it will not be built into the xpath query
-                if ($using:HoursOfEvents -ne -1) {
-                    $xpath = Get-FilterXpath -Event 505 -TimeBase $using:TimeBase -TimeDeltaMs ($using:HoursOfEvents * 60 * 60 * 1000) -DataOr $DataOr
-                } else {
-                    $xpath = Get-FilterXpath -Event 505 -DataOr $DataOr
-                }
-
-<#
-                # block for timing the queries
-                $t0 = Get-Date
-
-                $e = Get-WinEvent -Path $using:file -FilterXPath $xpath
-
-                $td = (Get-Date) - $t0
-                Write-Host -ForegroundColor Red ("Query $($using:file) took {0:N2} seconds" -f $td.TotalSeconds)
-
-                $e |% {
-#>
-                # now, with schema, process all events
-                Get-WinEvent -Path $using:file -FilterXPath $xpath |% {
-
-                    $xh = Get-EventDataHash $_
-
-                    # physical disk device id - string the curly to normalize later matching
-                    $dev = [string] $xh['ClassDeviceGuid']
-                    if ($dev -match '{(.*)}') {
-                        $dev = $matches[1]
-                    }
-
-                    # counting array for each bucket
-                    $buckvalues = @($null) * $bucklabels.length
-
-                    # place all data values into the counting array
-                    $xh.Keys |% {
-                        if ($_ -match $buckvalueschema) {
-
-                            # the schema parses the bucket number into match 2
-                            # number is 1-based, as is the cutoff
-                            # this converts it to a 0-base
-                            $thisbuck = [int] $matches[2]
-                            if ($thisbuck -ge $cutoffbuck) {
-                                $buckvalues[$thisbuck - $cutoffbuck] += [int] $xh[$_]
-                            }
-                        }
-                    }
-
-                    # the counting array should not contain null entries; all buckets should be represented in the event
-                    if ($buckvalues -contains $null) {
-                        throw "misparsed 505 event latency buckets: labels $($bucklabels.count) values $(($buckvalues | measure).count)"
-                    }
-
-                    # now place the counting array into the device hash; each nonzero bucket adds +1
-                    if (-not $buckhash.ContainsKey($dev)) {
-                        # new device
-                        $buckhash[$dev] = $buckvalues |% { if ($_) { 1 } else { 0 }}
-                    } else {
-                        # increment device bucket hit counts
-                        foreach ($i in 0..($buckvalues.count - 1)) {
-                            if ($buckvalues[$i]) { $buckhash[$dev][$i] += 1}
-                        }
-                    }
-
-                    # in the full report, show
-                    # 1. all events above a cutoff, if applied
-                    # 2. or events in the highest bucket
-                    if ($dofull -and ($buckvalues[-1] -ne 0 -or $cutoffbuck -ne 1)) {
-                        $evs += $(
-
-                            # events must be cracked into plain objects to survive deserialization through the session
-
-                            # base object with time/device
-                            $o = New-Object psobject -Property @{
-                                'Time' = $_.TimeCreated
-                                'Device' = [string] $_.Properties[4].Value
-                            }
-
-                            # add on the named latency buckets
-                            foreach ($i in 0..($bucklabels.count -1)) {
-                                $o | Add-Member -NotePropertyName $bucklabels[$i] -NotePropertyValue $buckvalues[$i]
-                            }
-
-                            # and emit
-                            $o
-                        )
-                    }
-                }
-
-                # return label schema, counting hash, and events
-                # labels must be en-listed to pass the pipeline as a list as opposed to individual values
-                ,$bucklabels
-                $buckhash
-                $evs
-            }
-        }
-    }
-
-    # acquire the physicaldisks datasource
-    $PhysicalDisks = Import-ClixmlIf (Join-Path $Path "GetPhysicalDisk.XML")
-
-    # hash by object id
-    # this is an example where a formal datasource class/api could be useful
-    $PhysicalDisksTable = @{}
-    $PhysicalDisks |% {
-        if ($_.ObjectId -match 'PD:{(.*)}') {
-            $PhysicalDisksTable[$matches[1]] = $_
-        }
-    }
-
-    # we will join the latency information with this set of physicaldisk attributes
-    $pdattr = 'FriendlyName','SerialNumber','MediaType','OperationalStatus','HealthStatus','Usage'
-
-    $pdattrs_tab = @{ Label = 'FriendlyName'; Expression = { $PhysicalDisksTable[$_.Device].FriendlyName }},
-                @{ Label = 'SerialNumber'; Expression = { $PhysicalDisksTable[$_.Device].SerialNumber }},
-                @{ Label = 'Firmware'; Expression = { $PhysicalDisksTable[$_.Device].FirmwareVersion }},
-                @{ Label = 'Media'; Expression = { $PhysicalDisksTable[$_.Device].MediaType }},
-                @{ Label = 'Usage'; Expression = { $PhysicalDisksTable[$_.Device].Usage }},
-                @{ Label = 'OpStat'; Expression = { $PhysicalDisksTable[$_.Device].OperationalStatus }},
-                @{ Label = 'HealthStat'; Expression = { $PhysicalDisksTable[$_.Device].HealthStatus }}
-
-    # joined physicaldisk attributes for the event view
-    # since status' are not known at the time of the event, omit for brevity/accuracy
-    $pdattrs_ev = @{ Label = 'FriendlyName'; Expression = { $PhysicalDisksTable[$_.Device].FriendlyName }},
-                @{ Label = 'SerialNumber'; Expression = { $PhysicalDisksTable[$_.Device].SerialNumber }},
-                @{ Label = 'Media'; Expression = { $PhysicalDisksTable[$_.Device].MediaType }},
-                @{ Label = 'Usage'; Expression = { $PhysicalDisksTable[$_.Device].Usage }}
-
-    # now wait for the event processing jobs and emit the per-node reports
-    $j | Wait-Job| sort name |% {
-
-        ($bucklabels, $buckhash, $evs) = receive-job $_
-        $node = $_.Name
-        remove-job $_
-
-        Write-Output ("-"*40),"Node: $node","`nSample Period Count Report"
-
-        if ($buckhash.Count -eq 0) {
-
-            #
-            # If there was nothing reported, that may indicate the storport channel was disabled. In any case
-            # we can't produce the report.
-            #
-
-            Write-Warning "Node $node is not reporting latency information. Please verify the following event channel is enabled on it: Microsoft-Windows-Storage-Storport/Operational"
-
-        } else {
-
-            # note: these reports are filtered to only show devices in the pd table
-            # this leaves boot device and others unreported until we have a datasource
-            # to inject them.
-
-            # output the table of device latency bucket counts
-            $buckhash.Keys |? { $PhysicalDisksTable.ContainsKey($_) } |% {
-
-                $dev = $_
-
-                # the bucket labels are in the hash in the same order as the values
-                # and use to make an object for table rendering
-                $vprop = @{}
-                $weight = 0
-                foreach ($i in 0..($bucklabels.count - 1)) {
-                    $v = $buckhash[$_][$i]
-                    if ($v) {
-                        $weight = $i
-                        $weightval = $v
-                        $vprop[$bucklabels[$i]] = $v
-                    }
-                }
-
-                $vprop['Device'] = $dev
-                $vprop['Weight'] = $weight
-                $vprop['WeightVal'] = $weightval
-
-                new-object psobject -Property $vprop
-
-            } | sort Weight,@{ Expression = {$PhysicalDisksTable[$_.Device].Usage}},WeightVal | ft -AutoSize (,'Device' + $pdattrs_tab  + $bucklabels)
-
-            # for the full report, output the high bucket events
-            # note: enumerations do not appear to be available in job sessions, otherwise it would clearly be more efficient
-            #  to avoid geneating the events in the first place.
-            if ($ReportLevel -eq [ReportLevelType]::Full) {
-
-                Write-Output "`nHigh Latency Events"
-
-                $n = 0
-                if ($null -ne $evs) {
-                    $evs |? { $PhysicalDisksTable.ContainsKey($_.Device) } |% { $n += 1; $_ } | sort Time -Descending | ft -AutoSize ('Time','Device' + $pdattrs_ev + $bucklabels)
-                }
-
-                if ($n -eq 0) {
-                    Write-Output "-> No Events"
-                }
-            }
-        }
-    }
-}
-
-function Get-StorageFirmwareReport
-{
-    # aliases usage in this module is idiomatic, only using defaults
-    [Diagnostics.CodeAnalysis.SuppressMessageAttribute("PSAvoidUsingCmdletAliases", "")]
-    param(
-        [parameter(Position=0, Mandatory=$true)]
-        [ValidateNotNullOrEmpty()]
-        [string]
-        $Path,
-
-        [parameter(Mandatory=$true)]
-        [ReportLevelType]
-        $ReportLevel
-    )
-
-    # acquire the physicaldisks datasource for non-retired disks
-    # retired disks may not show fw and in any case are not of interest for live operation
-    $PhysicalDisks = Import-ClixmlIf (Join-Path $Path "GetPhysicalDisk.XML") |? Usage -ne Retired
-
-    # basic report
-    Write-Output "Total Firmware Report"
-    $PhysicalDisks | group -Property Manufacturer,Model,FirmwareVersion | sort Name |
-        ft @{ Label = 'Number'; Expression = { $_.Count }},
-           @{ Label = 'Manufacturer'; Expression = { $_.Group[0].Manufacturer }},
-           @{ Label = 'Model'; Expression = { $_.Group[0].Model }},
-           @{ Label = 'Firmware'; Expression = { $_.Group[0].FirmwareVersion }},
-           @{ Label = 'Media'; Expression = { $_.Group[0].MediaType }},
-           @{ Label = 'Usage'; Expression = { $_.Group[0].Usage }}
-
-    # group by manu/model and for each, group by fw
-    # report out minority fw devices by serial number
-    Write-Output "Per Unit Firmware Report`n"
-
-    $good = @()
-    $PhysicalDisks | group -Property Manufacturer,Model | sort Name |% {
-
-        $fwg = $_.Group | group -Property FirmwareVersion | sort -Property Count
-
-        # if there is any variation, report
-        if (($fwg | measure).Count -ne 1) {
-            Write-Output "$($_.Group[0].Manufacturer) $($_.Group[0].Model): varying firmware found - $($fwg.Name -join ' ')"
-            Write-Output "Majority Devices: $($fwg[-1].Count) are at firmware version $($fwg[-1].Group[0].FirmwareVersion)"
-            Write-Output "Minority Devices:"
-
-            # skip group with the highest count; likely correct/not relevant to report
-            $fwg | select -SkipLast 1 |% {
-
-                Write-Output "Firmware Version $($_.Name) - Total $($_.Count)"
-
-                $_.Group |
-                    ft @{ Label = 'SerialNumber'; Expression = { if ($_.BusType -eq 'NVME') { $_.AdapterSerialNumber } else { $_.SerialNumber}}},
-                       @{ Label = "Media"; Expression = { $_.MediaType }},
-                       Usage
-
-            }
-
-
-        } else {
-
-            # good case
-            $good += "$($_.Group[0].Manufacturer) $($_.Group[0].Model): all devices are on firmware version $($_.Group[0].FirmwareVersion)"
-        }
-    }
-
-    Write-Output $good
-}
-
-function Get-LsiEventReport
-{
-    # aliases usage in this module is idiomatic, only using defaults
-    [Diagnostics.CodeAnalysis.SuppressMessageAttribute("PSAvoidUsingCmdletAliases", "")]
-    param(
-        [parameter(Position=0, Mandatory=$true)]
-        [ValidateNotNullOrEmpty()]
-        [string]
-        $Path,
-
-        [parameter(Mandatory=$true)]
-        [ReportLevelType]
-        $ReportLevel
-    )
-
-    # process the system event logs
-    # produce the time-series for full report, error code summary-only for lower levels
-
-    dir $Path\Node_*\System.EVTX | sort -Property FullName |% {
-
-        $node = "<unknown>"
-        if ($_.FullName -match "Node_([^\\]+)\\") {
-            $node = $matches[1]
-        }
-
-        Write-Output ("-"*40) "Node: $node"
-
-        # can we get an authoratative list of lsi providers? otherwise, this
-        # deep filter may serve well enough to make it performant
-        # note: we should put the provider test into the xpath query as well; extend Get-FilterXpath for this
-        #    when we have another test log to work against
-        $ev = Get-WinEvent -Path $_ -FilterXPath '*[System[(EventID=11)]]' -ErrorAction SilentlyContinue |? ProviderName -match "lsi" |% {
-
-            new-object psobject -Property @{
-                'Time' = $_.TimeCreated;
-                'Provider Name' = $_.ProviderName;
-                'LSI Error'= (($_.Properties[1].Value[19..16] |% { '{0:X2}' -f $_ }) -join '');
-            }
-        }
-
-        if (-not $ev) {
-            Write-Output "No LSI events present"
-        } else {
-            Write-Output "Summary of LSI Event 11 error codes"
-
-            $ev | group -Property 'LSI Error' -NoElement | sort -Property Name | ft -AutoSize Count,@{ Label = 'LSI Error'; Expression = { $_.Name }}
-
-            if ($ReportLevel -eq [ReportLevelType]::Full) {
-
-                Write-Output "LSI Event 11 errors by time"
-
-                $ev | ft Time,'LSI Error'
-            }
-        }
-    }
-}
-
-function Get-SmbConnectivityReport
-{
-    # aliases usage in this module is idiomatic, only using defaults
-    [Diagnostics.CodeAnalysis.SuppressMessageAttribute("PSAvoidUsingCmdletAliases", "")]
-    param(
-        [parameter(Position=0, Mandatory=$true)]
-        [ValidateNotNullOrEmpty()]
-        [string]
-        $Path,
-
-        [parameter(Mandatory=$true)]
-        [ReportLevelType]
-        $ReportLevel
-    )
-
-    $ReportTableBlock = {
-        param(
-            [string[]] $paths,
-            [int] $ev,
-            [datetime] $timebase,
-            [System.ConsoleColor] $warncol,
-            [string] $warn
-            )
-
-        $r = $paths |% {
-
-            $node = "<unknown>"
-            if ($_ -match "Node_([^\\]+)\\") {
-                $node = $matches[1]
-            }
-
-            # relative time deltas in milliseconds
-            $last5 = (1000*60*5)
-            $lasthour = (1000*60*60)
-            $lastday = (1000*60*60*24)
-
-            New-Object psobject -Property @{
-                'ComputerName' = $node
-                'RDMA Last5Min' = Count-EventLog -path $_ -xpath $(Get-FilterXpath -Event $ev -TimeBase $timebase -TimeDeltaMs $last5    -DataAnd @{'ConnectionType'='=2'})
-                'RDMA LastHour' = Count-EventLog -path $_ -xpath $(Get-FilterXpath -Event $ev -TimeBase $timebase -TimeDeltaMs $lasthour -DataAnd @{'ConnectionType'='=2'})
-                'RDMA LastDay' =  Count-EventLog -path $_ -xpath $(Get-FilterXpath -Event $ev -TimeBase $timebase -TimeDeltaMs $lastday  -DataAnd @{'ConnectionType'='=2'})
-
-                'TCP Last5Min' =  Count-EventLog -path $_ -xpath $(Get-FilterXpath -Event $ev -TimeBase $timebase -TimeDeltaMs $last5    -DataAnd @{'ConnectionType'='=1'})
-                'TCP LastHour' =  Count-EventLog -path $_ -xpath $(Get-FilterXpath -Event $ev -TimeBase $timebase -TimeDeltaMs $lasthour -DataAnd @{'ConnectionType'='=1'})
-                'TCP LastDay' =   Count-EventLog -path $_ -xpath $(Get-FilterXpath -Event $ev -TimeBase $timebase -TimeDeltaMs $lastday  -DataAnd @{'ConnectionType'='=1'})
-            }
-        }
-
-        $hdr = 'ComputerName','RDMA Last5Min','RDMA LastHour','RDMA LastDay','TCP Last5Min','TCP LastHour','TCP LastDay'
-        $rdmafail = ($r |% { $row = $_; $hdr |? {$_ -like 'RDMA*' } |% { $row.$_ }} | measure -sum).sum -ne 0
-
-        if ($rdmafail) {
-            Write-Host -ForegroundColor $warncol $warn
-        }
-
-        $r | sort -Property ComputerName | ft -Property $hdr
-    }
-
-    # get the timebase from the capture parameters
-    $Parameters = Import-ClixmlIf (Join-Path $Path "GetParameters.XML")
-    $CaptureDate = $Parameters.TodayDate
-
-    Write-Host "This report is relative to the time of data capture: $($CaptureDate)"
-
-    $eventlogs = (dir $Path\Node_*\Microsoft-Windows-SmbClient-Connectivity.EVTX).FullName
-
-    $j = @()
-
-    $w = @"
-WARNING: the SMB Client is receiving RDMA disconnects. This is an error whose root
-`t cause may be PFC/CoS misconfiguration (if RoCE) on hosts or switches, physical
-`t issues (ex: bad cable), switch or NIC firmware issues, and will lead to severely
-`t degraded performance. Please inspect especially if in the Last5 bucket. Note that
-`t cluster node reboots are a natural & expected source of disconnects.
-"@
-
-    $j += Start-Job -name 'SMB Connectivity Error Check - Disconnect Failures (Event 30804)' -InitializationScript $CommonFunc -ScriptBlock $ReportTableBlock -ArgumentList $eventlogs,30804,$CaptureDate,([ConsoleColor]'Red'),$w
-
-    $w = @"
-WARNING: the SMB Client is receiving RDMA connect errors. This is an error whose root
-`t cause may be actual lack of connectivity or fundamental problems with the RDMA
-`t network fabric. Please inspect especially if in the Last5 bucket.
-"@
-
-    $j += Start-Job -name 'SMB Connectivity Error Check - Connect Failures (Event 30803)' -InitializationScript $CommonFunc -ScriptBlock $ReportTableBlock -ArgumentList $eventlogs,30803,$CaptureDate,([ConsoleColor]'Yellow'),$w
-
-    $null = $j | Wait-Job
-    $j | sort Name |% {
-
-        Write-Host -ForegroundColor Cyan $_.Name
-        Receive-Job $_
-    }
-    $j | Remove-Job
-}
-
-function Get-SummaryReport
-{
-    # aliases usage in this module is idiomatic, only using defaults
-    [Diagnostics.CodeAnalysis.SuppressMessageAttribute("PSAvoidUsingCmdletAliases", "")]
-    param(
-        [parameter(Position=0, Mandatory=$true)]
-        [ValidateNotNullOrEmpty()]
-        [string]
-        $Path,
-
-        [parameter(Mandatory=$true)]
-        [ReportLevelType]
-        $ReportLevel
-    )
-
-    $Parameters = Import-ClixmlIf (Join-Path $Path "GetParameters.XML")
-    $TodayDate = $Parameters.TodayDate
-    $ExpectedNodes = $Parameters.ExpectedNodes
-    $ExpectedNetworks = $Parameters.ExpectedNetworks
-    $ExpectedVolumes = $Parameters.ExpectedVolumes
-    $ExpectedDedupVolumes = $Parameters.ExpectedDedupVolumes
-    $ExpectedPhysicalDisks = $Parameters.ExpectedPhysicalDisks
-    $ExpectedPools = $Parameters.ExpectedPools
-    $ExpectedEnclosures = $Parameters.ExpectedEnclosures
-    $HoursOfEvents = $Parameters.HoursOfEvents
-
-    Show-Update "Gathered with       : PrivateCloud.DiagnosticInfo v $($Parameters.Version)"
-    Show-Update "Report created with : PrivateCloud.DiagnosticInfo v $((Get-Module PrivateCloud.DiagnosticInfo).Version.ToString())"
-
-    #####
-    ##### Phase 1 Summary
-    #####
-
-    Show-Update "<<< Phase 1 - Health Overview >>>`n" -ForegroundColor Cyan
-
-    Write-Host ("Date of capture : " + $TodayDate)
-    $ClusterNodes = Import-ClixmlIf (Join-Path $Path "GetClusterNode.XML")
-
-    $Cluster = Import-ClixmlIf (Join-Path $Path "GetCluster.XML")
-
-    if ($Cluster) {
-
-        $ClusterName = $Cluster.Name + "." + $Cluster.Domain
-        $S2DEnabled = $Cluster.S2DEnabled
-        $ClusterDomain = $Cluster.Domain;
-
-        Write-Host "Cluster Name                  : $ClusterName"
-        Write-Host "S2D Enabled                   : $S2DEnabled"
-
-    } else {
-
-        Write-Host "Cluster Name                  : Cluster was unavailable"
-        Write-Host "S2D Enabled                   : Cluster was unavailable"
-    }
-
-    # Sddc Diagnostic Archive status
-    # re-emit the warnings as such so they are well-distinguished
-    $f = Join-Path $Path SddcDiagnosticArchiveJob.txt
-    if (gi -ErrorAction SilentlyContinue $f) {
-        Write-Host "$("-"*3)`nSddc Diagnostic Archive Status`n"
-        gc $f
-        $f = Join-Path $Path SddcDiagnosticArchiveJobWarn.txt
-        if ((gi $f).Length) {
-            gc $f |% { Show-Warning $_ }
-        }
-        Write-Host $("-"*3)
-    }
-
-    #
-    # Cluster status
-    #
-
-    if ($Cluster) {
-
-        $ClusterGroups = Import-ClixmlIf (Join-Path $Path "GetClusterGroup.XML")
-
-        $ScaleOutServers = $ClusterGroups |? GroupType -like "ScaleOut*"
-        if ($null -eq $ScaleOutServers) {
-            if ($S2DEnabled -ne $true) {
-                Show-Warning "No Scale-Out File Server cluster roles found"
-            }
-        } else {
-            $ScaleOutName = $ScaleOutServers[0].Name + "." + $ClusterDomain
-            Write-Host "Scale-Out File Server Name : $ScaleOutName"
-        }
-
-        # Cluster node health
-
-        $NodesTotal = NCount($ClusterNodes)
-        $NodesHealthy = NCount($ClusterNodes |? {$_.State -like "Paused" -or $_.State -like "Up"})
-        Write-Host "Cluster Nodes up              : $NodesHealthy / $NodesTotal"
-
-        if ($NodesTotal -lt $ExpectedNodes) { Show-Warning "Fewer nodes than the $ExpectedNodes expected" }
-        if ($NodesHealthy -lt $NodesTotal) { Show-Warning "Unhealthy nodes detected" }
-
-        # Cluster network health
-
-        $ClusterNetworks = Import-ClixmlIf (Join-Path $Path "GetClusterNetwork.XML")
-
-        $NetsTotal = NCount($ClusterNetworks)
-        $NetsHealthy = NCount($ClusterNetworks |? {$_.State -like "Up"})
-        Write-Host "Cluster Networks up           : $NetsHealthy / $NetsTotal"
-
-        if ($NetsTotal -lt $ExpectedNetworks) { Show-Warning "Fewer cluster networks than the $ExpectedNetworks expected" }
-        if ($NetsHealthy -lt $NetsTotal) { Show-Warning "Unhealthy cluster networks detected" }
-
-        # Cluster resource health
-
-        $ClusterResources = Import-ClixmlIf (Join-Path $Path "GetClusterResource.XML")
-        $ClusterResourceParameters = Import-ClixmlIf (Join-Path $Path "GetClusterResourceParameters.XML")
-
-        $ResTotal = NCount($ClusterResources)
-        $ResHealthy = NCount($ClusterResources |? State -like "Online")
-        Write-Host "Cluster Resources Online      : $ResHealthy / $ResTotal "
-        if ($ResHealthy -lt $ResTotal) { Show-Warning "Unhealthy cluster resources detected" }
-
-        if ($S2DEnabled) {
-            $HealthProviders = $ClusterResourceParameters |? { $_.ClusterObject -like 'Health' -and $_.Name -eq 'Providers' }
-            $HealthProviderCount = $HealthProviders.Value.Count
-            if ($HealthProviderCount) {
-                Write-Host "Health Resource               : $HealthProviderCount health providers registered"
-            } else {
-                Show-Warning "Health Resource providers not registered"
-            }
-        }
-
-    } else {
-
-        Show-Warning "Skipping Cluster status since it was unavailable"
-    }
-
-    # Storage subsystem health
-    $Subsystem = Import-ClixmlIf (Join-Path $Path "GetStorageSubsystem.XML")
-
-    $SubsystemUnhealthy = $false
-    if ($Subsystem -eq $null) {
-        Show-Warning "No clustered storage subsystem present"
-    } elseif ($Subsystem.HealthStatus -notlike "Healthy") {
-        $SubsystemUnhealthy = $true
-        Show-Warning "Clustered storage subsystem '$($Subsystem.FriendlyName)' is in health state $($Subsystem.HealthStatus)"
-    } else {
-        Write-Host "Clustered storage subsystem '$($Subsystem.FriendlyName)' is healthy"
-    }
-
-    # Verifier
-
-    $VerifiedNodes = @()
-    foreach ($node in $ClusterNodes.Name) {
-        $f = Join-Path (Get-NodePath $Path $node) "verifier-query.txt"
-        $o = @(gc $f)
-
-        # single line
-        if (-not ($o.Count -eq 1 -and $o[0] -eq 'No drivers are currently verified.')) {
-            $VerifiedNodes += $node
-        }
-    }
-
-    if ($VerifiedNodes.Count -ne 0) {
-        Show-Warning "The following $($VerifiedNodes.Count) node(s) have system verification (verifier.exe) active. This may carry significant performance cost.`nEnsure this is expected, for instance during Microsoft-directed triage."
-        $VerifiedNodes |% { Write-Host "`t$_" }
-    } else {
-        Write-Host "No nodes currently under the system verifier."
-    }
-
-    # Storage jobs
-    $StorageJobs = Import-ClixmlIf (Join-Path $Path "GetStorageJob.XML")
-
-    if ($StorageJobs -eq $null) {
-        Write-Host "No storage jobs were present at the time of the gather"
-    } else {
-        Show-Warning "The following storage jobs were present; this includes ones executing along with those recently completed"
-        $StorageJobs | ft -AutoSize
-    }
-
-    #
-    # Start the component/object count-out.
-    #
-
-    Write-Host "`nHealthy Components count: [SMBShare -> CSV -> VirtualDisk -> StoragePool -> PhysicalDisk -> StorageEnclosure]"
-
-    # Scale-out share health
-    $ShareStatus = Import-ClixmlIf (Join-Path $Path "ShareStatus.XML")
-
-    $ShTotal = NCount($ShareStatus)
-    $ShHealthy = NCount($ShareStatus |? Health -like "Accessible")
-    "SMB CA Shares Accessible      : $ShHealthy / $ShTotal"
-    if ($ShHealthy -lt $ShTotal) { Show-Warning "Inaccessible CA shares detected" }
-
-    # SMB Open Files
-
-    $SmbOpenFiles = Import-ClixmlIf (Join-Path $Path "GetSmbOpenFile.XML")
-
-    $FileTotal = NCount( $SmbOpenFiles | Group-Object ClientComputerName)
-    Write-Host "Users with Open Files         : $FileTotal"
-    if ($FileTotal -eq 0) { Show-Warning "No users with open files" }
-
-    # SMB witness
-
-    $SmbWitness = Import-ClixmlIf (Join-Path $Path "GetSmbWitness.XML")
-
-    $WitTotal = NCount($SmbWitness |? State -eq RequestedNotifications | Group-Object ClientName)
-    Write-Host "Users with a Witness          : $WitTotal"
-    if ($FileTotal -ne 0 -and $WitTotal -eq 0) { Show-Warning "No users with a Witness" }
-
-    # Cluster shared volume status
-
-    if ($Cluster) {
-
-        $CSV = Import-ClixmlIf (Join-Path $Path "GetClusterSharedVolume.XML")
-
-        $CSVTotal = NCount($CSV)
-        $CSVHealthy = NCount($CSV |? State -like "Online")
-        Write-Host "Cluster Shared Volumes Online : $CSVHealthy / $CSVTotal"
-        if ($CSVHealthy -lt $CSVTotal) { Show-Warning "Offline cluster shared volumes detected" }
-
-    } else {
-
-        Show-Warning "Skipping Cluster shared volume status since cluster was unavailable"
-    }
-
-    # Volume health
-
-    $Volumes = Import-ClixmlIf (Join-Path $Path "GetVolume.XML")
-
-    $VolsTotal = NCount($Volumes |? FileSystem -eq CSVFS )
-    $VolsHealthy = NCount($Volumes  |? FileSystem -eq CSVFS |? { ($_.HealthStatus -like "Healthy") -or ($_.HealthStatus -eq 0) })
-    Write-Host "Cluster Shared Volumes Healthy: $VolsHealthy / $VolsTotal "
-
-    #
-    # Deduplicated volume health - if the volume XML exists, it was present (may still be empty)
-    #
-
-    $DedupEnabled = $false
-
-    if (Test-Path (Join-Path $Path "GetDedupVolume.XML")) {
-        $DedupEnabled = $true
-
-        $DedupVolumes = Import-ClixmlIf (Join-Path $Path "GetDedupVolume.XML")
-        $DedupTotal = NCount($DedupVolumes)
-        $DedupHealthy = NCount($DedupVolumes |? LastOptimizationResult -eq 0)
-
-        if ($DedupTotal) {
-            Write-Host "Dedup Volumes Healthy         : $DedupHealthy / $DedupTotal "
-
-            if ($DedupHealthy -lt $DedupTotal) { Show-Warning "Unhealthy Dedup volumes detected" }
-
-        } else {
-
-            $DedupHealthy = 0
-        }
-
-        if ($DedupTotal -lt $ExpectedDedupVolumes) { Show-Warning "Fewer Dedup volumes than the $ExpectedDedupVolumes expected" }
-    }
-
-    # Virtual disk health
-
-    $VirtualDisks = Import-ClixmlIf (Join-Path $Path "GetVirtualDisk.XML")
-
-    $VDsTotal = NCount($VirtualDisks)
-    $VDsHealthy = NCount($VirtualDisks |? { ($_.HealthStatus -like "Healthy") -or ($_.HealthStatus -eq 0) } )
-    Write-Host "Virtual Disks Healthy         : $VDsHealthy / $VDsTotal"
-
-    if ($VDsHealthy -lt $VDsTotal) { Show-Warning "Unhealthy virtual disks detected" }
-
-    # Storage pool health
-
-    $StoragePools = @(Import-ClixmlIf (Join-Path $Path "GetStoragePool.XML"))
-
-    $PoolsTotal = NCount($StoragePools)
-    $PoolsHealthy = NCount($StoragePools |? { ($_.HealthStatus -like "Healthy") -or ($_.HealthStatus -eq 0) } )
-    Write-Host "Storage Pools Healthy         : $PoolsHealthy / $PoolsTotal "
-
-    if ($S2DEnabled -and $StoragePools.Count -ne 1) {
-        Show-Warning "S2D is enabled but the number of non-primordial pools $($StoragePools.Count) != 1"
-    }
-
-    if ($PoolsTotal -lt $ExpectedPools) { Show-Warning "Fewer storage pools than the $ExpectedPools expected" }
-    if ($PoolsHealthy -lt $PoolsTotal) { Show-Warning "Unhealthy storage pools detected" }
-
-    # Physical disk health
-
-    $PhysicalDisks = Import-ClixmlIf (Join-Path $Path "GetPhysicalDisk.XML")
-    $PhysicalDiskSNV = Import-ClixmlIf (Join-Path $Path "GetPhysicalDiskSNV.XML")
-
-    $PDsTotal = NCount($PhysicalDisks)
-    $PDsHealthy = NCount($PhysicalDisks |? { ($_.HealthStatus -like "Healthy") -or ($_.HealthStatus -eq 0) } )
-    Write-Host "Physical Disks Healthy        : $PDsHealthy / $PDsTotal"
-
-    if ($PDsTotal -lt $ExpectedPhysicalDisks) { Show-Warning "Fewer physical disks than the $ExpectedPhysicalDisks expected" }
-    if ($PDsHealthy -lt $PDsTotal) { Show-Warning "$($PDsTotal - $PDsHealthy) unhealthy physical disks detected" }
-
-    # Storage enclosure health
-
-    $StorageEnclosures = Import-ClixmlIf (Join-Path $Path "GetStorageEnclosure.XML")
-
-    $EncsTotal = NCount($StorageEnclosures)
-    $EncsHealthy = NCount($StorageEnclosures |? { ($_.HealthStatus -like "Healthy") -or ($_.HealthStatus -eq 0) } )
-    Write-Host "Storage Enclosures Healthy    : $EncsHealthy / $EncsTotal "
-
-    if ($EncsTotal -lt $ExpectedEnclosures) { Show-Warning "Fewer storage enclosures than the $ExpectedEnclosures expected" }
-    if ($EncsHealthy -lt $EncsTotal) { Show-Warning "Unhealthy storage enclosures detected" }
-
-    # Reliability counters
-    # Not currently evaluated in summary report, TBD
-
-    if (-not (Test-Path (Join-Path $Path "GetReliabilityCounter.XML"))) {
-        Write-Host "`nNOTE: storage device reliability counters not gathered for this capture.`nThis is default, avoiding a storage latency burst which`nmay occur at the device when returning these statistics.`nUse -IncludeReliabilityCounters to get this information, if required.`n"
-    }
-
-    #####
-    ##### Phase 2 Unhealthy Detail
-    #####
-
-    #
-    # Careful: export/import renders complex data type members into Deserialized.XXX objects which
-    # take a second layer of indirection ($_.foo.value) to render.
-    #
-
-    Show-Update "<<< Phase 2 - Unhealthy Component Detail >>>`n" -ForegroundColor Cyan
-
-    $Failed = $False
-
-    if ($Cluster) {
-
-        if ($NodesTotal -ne $NodesHealthy) {
-            $Failed = $true
-            Write-Host "Cluster Nodes:"
-            $ClusterNodes |? State -ne "Up" | Format-Table -AutoSize
-        }
-
-        if ($NetsTotal -ne $NetsHealthy) {
-            $Failed = $true
-            Write-Host "Cluster Networks:"
-            $ClusterNetworks |? State -ne "Up" | Format-Table -AutoSize
-        }
-
-        if ($ResTotal -ne $ResHealthy) {
-            $Failed = $true
-            Write-Host "Cluster Resources:"
-            $ClusterResources |? State -notlike "Online" |
-                Format-Table Name,
-                    @{ Label = 'State'; Expression = { $_.State.Value }},
-                    OwnerGroup,
-                    ResourceType
-        }
-
-    } else {
-
-        Show-Warning "Skipping cluster node, network and resource reporting since cluster was not available"
-    }
-
-    if ($SubsystemUnhealthy) {
-        Write-Host "Clustered storage subsystem '$($Subsystem.FriendlyName)' not healthy:"
-        Import-ClixmlIf (Join-Path $Path "DebugStorageSubsystem.XML") -MessageIf "Expected if cluster not available" | ft -AutoSize
-    }
-
-    if ($Cluster) {
-
-        if ($CSVTotal -ne $CSVHealthy) {
-            $Failed = $true
-            Write-Host "Cluster Shared Volumes not Online:"
-            $CSV |? State -ne "Online" | Format-Table -AutoSize
-        }
-    }
-
-    if ($VolsTotal -ne $VolsHealthy) {
-        $Failed = $true
-        Write-Host "Cluster Shared Volumes not Healthy:"
-        $Volumes |? { ($_.HealthStatus -notlike "Healthy") -and ($_.HealthStatus -ne 0) } |
-        Format-Table Path,HealthStatus -AutoSize
-    }
-
-    if ($DedupEnabled -and $DedupTotal -ne $DedupHealthy) {
-        $Failed = $true
-        Write-Host "Volumes:"
-        $DedupVolumes |? LastOptimizationResult -eq 0 |
-        Format-Table Volume,Capacity,SavingsRate,LastOptimizationResultMessage -AutoSize
-    }
-
-    if ($VDsTotal -ne $VDsHealthy) {
-        $Failed = $true
-        Write-Host "Virtual Disks:"
-        $VirtualDisks |? { ($_.HealthStatus -notlike "Healthy") -and ($_.HealthStatus -ne 0) } |
-        Format-Table FriendlyName,HealthStatus,OperationalStatus,ResiliencySettingName,IsManualAttach  -AutoSize
-    }
-
-    if ($PoolsTotal -ne $PoolsHealthy) {
-        $Failed = $true
-        Write-Host "Storage Pools:"
-        $StoragePools |? { ($_.HealthStatus -notlike "Healthy") -and ($_.HealthStatus -ne 0) } |
-        Format-Table FriendlyName,HealthStatus,OperationalStatus,IsReadOnly -AutoSize
-    }
-
-    if ($PDsTotal -ne $PDsHealthy) {
-        $Failed = $true
-        Write-Host "Physical Disks:"
-        $PhysicalDisks |? { ($_.HealthStatus -notlike "Healthy") -and ($_.HealthStatus -ne 0) } |
-        Format-Table FriendlyName,EnclosureNumber,SlotNumber,HealthStatus,OperationalStatus,Usage -AutoSize
-    }
-
-    if ($EncsTotal -ne $EncsHealthy) {
-        $Failed = $true;
-        Write-Host "Enclosures:"
-        $StorageEnclosures |? { ($_.HealthStatus -notlike "Healthy") -and ($_.HealthStatus -ne 0) } |
-        Format-Table FriendlyName,HealthStatus,ElementTypesInError -AutoSize
-    }
-
-    if ($ShTotal -ne $ShHealthy) {
-        $Failed = $true
-        Write-Host "CA Shares:"
-        $ShareStatus |? Health -notlike "Healthy" | Format-Table -AutoSize
-    }
-
-    if (-not $Failed) {
-        "No unhealthy components`n"
-    }
-
-    #####
-    ##### Phase 3 Devices/drivers information
-    #####
-
-    Show-Update "<<< Phase 3 - Firmware and drivers >>>`n" -ForegroundColor Cyan
-
-    foreach ($node in $ClusterNodes.Name) {
-        "`nCluster Node: $node"
-        Import-ClixmlIf (Join-Path (Get-NodePath $Path $node) "GetDrivers.XML") |? {
-            ($_.DeviceCLass -eq 'SCSIADAPTER') -or ($_.DeviceCLass -eq 'NET') } |
-            Group-Object DeviceName,DriverVersion |
-            Sort Name |
-            ft -AutoSize Count,
-                @{ Expression = { $_.Group[0].DeviceName }; Label = "DeviceName" },
-                @{ Expression = { $_.Group[0].DriverVersion }; Label = "DriverVersion" },
-                @{ Expression = { $_.Group[0].DriverDate }; Label = "DriverDate" }
-    }
-
-    Write-Host "`nPhysical disks by Media Type, Model and Firmware Version"
-    $PhysicalDisks | Group-Object MediaType,Model,FirmwareVersion |
-        ft -AutoSize Count,
-            @{ Expression = { $_.Group[0].Model }; Label="Model" },
-            @{ Expression = { $_.Group[0].FirmwareVersion }; Label="FirmwareVersion" },
-            @{ Expression = { $_.Group[0].MediaType }; Label="MediaType" }
-
-
-    Write-Host "Storage Enclosures by Model and Firmware Version"
-    $StorageEnclosures | Group-Object Model,FirmwareVersion |
-        ft -AutoSize Count,
-            @{ Expression = { $_.Group[0].Model }; Label="Model" },
-            @{ Expression = { $_.Group[0].FirmwareVersion }; Label="FirmwareVersion" }
-}
-
-<#
-.SYNOPSIS
-    Show extended reports based on storage latency information collected from Get-SddcDiagnosticInfo.
-
-.DESCRIPTION
-    Show extended reports based on storage latency information collected from Get-SddcDiagnosticInfo.
-
-.PARAMETER Path
-    Path to the the logs produced by Get-SddcDiagnosticInfo. This may be a ZIP or a directory
-    containing previously unzipped content. If ZIP, it will be unzipped to the same location
-    (minus .ZIP) and will remain after reporting.
-
-.PARAMETER ReportLevel
-    Controls the level of detail in the report. By default standard reports are shown. Full
-    detail may be extensive and/or more time consuming to generate.
-
-.PARAMETER Report
-    Specifies individual reports to produce. By default all reports will be shown.
-
-.EXAMPLE
-    Show-SddcDiagnosticStorageLatencyReport -Path C:\Test.ZIP -Report Summary
-
-    Display the summary health report from the capture located in the given ZIP. The content is
-    unzipped to a directory (minus the .ZIP extension) and remains after the summary health report
-    is shown.
-
-    In this example, C:\Test would be created from C:\Test.ZIP. If the .ZIP path is specified and
-    the unzipped directory is present, the directory will be reused without re-unzipping the
-    content.
-
-.EXAMPLE
-    Show-SddcDiagnosticStorageLatencyReport -Path C:\Test.ZIP
-
-    Show all available reports available from this version of PrivateCloud.DiagnosticInfo, at standard
-    report level.
-
-.EXAMPLE
-    Show-SddcDiagnosticStorageLatencyReport -Path C:\Test.ZIP -ReportLevel Full
-
-    Show all avaliable reports, at full report level.
-#>
-
-function Show-SddcDiagnosticStorageLatencyReport
-{
-    # aliases usage in this module is idiomatic, only using defaults
-    [Diagnostics.CodeAnalysis.SuppressMessageAttribute("PSAvoidUsingCmdletAliases", "")]
-
-    [CmdletBinding()]
-    param(
-        [parameter(Position=0, Mandatory=$true)]
-        [ValidateNotNullOrEmpty()]
-        [string]
-        $Path,
-
-        [parameter(Mandatory=$false)]
-        [ReportLevelType]
-        $ReportLevel = [ReportLevelType]::Standard,
-
-        [parameter(ParameterSetName="Days",Mandatory=$false)]
-        [ValidateRange(-1,365)]
-        [int]
-        $Days = 8,
-
-        [parameter(ParameterSetName="Hours",Mandatory=$true)]
-        [ValidateRange(-1,72)]
-        [int]
-        $Hours,
-
-        [ValidateRange(0,100000)]
-        [int]
-        $CutoffMs = 500
-    )
-
-    # Common header for path validation
-
-    $Path = (gi $Path).FullName
-
-    if (-not (Test-Path $Path)) {
-        Write-Error "Path is not accessible. Please check and try again: $Path"
-        return
-    }
-
-    # Extract ZIP if neccesary
-    $Path = Check-ExtractZip $Path
-
-    # get the timebase from the capture parameters
-    $Parameters = Import-ClixmlIf (Join-Path $Path "GetParameters.XML")
-    $CaptureDate = $Parameters.TodayDate
-
-    if ($Hours -eq -1 -or $Days -eq -1) {
-        $HoursOfEvents = -1
-    } elseif ($Hours) {
-        $HoursOfEvents = $Hours
-    } else {
-        $HoursOfEvents = $Days * 24
-    }
-
-    $t0 = Get-Date
-
-    Get-StorageLatencyReport -Path $Path -ReportLevel $ReportLevel -CutoffMs $CutoffMs -TimeBase $CaptureDate -HoursOfEvents $HoursOfEvents
-
-    $td = (Get-Date) - $t0
-    Write-Output ("Report took {0:N2} seconds" -f $td.TotalSeconds)
-}
-
-<#
-.SYNOPSIS
-    Show diagnostic reports based on information collected from Get-SddcDiagnosticInfo.
-
-.DESCRIPTION
-    Show diagnostic reports based on information collected from Get-SddcDiagnosticInfo.
-
-.PARAMETER Path
-    Path to the the logs produced by Get-SddcDiagnosticInfo. This may be a ZIP or a directory
-    containing previously unzipped content. If ZIP, it will be unzipped to the same location
-    (minus .ZIP) and will remain after reporting.
-
-.PARAMETER ReportLevel
-    Controls the level of detail in the report. By default standard reports are shown. Full
-    detail may be extensive and/or more time consuming to generate.
-
-.PARAMETER Report
-    Specifies individual reports to produce. By default all reports will be shown.
-
-.EXAMPLE
-    Show-SddcDiagnosticReport -Path C:\Test.ZIP -Report Summary
-
-    Display the summary health report from the capture located in the given ZIP. The content is
-    unzipped to a directory (minus the .ZIP extension) and remains after the summary health report
-    is shown.
-
-    In this example, C:\Test would be created from C:\Test.ZIP. If the .ZIP path is specified and
-    the unzipped directory is present, the directory will be reused without re-unzipping the
-    content.
-
-    EQUIVALENT: Get-SddcDiagnosticInfo -ReadFromPath <ZIP or Directory>
-
-    The file 0_CloudHealthSummary.log in the capture contains the summary report at the time the
-    capture was taken. Running the report again is a re-analysis of the content, which may reflect
-    new triage if PrivateCloud.DiagnosticInfo has been updated in the interim.
-
-.EXAMPLE
-    Show-SddcDiagnosticReport -Path C:\Test.ZIP
-
-    Show all available reports available from this version of PrivateCloud.DiagnosticInfo, at standard
-    report level.
-
-.EXAMPLE
-    Show-SddcDiagnosticReport -Path C:\Test.ZIP -ReportLevel Full
-
-    Show all avaliable reports, at full report level.
-
-.EXAMPLE
-    Show-SddcDiagnosticReport -Path C:\Test.ZIP -Report StorageBusCache -ReportLevel Full
-
-    Only show the StorageBusCache report, at full report level.
-#>
-
-function Show-SddcDiagnosticReport
-{
-    # aliases usage in this module is idiomatic, only using defaults
-    [Diagnostics.CodeAnalysis.SuppressMessageAttribute("PSAvoidUsingCmdletAliases", "")]
-
-    [CmdletBinding()]
-    param(
-        [parameter(Position=0, Mandatory=$true)]
-        [ValidateNotNullOrEmpty()]
-        [string]
-        $Path,
-
-        [parameter(Mandatory=$false)]
-        [ReportLevelType]
-        $ReportLevel = [ReportLevelType]::Standard,
-
-        [parameter(Mandatory=$false)]
-        [ReportType[]]
-        $Report = [ReportType]::All
-    )
-
-    $Path = (gi $Path).FullName
-
-    if (-not (Test-Path $Path)) {
-        Write-Error "Path is not accessible. Please check and try again: $Path"
-        return
-    }
-
-    # Extract ZIP if neccesary
-    $Path = Check-ExtractZip $Path
-
-    # Produce all reports?
-    if ($Report.Count -eq 1 -and $Report[0] -eq [ReportType]::All) {
-        $Report = [ReportType].GetEnumValues() |? { $_ -ne [ReportType]::All } | sort
-    }
-
-    foreach ($r in $Report) {
-
-        Write-Output ("*"*80)
-        Write-Output "Report: $r"
-
-        $t0 = Get-Date
-
-        switch ($r) {
-            { $_ -eq [ReportType]::Summary } {
-                Get-SummaryReport $Path -ReportLevel:$ReportLevel
-            }
-            { $_ -eq [ReportType]::SmbConnectivity } {
-                Get-SmbConnectivityReport $Path -ReportLevel:$ReportLevel
-            }
-            { $_ -eq [ReportType]::StorageBusCache } {
-                Get-StorageBusCacheReport $Path -ReportLevel:$ReportLevel
-            }
-            { $_ -eq [ReportType]::StorageBusConnectivity } {
-                Get-StorageBusConnectivityReport $Path -ReportLevel:$ReportLevel
-            }
-            { $_ -eq [ReportType]::StorageLatency } {
-                Get-StorageLatencyReport $Path -ReportLevel:$ReportLevel
-            }
-            { $_ -eq [ReportType]::StorageFirmware } {
-                Get-StorageFirmwareReport $Path -ReportLevel:$ReportLevel
-            }
-            { $_ -eq [ReportType]::LsiEvent } {
-                Get-LsiEventReport $Path -ReportLevel:$ReportLevel
-            }
-            default {
-                throw "Internal Error: unknown report type $r"
-            }
-        }
-
-        $td = (Get-Date) - $t0
-        Write-Output ("Report $r took {0:N2} seconds" -f $td.TotalSeconds)
-    }
-}
-
-# DEPRECATED New-Alias -Value Get-SddcDiagnosticInfo -Name Test-StorageHealth # So, Original name when Jose started (CPSv1)
-New-Alias -Value Get-SddcDiagnosticInfo -Name Get-PCStorageDiagnosticInfo # Name until 02/2018, changed for inclusiveness
-New-Alias -Value Get-SddcDiagnosticInfo -Name getpcsdi # Shorthand for Get-PCStorageDiagnosticInfo
-New-Alias -Value Get-SddcDiagnosticInfo -Name gsddcdi # New alias
-
-New-Alias -Value Show-SddcDiagnosticReport -Name Get-PCStorageReport
-
-Export-ModuleMember -Alias * -Function 'Get-SddcDiagnosticInfo',
-    'Show-SddcDiagnosticReport',
-    'Show-SddcDiagnosticStorageLatencyReport',
-    'Install-SddcDiagnosticModule',
-    'Confirm-SddcDiagnosticModule',
-    'Register-SddcDiagnosticArchiveJob',
-    'Unregister-SddcDiagnosticArchiveJob',
-    'Update-SddcDiagnosticArchive',
-    'Limit-SddcDiagnosticArchive',
-    'Show-SddcDiagnosticArchiveJob',
-    'Show-StorageCounters',
-    'Get-SpacesTimeline',
-    'Set-SddcDiagnosticArchiveJobParameters',
-    'Get-SddcDiagnosticArchiveJobParameters'
+<###################################################
+ #                                                 #
+ #  Copyright (c) Microsoft. All rights reserved.  #
+ #                                                 #
+ ##################################################>
+
+$Module = 'PrivateCloud.DiagnosticInfo'
+
+<############################################################
+#  Common helper functions/modules for main/child sessions  #
+############################################################>
+
+$CommonFuncBlock = {
+
+    # FailoverClusters is Server-only. We allow the module to run (Show) on client.
+    # DcbQos is only present if the Data-Center-Bridging feature is present (for RoCE)
+    # Hyper-V may be ommitted in SOFS-only configurations
+    #
+    # Handling of import failures in Start-Job initialization blocks is special - we
+    # cannot control failure to load errors there, and need to use GM to check; neither
+    # -ErrorAction nor try/catch control propagation of the errors.
+
+    if (Get-Module -ListAvailable FailoverClusters) {
+        Import-Module FailoverClusters
+    }
+
+    if (Get-Module -ListAvailable DcbQos) {
+        Import-Module DcbQos
+    }
+
+    if (Get-Module -ListAvailable Hyper-V) {
+        Import-Module Hyper-V
+    }
+
+    Import-Module CimCmdlets
+    Import-Module NetAdapter
+    Import-Module NetQos
+    Import-Module SmbShare
+    Import-Module SmbWitness
+    Import-Module Storage
+
+    #
+    # Shows error, cancels script
+    #
+    function Show-Error(
+        [string] $Message,
+        [System.Management.Automation.ErrorRecord] $e = $null
+        )
+    {
+        $Message = "$(get-date -format 's') : $Message - cmdlet was cancelled"
+        if ($e) {
+            Write-Error $Message
+            throw $e
+        } else {
+            Write-Error $Message -ErrorAction Stop
+        }
+    }
+
+    #
+    # Shows warning, script continues
+    #
+    function Show-Warning(
+        [string] $Message
+        )
+    {
+        Write-Warning "$(get-date -format 's') : $Message"
+    }
+
+    #
+    # Show arbitrary normal status message, with optional color coding
+    #
+    function Show-Update(
+        [string] $Message,
+        [System.ConsoleColor] $ForegroundColor = [System.ConsoleColor]::White
+        )
+    {
+        Write-Host -ForegroundColor $ForegroundColor "$(get-date -format 's') : $Message"
+    }
+
+    # Wrapper for Import-Clixml which provides for basic feedback on missing/not-gathered elements
+    function Import-ClixmlIf(
+        [string] $Path,
+        [string] $MessageIf = $null
+    )
+    {
+        if (Test-Path $path) {
+            Import-Clixml $path
+        } else {
+            $m = "$Path not present"
+            if ($MessageIf) {
+                $m = "$MessageIf : " + $m
+            }
+            Show-Warning $m
+            $null
+        }
+    }
+
+    function TimespanToString
+    {
+        param(
+            [timespan] $TimeSpan
+        )
+
+        # Autoranging output
+        if ($TimeSpan.TotalDays -ge 1)
+        {
+            $TimeSpan.ToString("dd\d\.hh\h\:mm\m\:ss\.f\s")
+        }
+        elseif ($TimeSpan.TotalHours -ge 1)
+        {
+            $TimeSpan.ToString("hh\h\:mm\m\:ss\.f\s")
+        }
+        elseif ($TimeSpan.TotalMinutes -ge 1)
+        {
+            $TimeSpan.ToString("mm\m\:ss\.f\s")
+        }
+        else
+        {
+            $TimeSpan.ToString("ss\.f\s")
+        }
+    }
+
+    function Show-JobRuntime(
+        [object[]] $jobs,
+        [hashtable] $namehash,
+        [switch] $IncludeDone = $true,
+        [switch] $IncludeRunning = $true
+        )
+    {
+        # accumulate status lines as we go
+        $job_running = @()
+        $job_done = @()
+
+        $jobs | sort Name,Location |% {
+
+            $this = $_
+
+            # crack parents to children
+            # map children to names through the input namehash
+            switch ($_.GetType().Name) {
+
+                'PSRemotingJob' {
+                    $jobname = $this.Name
+                    $j = $this.ChildJobs | sort Location
+                }
+
+                'PSRemotingChildJob' {
+                    if ($namehash.ContainsKey($this.Id)) {
+                        $jobname = $namehash[$this.Id]
+                    } else {
+                        $jobname = "<n/a>"
+                    }
+                    $j = $this
+                }
+
+                default { throw "unexpected job type $_" }
+            }
+
+            if ($IncludeDone) {
+                $j |? State -ne Running |% {
+                    $job_done += "$($_.State): $($jobname) [$($_.Name) $($_.Location)]: $(TimespanToString ($_.PSEndTime - $_.PSBeginTime)) : Start $($_.PSBeginTime.ToString('s')) - Stop $($_.PSEndTime.ToString('s'))"
+                }
+            }
+
+            if ($IncludeRunning) {
+                $t = get-date
+                $j |? State -eq Running |% {
+                    $job_running += "Running: $($jobname) [$($_.Name) $($_.Location)]: $(TimespanToString ($t - $_.PSBeginTime)) : Start $($_.PSBeginTime.ToString('s'))"
+                }
+            }
+        }
+
+        if ($job_running.Count) {
+            $job_running |% { Show-Update $_ }
+        }
+
+        if ($job_done.Count) {
+            $job_done |% { Show-Update $_ }
+        }
+    }
+
+    function Show-WaitChildJob(
+        [object[]] $jobs,
+        [int] $tick = 5
+        )
+    {
+        # remember parent job names of all children for output
+        # ids are session global, monotonically increasing integers
+        $jhash = @{}
+        $jobs |% {
+            $j = $_
+            $j.ChildJobs |% {
+                $jhash[$_.Id] = $j.Name
+            }
+        }
+
+        $tout_c = $tick
+        $ttick = get-date
+
+        # set up trackers. Note that jwait will slice to all child jobs on all input jobs.
+        $jdone = @()
+        $jwait = $jobs.ChildJobs
+        $jtimeout = $false
+
+        do {
+
+            $jdone_c = $jwait | wait-job -any -timeout $tout_c
+            $td = (get-date) - $ttick
+
+            if ($jdone_c) {
+
+                # write-host -ForegroundColor Red "done"
+                Show-JobRuntime $jdone_c $jhash
+                $tout_c = [int] ($tick - $td.TotalSeconds)
+                if ($tout_c -lt 1) { $tout_c = 1 }
+                # write-host -ForegroundColor Yellow "waiting additional $tout_c s (tout $tout and so-far $($td.TotalSeconds))"
+
+                $jdone += $jdone_c
+                $jwait = $jwait |? { $_ -notin $jdone_c }
+
+            } else {
+
+                $jtimeout = $true
+
+                # write-host -ForegroundColor Yellow "timeout tick"
+                write-host ("-"*20)
+                $ttick = get-date
+                $tout_c = $tick
+
+                # exclude jobs which may be racing to done, we'll get them in the next tick
+                Show-JobRuntime $jwait $jhash -IncludeDone:$false
+            }
+
+        } while ($jwait)
+
+        # consume parent waits, which should be complete (all children complete)
+        $null = Wait-Job $jobs
+
+        # only do a total summary if we hit a timeout and did a running summary
+
+        if ($jtimeout) {
+            write-host "Job Summary" -ForegroundColor Green
+            Show-JobRuntime $jobs
+        }
+    }
+
+    #
+    #  Convert an absolute local path to the equivalent remote path via SMB admin shares
+    #  ex: c:\foo\bar & scratch -> \\scratch\C$\foo\bar
+    #
+
+    function Get-AdminSharePathFromLocal(
+        [string] $node,
+        [string] $local
+        )
+    {
+        "\\"+$node+"\"+$local[0]+"$\"+$local.Substring(3,$local.Length-3)
+    }
+
+    #
+    #  Common function to construct path to per-node data directory
+    #
+
+    function Get-NodePath(
+        [string] $Path,
+        [string] $node
+        )
+    {
+        Join-Path $Path "Node_$node"
+    }
+
+    #
+    # Count number of elements in an array, including checks for $null or single object
+    #
+    function NCount {
+        Param ([object] $Item)
+        if ($null -eq $Item) {
+            $Result = 0
+        } else {
+            if ($Item.GetType().BaseType.Name -eq "Array") {
+                $Result = ($Item).Count
+            } else {
+                $Result = 1
+            }
+        }
+        return $Result
+    }
+
+    function Get-SddcCapturedEvents (
+        [string] $Path,
+        [int] $Hours
+    )
+    {
+        # Build time-based event filter as needed
+        $QTime = $null
+        if ($Hours -ne -1) {
+            $MSecs = $Hours * 60 * 60 * 1000
+            $QTime = "*[System[TimeCreated[timediff(@SystemTime) <= "+$MSecs+"]]]"
+        }
+
+        # Exclude verbose/lower value channels and ones which are captured in different ways (e.g., cluster log)
+        $LogToExclude = 'Microsoft-Windows-FailoverClustering/Diagnostic',          # cluster log
+                        'Microsoft-Windows-FailoverClustering/DiagnosticVerbose',   # cluster log
+                        'Microsoft-Windows-FailoverClustering-Client/Diagnostic',
+                        'Microsoft-Windows-Health/Diagnostic',                      # cluster log -health
+                        'Microsoft-Windows-Health/DiagnosticVerbose',               # cluster log -health
+                        'Microsoft-Windows-PowerShell/Operational',                 # temporary 210930 (archive inflation)
+                        'Microsoft-Windows-StorageReplica/Performance',             # large / not needed
+                        'Microsoft-Windows-StorageSpaces-Driver/Performance',       # large / not needed
+                        'Microsoft-Windows-SystemDataArchiver/Diagnostic',          # large / not needed
+                        'Security'                                                  # potentially large/sensitive / not needed
+
+
+        $providers = Get-WinEvent -ListLog * -ErrorAction Ignore -WarningAction Ignore
+
+        # Save off provider report
+        $TxtPath = Join-Path $Path "GetWinEvent.txt"
+        $XmlPath  = Join-Path $Path "GetWinEvent.xml"
+
+        $providers > $TxtPath
+        $providers | Export-Clixml $XmlPath
+
+        Write-Output $TxtPath
+        Write-Output $XmlPath
+
+        # Autoscale to half of the available processors, minimum of 10
+        $cs = Get-CimInstance win32_computersystem
+        $jobsMax = 0
+        if ($null -ne $cs) {
+            $jobsMax = [int] ($cs.NumberOfLogicalProcessors / 2)
+        }
+        if ($jobsMax -lt 10) {
+            $jobsMax = 10
+        }
+
+        # Private hash of outstanding jobs, list of job completion results
+        $jobs = @{}
+        $completions = @()
+
+        function ConsumeJobs
+        {
+            param( [switch] $Any )
+
+            if ($Any) {
+                $jobsComplete = $jobs.Values | Wait-Job -Any
+            } else {
+                $jobsComplete = $jobs.Values | Wait-Job
+            }
+            $newCompletions = $jobsComplete | Receive-Job
+            $jobsComplete | Remove-Job
+            $jobsComplete |% { $jobs.Remove($_.Id) }
+
+            return $newCompletions
+        }
+
+        foreach ($p in $providers) {
+
+            # Analytical/Debug channels require special handling
+            if ($p.LogType -in @('Analytical','Debug') -and $p.IsEnabled) {
+                $directChannel = $true
+            } else {
+                $directChannel = $false
+            }
+
+            # Decline excluded and/or empty non-analytical/debug logs. Empty
+            # can come in the form of 0 or an actual null.
+            if ($LogToExclude -contains $p.LogName -or
+                (($p.RecordCount -eq 0 -or $null -eq $p.RecordCount) -and
+                 $directChannel -eq $false)) {
+                continue
+            }
+
+            $EventFile = Join-Path $Path ($p.LogName.Replace("/","-")+".EVTX")
+
+            if ($jobs.Count -ge $jobsMax)
+            {
+                # Wait for completions to free up execution slots
+                $completions += ConsumeJobs -Any
+            }
+
+            $j = Start-Job -ArgumentList ($p, $EventFile, $QTime, $directChannel) {
+
+                param( $p, $EventFile, $QTime, $directChannel )
+
+                # analytical/debug channels can not be captured live
+                # if any are encountered (not normal), disable them temporarily for export
+                if ($directChannel) {
+                    wevtutil sl /e:false $p.LogName
+                }
+
+                # Export log file filtered to given history limit, if specified
+                $tepl = (Get-Date)
+                if ($QTime) {
+                    wevtutil epl $p.LogName $EventFile /q:$QTime /ow:true
+                    #wevtutil epl $p.LogName $EventFile.Replace(".EVTX",".XML") /q:$QTime /ow:true
+                } else {
+                    wevtutil epl $p.LogName $EventFile /ow:true
+                    #wevtutil epl $p.LogName $EventFile.Replace(".EVTX",".XML") /ow:true
+                }
+                $tepl = (Get-Date) - $tepl
+
+                if ($directChannel -eq $true) {
+                    echo y | wevtutil sl /e:true $p.LogName | out-null
+                }
+
+                # Create locale metadata for off-system rendering
+                $tal = (Get-Date)
+                wevtutil al $EventFile /l:$PSCulture
+                $tal = (Get-Date) - $tal
+
+                # Emit results
+                [pscustomobject] @{
+                    EventFile = $EventFile
+                    LogName = $p.LogName
+                    RecordCount = $p.RecordCount
+                    Direct = $directChannel
+                    Time = $tepl + $tal
+                    TimeExport = $tepl
+                    TimeArchive = $tal
+                }
+            }
+
+            $jobs[$j.Id] = $j
+        }
+
+        $completions += ConsumeJobs
+
+        # Emit event filenames to output for extraction
+        if ($null -ne $completions)
+        {
+            $completions.EventFile
+        }
+
+        # Save event gather timings for triage/analysis
+        $XmlPath = Join-Path $Path "GetWinEvent-Timing.xml"
+        $completions | Export-Clixml -Path $XmlPath
+        Write-Output $XmlPath
+
+        # work around temp file leak re: archive-log/wevtsvc
+        # conservatively estimate that any file older than <right now>
+        # after sleeping a few seconds must be stale, so we do not stomp other
+        # tools using the same functionality.
+        $t = Get-Date
+        sleep 5
+        dir $env:WINDIR\ServiceProfiles\LocalService\AppData\Local\Temp |? {
+            ($_.Name -like 'MSG*.tmp' -or
+             $_.Name -like 'EVT*.tmp' -or
+             $_.Name -like 'PUB*.tmp') -and
+            $_.CreateTime -lt $t
+        } | del -Force -ErrorAction SilentlyContinue
+    }
+
+    # wrapper for common date format for file naming
+    function Format-SddcDateTime(
+        [datetime] $d
+        )
+    {
+        $d.ToString('yyyyMMdd-HHmm')
+    }
+
+    # helper for testing/emitting feedback on module presence
+    # use this on icm to remote nodes
+    # this will be obsolete if/when we can integrate with add-node
+    function Test-SddcModulePresence
+    {
+        # note that we can't pull from the global
+        $Module = 'PrivateCloud.DiagnosticInfo'
+        $m = Get-Module $Module
+
+        if (-not $m) {
+            Write-Warning "Node $($env:COMPUTERNAME) does not have the $Module module installed for Sddc Diagnostic Archive. Please 'Install-SddcDiagnosticModule -Node $($env:COMPUTERNAME)' to address."
+            $false
+        } else {
+            $true
+        }
+    }
+
+    # function for constructing filter xpath queries for event channels
+    # event: list of event ids
+    # timebase: time base for timedelta query (default: current system time)
+    # timedeltams: time in ms relatve to base to filter event timestamps to (older than base)
+    # data: table of k=v the event(s) must match
+    #
+    # events are OR'd
+    # time is AND'd
+    # dataand is AND'd
+    # dataor is dataand AND dataor OR'd (e.g. (a and b and c) and (d or e or f)
+    function Get-FilterXpath
+    {
+        [CmdletBinding(PositionalBinding=$false)]
+        param (
+            [int[]] $Event = @(),
+
+            [datetime] $TimeBase,
+
+            [ValidateScript({$_ -gt 0})]
+            [int] $TimeDeltaMs = -1,
+
+            [hashtable] $DataAnd = @{},
+            [hashtable] $DataOr = @{}
+            )
+
+        # first build out the system property clauses
+        $systemclauses = @()
+
+        # build the event id clause
+        if ($Event.Count) {
+            $c = $Event |% { "EventID = $_" }
+            # bracket eventids iff there are multiple
+            if ($Event.Count -gt 1) {
+                $systemclauses += "(" + ($c -join " or ") + ")"
+            } else {
+                $systemclauses += $c
+            }
+        }
+
+        # build the time delta clause
+        # based - two argument, relative to $TimeBase
+        # unbase - one argument, relative to instantaneous system time
+        if ($TimeDeltaMs -gt 0) {
+            if ($TimeBase) {
+                $t = $TimeBase.ToUniversalTime().ToString('s')
+                $systemclauses += "(TimeCreated[timediff(@SystemTime,'$($t)') <= $($TimeDeltaMs)])"
+            } else {
+                $systemclauses += "(TimeCreated[timediff(@SystemTime) <= $($TimeDeltaMs)])"
+            }
+        }
+
+        # system property clauses and together
+        $systemclause = "System[" + ($systemclauses -join " and ") + "]"
+
+        # now build data clauses
+        $cAnd = @($DataAnd.Keys | sort |% {
+            "Data[@Name = '" + $_ + "'] " + $DataAnd[$_]
+        }) -join " and "
+
+        $cOr = @($DataOr.Keys | sort |% {
+            "Data[@Name = '" + $_ + "'] " + $DataOr[$_]
+        }) -join " or "
+
+        # both and'd, one or the other, or neither
+        if ($cAnd.Length -and $cOr.Length) {
+            $dataclause = "EventData[$cAnd and ($cOr)]"
+        } elseif ($cAnd.Length -or $cOr.Length) {
+            $dataclause = "EventData[$($cAnd + $cOr)]"
+        } else {
+            $dataclause = $null
+        }
+
+        # and join system+data with and
+        if ($dataclause) {
+            $xpath = "*[$systemclause and $dataclause]"
+        } else {
+            $xpath = "*[$systemclause]"
+        }
+
+        $xpath
+    }
+
+    # Makes a custom object out of an input stream of colon seperated k/v data
+    # ex:
+    #    creationTime: 2018-06-25T20:07:47.030Z
+    #    lastAccessTime: 2018-06-25T20:07:47.030Z
+    #    lastWriteTime: 2018-06-25T19:53:58.000Z
+    #    fileSize: 1118208
+    #    attributes: 32
+    #    numberOfLogRecords: 523
+    #    oldestRecordNumber: 1
+    #
+    # -> object with named members. Any member name ending in Time is pre-cast to [datetime].
+    function Parse-SemicolonKVData
+    {
+        BEGIN { $o = new-object psobject }
+        PROCESS {
+            # split at the first semi
+            $null = $_ -match '^([^:]+)\s*:\s*(.*)$'
+            $k = $matches[1]
+            $v = $matches[2]
+            if ($k -like '*time') {
+                $o | Add-Member -NotePropertyName $matches[1] -NotePropertyValue ([datetime]$matches[2])
+            } else {
+                $o | Add-Member -NotePropertyName $matches[1] -NotePropertyValue $matches[2]
+            }
+
+        }
+        END { $o }
+    }
+
+    # count the number of events in a given event log which match a given xpath query
+    #
+    # powershell's event pipeline is very slow for bulk counting when there may be many
+    # events (or simply many event channels that our caller needs to sift through)
+    # use wevtutil queries to a temporary file and then count it using its gli facility
+    function Count-EventLog
+    {
+        param(
+            [string] $path,
+            [string] $xpath
+            )
+
+        $f = New-TemporaryFile
+
+        try {
+
+            wevtutil epl /lf:true $path $f /q:$xpath /ow:true
+            $gli = wevtutil gli /lf:true $f | Parse-SemicolonKVData
+            $gli.numberOfLogRecords
+
+        } finally {
+            del -Force $f
+        }
+    }
+
+    function Get-EventDataHash
+    {
+
+        param(
+            [System.Diagnostics.Eventing.Reader.EventLogRecord] $event
+        )
+
+        # must cast through the XML representation of the event to get named properties
+        # insert text into hash and return
+        $xh = @{}
+        $x = ([xml]$event.ToXml()).Event.EventData.Data
+        $x |% {
+            $xh[$_.Name] = $_.'#text'
+        }
+        $xh
+    }
+}
+
+# do a basic compression on the common function block, removing
+#    comment-only lines
+#    whitespace-only lines
+#    leading whitespace
+# this is observed to reduce it by about 50% in character count
+# the string transform of the block is used in session passing (job -InitializationScript) and
+# cannot exceed about 14KiB in size
+$CommonFunc = [scriptblock]::Create($(
+    ((([string]$CommonFuncBlock) -split "`n") |? { $_ -notmatch '^\s*#' } |? { $_ -notmatch '^\s*$' }) -replace '^\s+','' -join "`n"
+))
+
+# evaluate into the main session
+# without a direct assist like start-job -initialization script, passing into
+# other contexts converts to string, which we must undo with [scriptblock]::Create()
+. $CommonFunc
+
+<####################################################
+#  Common helper functions for main session only    #
+####################################################>
+
+#
+# This tests whether a path is a valid prefix name for a new file (e.g., $path + .ZIP)
+# A ref is provided so it can be rewritten to an absolute path if specified in drive or
+# directory relative forms - .NET callouts have cwd = WINDIR, which confuses things v.
+# normal expectations
+#
+
+function Test-PrefixFilePath(
+    [ref] $path
+    )
+{
+    $p = $path.Value
+    $elements = @($p -split '\\')
+
+    # we need to tear off the last element and test the parent. before doing that,
+    # need to check that we have enough path to use in the first place.
+    # also check to see if we have simple cases of a usable single name
+
+    # the last split element cannot be empty (e.g., bad: some\path\, good: some\path)
+    # a single element is OK as long as it isn't a driveletter (e.g., bad: C:, good: foo)
+    # unc is OK as long as we see at least 5 post-split elements (e.g., bad: \\foo, \\foo\bar, good: \\foo\bar\baz)
+
+    $lastempty = $elements[-1] -notmatch '\S'
+    $islocabs = $elements[0].Length -and $elements[0][1] -eq ':'
+    $isunc = $p -like '\\*'
+
+    if ($lastempty -or
+        ($islocabs -and $elements.Count -eq 1) -or
+        ($isunc -and $elements.Count -lt 5)) {
+        return $false
+    }
+
+    # if not local absolute or unc, it is local relative
+    # force this to local absolute by
+    #    1. prepending the <driveletter>: component of the cwd if it is drive-relative absolute, starting with \
+    #    2. prepending the entire cwd otherwise
+    #
+    # in these cases we must return the updated path to the caller
+
+    if (-not ($islocabs -or $isunc)) {
+
+        # local drive relative (test needed)
+        if ($p[0] -eq '\') {
+
+            # prepend the drive letter
+            $p = Join-Path ((Get-Location).Path.SubString(0,2)) $p
+
+            # drive relative single element (no test needed, return immediately) (e.g., \foo, NOT \foo\bar)
+            if ($elements.Count -eq 2) {
+
+                $path.Value = $p
+                return $true
+            }
+
+            # ... must be multi-element (test needed)
+            # resplit for the prefix test (e.g., got foo\bar, must set up so we test c:\the\cwd\foo)
+            $elements = @($p -split '\\')
+
+        } else {
+
+            # prepend cwd
+            $p = Join-Path (Get-Location).Path $p
+
+            # local single element (no test needed, return immediately)
+            if ($elements.Count -eq 1) {
+
+                $path.Value = $p
+                return $true
+            }
+
+            # ... must be local relative multi-element (test needed)
+            # resplit ...
+            $elements = @($path.Value -split '\\')
+        }
+    }
+
+    # rejoin without the tail and test
+    $tp = $elements[0..($elements.Count-2)] -join '\'
+
+    # return potentially updated path, but only modify on success
+    if (Test-Path $tp) {
+        $path.Value = $p
+        $true
+    } else {
+        $false
+    }
+}
+
+function Check-ExtractZip(
+    [string] $Path
+    )
+{
+    # If path is not a ZIP, assume it is a directory to use as-is
+    if (-not $Path.ToUpper().EndsWith(".ZIP")) {
+        return $Path
+    }
+
+    $ExtractToPath = $Path.Substring(0, $Path.Length - 4)
+
+    # Already extracted?
+    $f = gi $ExtractToPath -ErrorAction SilentlyContinue
+    if ($f) {
+        return $f.FullName
+    }
+
+    Show-Update "Extracting $Path -> $ExtractToPath"
+
+    # Create - use compression to minimize temp footprint
+    if (-not (New-Item -ItemType Directory -ErrorAction SilentlyContinue $ExtractToPath))
+    {
+        Show-Error("Can't create directory for extraction")
+    }
+    compact /c $ExtractToPath | Out-Null
+
+    try
+    {
+        Add-Type -Assembly System.IO.Compression.FileSystem
+        [System.IO.Compression.ZipFile]::ExtractToDirectory($Path, $ExtractToPath)
+    }
+    catch
+    {
+        Show-Error("Can't extract results as Zip file from '$Path' to '$ExtractToPath'")
+    }
+
+    return $ExtractToPath
+}
+
+#
+# Utility wrapper for copyout jobs which allows seperating ones which
+# delete temporary/gathered content and ones which gather persistent
+# content (like archive logs)
+#
+
+function Start-CopyJob(
+    [string] $Path,
+    [switch] $Delete,
+    [object[]] $j
+    )
+{
+    $j |% {
+
+        $parent = $_
+        $parent.ChildJobs |% {
+
+            $logs = Receive-Job $_
+
+            # avoid the job if not needed, no content
+            if (@($logs).Count) {
+
+                # create/use a specific job destination if present
+                # ex: "foo" -> \node_xxx\foo\<rest> v. the default \node_xxx\<rest>
+                $Destination = (Get-NodePath $Path $_.Location)
+                if (Get-Member -InputObject $_ -Name Destination) {
+                    $Destination = Join-Path $Destination $_.Destination
+                    if (-not (Test-Path $Destination)) {
+                        $null = md $Destination -Force -ErrorAction Continue
+                    }
+                }
+
+                start-job -Name "Copy $($parent.Name) $($_.Location)" -ArgumentList $logs,$Destination,$Delete {
+
+                    param($logs,$Destination,$Delete)
+
+                    $logs |% {
+                        # allow errors to propagte for triage
+                        Copy-Item -Recurse $_ $Destination -Force -ErrorAction Continue
+                        if ($Delete) {
+                            Remove-Item -Recurse $_ -Force -ErrorAction Continue
+                        }
+                    }
+                }
+            }
+        }
+    }
+}
+
+#
+# Utility wrapper for invoking commands by opening sessions
+# for each of the cluster nodes and preserving the session
+# to be deleted after use.
+#
+
+function Invoke-SddcCommonCommand (
+    [string[]] $ClusterNodes = @(),
+    [string] $JobName,
+    [scriptblock] $InitBlock,
+    [scriptblock] $ScriptBlock,
+    # If session configuration name is $null, it connect to default powershell
+    [string] $SessionConfigurationName,
+    [Object[]] $ArgumentList
+    )
+{
+    $Job        = @()
+    $Sessions   = @()
+    $SessionIds = @()
+
+    if ($ClusterNodes.Count -eq 0)
+    {
+        $Sessions = New-PSSession -Cn localhost -EnableNetworkAccess -ConfigurationName $SessionConfigurationName
+    }
+    else
+    {
+        $Sessions = New-PSSession -ComputerName $ClusterNodes -ConfigurationName $SessionConfigurationName
+    }
+
+    Invoke-Command -Session $Sessions $InitBlock
+    $Job = Invoke-Command -Session $Sessions -AsJob -JobName $JobName -ScriptBlock $ScriptBlock -ArgumentList $ArgumentList
+    $SessionIds = $Sessions.Id
+
+    $Job | Add-Member -NotePropertyName ActiveSessions -NotePropertyValue $SessionIds
+
+    return $Job
+}
+
+#
+# Goes over a list of nodes and finds the first one that can access the cluster
+# if none of them can access the cluster it returns nothing
+#
+
+function Get-ClusterAccessNode(
+    $Nodes
+)
+{
+    for ($i = 0; $i -lt $Nodes.count; $i++)
+    {
+        $Cluster = Get-Cluster $Nodes[$i].Name -ErrorAction SilentlyContinue
+        if ($Cluster -ne $null)
+        {
+            return $Nodes[$i].Name
+        }
+    }
+}
+
+#
+# Makes a list of cluster nodes or equivalent property-containing objects (Name/State)
+# Optionally filtered for if they are physically responding v. cluster visible state.
+#
+
+function Get-NodeList(
+    [string] $Cluster,
+    [string[]] $Nodes = @(),
+    [switch] $Filter
+)
+{
+    $NodesToPing = @()
+    $SuccesfullyPingedNodes = @()
+    $NodesToReturn = @()
+
+    if ($Nodes.Count) {
+        $NodesToPing += $Nodes |% { New-Object -TypeName PSObject -Property @{ "Name" = $_; "State" = "Down"; "Type" = "ManuallySpecifiedMachine" }}
+    }
+
+
+    # Now try to contact the cluster - first via name then by every name from $Nodes.Count above if that fails, until we succesfully contact cluster
+    # Add any nodes missing from $NodesToPing / Replace objects in the list with their real objects
+    $ClusterNodes = $null
+
+    if ($Cluster -ne "" -and $Cluster -ne $null)
+    {
+        $ClusterNodes = Get-ClusterNode -Cluster $Cluster -ErrorAction SilentlyContinue
+    }
+
+    $NodeIdx = 0;
+    while ($ClusterNodes -eq $null -and $NodeIdx -lt $NodesToPing.Count)
+    {
+        # we failed to get it, iterate through the nodes
+        $ClusterNodes = Get-ClusterNode -Cluster $NodesToPing[$NodeIdx].Name -ErrorAction SilentlyContinue
+
+        $NodeIdx++
+    }
+
+    if ($ClusterNodes -ne $null)
+    {
+        if ($Nodes.Count)
+        {
+            # Replace their objects if found, add to list otherwise
+            for ($i = 0; $i -lt $ClusterNodes.Count; $i++)
+            {
+                $found = $false
+
+                for ($j = 0; $j -lt $NodesToPing.Count; $j++)
+                {
+                    if ($NodesToPing[$j].Name -eq $ClusterNodes[$i].Name)
+                    {
+                        $NodesToPing[$j] = $ClusterNodes[$i]
+                        $found = $true
+                        break
+                    }
+                }
+
+                if ($found -ne $true)
+                {
+                    $NodesToPing += @($ClusterNodes[$i])
+                }
+            }
+        }
+        else
+        {
+            $NodesToPing = @($ClusterNodes)
+        }
+    }
+
+
+    # Try to ping the nodes
+
+    if ($NodesToPing.Count) {
+
+        $PingResults = @()
+        # Test-NetConnection is ~3s. Parallelize for the sake of larger clusters/lists of nodes.
+        $j = $NodesToPing |% {
+
+            Start-Job -ArgumentList $_ {
+                param( $Node )
+                if (Test-Connection -ComputerName $Node.Name -Quiet) {
+                    $Node
+                }
+            }
+        }
+
+        $null = Wait-Job $j
+        $PingResults += $j | Receive-Job
+        $j | Remove-Job
+
+        # For any notes that are "fake objects" (Type=Machine instead of Type=Node) mark them up
+        # Copy from NodesToPing to SuccesfullyPingedNodes if they're contained in PingResults
+        # Doing this because the job mutates the object
+        for ($i = 0; $i -lt $PingResults.Count; $i++)
+        {
+            for ($j = 0; $j -lt $NodesToPing.Count; $j++)
+            {
+                if ($NodesToPing[$j].Name -eq $PingResults[$i].Name)
+                {
+                    $SuccesfullyPingedNodes += @($NodesToPing[$j])
+                }
+            }
+        }
+
+    }
+
+    if ($Filter) {
+        $NodesToReturn = $SuccesfullyPingedNodes
+    } else {
+        # unfiltered, return all
+        $NodesToReturn = $NodesToPing
+    }
+
+
+    return $NodesToReturn
+}
+
+<##################################################
+#  End Helper functions                           #
+##################################################>
+
+<#
+.SYNOPSIS
+    Get state and diagnostic information for all Software-Defined DataCenter (SDDC) features in a Windows Server 2016 cluster.
+
+.DESCRIPTION
+    Get state and diagnostic information for all Software-Defined DataCenter (SDDC) features in a Windows Server 2016 cluster.
+    Run from one of the nodes of the cluster or specify a cluster name, or specify a set of nodes directly. Results are saved
+    to a ZIP archive for later review and analysis.
+
+.LINK
+    To provide feedback and contribute visit https://github.com/PowerShell/PrivateCloud.Health
+
+.EXAMPLE
+    Get-SddcDiagnosticInfo
+
+    Targets the cluster the local computer is a member of.
+    Uses the default temporary working folder at $env:USERPROFILE\HealthTest
+    Saves the zipped results at $env:USERPROFILE\HealthTest-<cluster>-<date>.ZIP
+
+.EXAMPLE
+    Get-SddcDiagnosticInfo -WriteToPath C:\Test
+
+    Uses the specified folder as the temporary working folder. This does not change the location of
+    the zipped results.
+
+.EXAMPLE
+    Get-SddcDiagnosticInfo -ClusterName Cluster1
+
+    Targets the specified cluster, Cluster1.
+
+.EXAMPLE
+    Get-SddcDiagnosticInfo -ReadFromPath C:\Test.ZIP
+
+    Display the summary health report from the capture located in the given ZIP. The content is
+    unzipped to a directory (minus the .ZIP extension) and remains after the summary health report
+    is shown.
+
+    In this example, C:\Test would be created from C:\Test.ZIP. If the .ZIP path is specified and
+    the unzipped directory is present, the directory will be reused without re-unzipping the
+    content.
+
+    EQUIVALENT: Show-SddcDiagnosticReport -Report Summary -Path <ZIP or Directory>
+
+    The file 0_CloudHealthSummary.log in the capture contains the summary report at the time the
+    capture was taken. Running the report again is a re-analysis of the content, which may reflect
+    new triage if PrivateCloud.DiagnosticInfo has been updated in the interim.
+
+.EXAMPLE
+    Get-SddcDiagnosticInfo -ReadFromPath C:\Test
+
+    Display the summary health report from the capture located in the given directory, which should
+    be an unzipped capture.
+
+.PARAMETER ReadFromPath
+Path to read content from for summary health report generation.
+
+.PARAMETER TemporaryPath
+Temporary path to stage capture content to, prior to ZIP creation.
+
+.PARAMETER ClusterName
+Cluster to capture content from.
+
+.PARAMETER Nodelist
+List of nodes to capture content from.
+
+.PARAMETER HoursOfEvents
+For sources which support it, limit log and event data to the prior number of hours. By default
+all available data is captured (-1).
+
+.PARAMETER DaysOfArchive
+Limit the number of days of Sddc Diagnostic Archive captured. Only applicable if Sddc Diagnostic
+Archive is active in the target cluster. By default 8 days are captured.
+
+Specify -1 to capture the complete archive - NOTE: this may be very large.
+Specify 0 to disable capture of the archive.
+
+.PARAMETER ZipPrefix
+Path for the resulting ZIP file: -<cluster>-<timestamp>.ZIP will be appended.
+
+.PARAMETER MonitoringMode
+Run in a limited monitoring mode (deprecated)
+
+.PARAMETER ExpectedNodes
+Specify the expected number of nodes. A summary warning will be issued if a different number is
+present.
+
+.PARAMETER ExpectedNetworks
+Specify the expected number of networks. A summary warning will be issued if a different number is
+present.
+
+.PARAMETER ExpectedVolumes
+Specify the expected number of volumes. A summary warning will be issued if a different number is
+present.
+
+.PARAMETER ExpectedDedupVolumes
+Specify the expected number of dedeuplicated volumes. A summary warning will be issued if a
+different number is present.
+
+.PARAMETER ExpectedPhysicalDisks
+Specify the expected number of physical disks. A summary warning will be issued if a different
+number is present.
+
+.PARAMETER ExpectedPools
+Specify the expected number of storage pools. A summary warning will be issued if a different
+number is present.
+
+.PARAMETER ExpectedEnclosures
+Specify the expected number of storage enclosures. A summary warning will be issued if a different
+number is present.
+
+.PARAMETER ProcessCounter
+Process the performance counters into a summary report (deprecated)
+
+.PARAMETER PerfSamples
+Specify the number of performance counter samples to capture (in seconds, 1/s).
+
+.PARAMETER IncludeAssociations
+Include additional object association information (deprecated)
+
+.PARAMETER IncludeDumps
+Include minidumps and live kernel report dumps.
+
+.PARAMETER IncludeGetNetView
+Include content from the Get-NetView (NetDiagnosticInfo module) command, if present.
+
+.PARAMETER IncludeHealthReport
+Include an additional health report (deprecated)
+
+.PARAMETER IncludeClusterPerformanceHistory
+Include an Cluster Performance History report
+
+.PARAMETER PerformanceHistoryTimeFrame
+If Cluster Performance History is collected what is the time frame of collection.
+
+.PARAMETER IncludeLiveDump
+Include a live dump of the target systems
+
+.PARAMETER IncludeStorDiag
+Include a storage diagnostic log of the target systems
+
+.PARAMETER IncludeProcessDump
+Include the process dump of the default process and processlists, if present.
+
+.PARAMETER ProcessLists
+Include the process dump for these processlists (comma seperated), if present.
+
+.PARAMETER IncludePerformance
+Include a performance counter capture.
+
+.PARAMETER IncludeReliabilityCounters
+Include Storage Reliability counters. This may incur a short but observable latency cost on the
+physical disks due to varying overhead in their internal handling of SMART queries.
+
+.PARAMETER SessionConfigurationName
+SessionConfigurationName to connect to other nodes in cluster.
+Null if default configuration is to be used.
+
+#>
+
+function Get-SddcDiagnosticInfo
+{
+    # aliases usage in this module is idiomatic, only using defaults
+    [Diagnostics.CodeAnalysis.SuppressMessageAttribute("PSAvoidUsingCmdletAliases", "")]
+
+    #
+    # Parameter sets:
+    #    Read - backcompat alias for Show Summary report
+    #    Write(C|N) - capture with -Cluster or -Nodelist
+    #    M - monitoring mode
+    #
+
+    [CmdletBinding(DefaultParameterSetName="WriteC")]
+    [OutputType([String])]
+
+    param(
+        [parameter(ParameterSetName="WriteC", Position=0, Mandatory=$false)]
+        [parameter(ParameterSetName="WriteN", Position=0, Mandatory=$false)]
+        [alias("WriteToPath")]
+        [ValidateNotNullOrEmpty()]
+        [string] $TemporaryPath = $($env:userprofile + "\HealthTest\"),
+
+        [parameter(ParameterSetName="M", Position=1, Mandatory=$false)]
+        [parameter(ParameterSetName="WriteC", Position=1, Mandatory=$false)]
+        [string] $ClusterName = ".",
+
+        [parameter(ParameterSetName="WriteN", Position=1, Mandatory=$true)]
+        [ValidateNotNullOrEmpty()]
+        [string[]] $Nodelist = @(),
+
+        [parameter(ParameterSetName="Read", Mandatory=$true)]
+        [ValidateNotNullOrEmpty()]
+        [string] $ReadFromPath = "",
+
+        [parameter(ParameterSetName="WriteC", Mandatory=$false)]
+        [parameter(ParameterSetName="WriteN", Mandatory=$false)]
+        [ValidateNotNullOrEmpty()]
+        [bool] $IncludePerformance = $true,
+
+        [parameter(ParameterSetName="WriteC", Mandatory=$false)]
+        [parameter(ParameterSetName="WriteN", Mandatory=$false)]
+        [ValidateRange(1,3600)]
+        [int] $PerfSamples = 30,
+
+        [parameter(ParameterSetName="WriteC", Mandatory=$false)]
+        [parameter(ParameterSetName="WriteN", Mandatory=$false)]
+        [switch] $ProcessCounter,
+
+        [parameter(ParameterSetName="M", Mandatory=$true)]
+        [switch] $MonitoringMode,
+
+        [parameter(ParameterSetName="WriteC", Mandatory=$false)]
+        [parameter(ParameterSetName="WriteN", Mandatory=$false)]
+        [ValidateNotNullOrEmpty()]
+        [int] $HoursOfEvents = 168,
+
+        [parameter(ParameterSetName="WriteC", Mandatory=$false)]
+        [parameter(ParameterSetName="WriteN", Mandatory=$false)]
+        [ValidateRange(-1,365)]
+        [int] $DaysOfArchive = 8,
+
+        [parameter(ParameterSetName="WriteC", Position=2, Mandatory=$false)]
+        [parameter(ParameterSetName="WriteN", Position=2, Mandatory=$false)]
+        [ValidateNotNullOrEmpty()]
+        [string] $ZipPrefix = $($env:userprofile + "\HealthTest"),
+
+        [parameter(ParameterSetName="WriteC", Mandatory=$false)]
+        [parameter(ParameterSetName="WriteN", Mandatory=$false)]
+        [ValidateRange(1,1000)]
+        [int] $ExpectedNodes,
+
+        [parameter(ParameterSetName="WriteC", Mandatory=$false)]
+        [parameter(ParameterSetName="WriteN", Mandatory=$false)]
+        [ValidateRange(1,1000)]
+        [int] $ExpectedNetworks,
+
+        [parameter(ParameterSetName="WriteC", Mandatory=$false)]
+        [parameter(ParameterSetName="WriteN", Mandatory=$false)]
+        [ValidateRange(0,1000)]
+        [int] $ExpectedVolumes,
+
+        [parameter(ParameterSetName="WriteC", Mandatory=$false)]
+        [parameter(ParameterSetName="WriteN", Mandatory=$false)]
+        [ValidateRange(0,1000)]
+        [int] $ExpectedDedupVolumes,
+
+        [parameter(ParameterSetName="WriteC", Mandatory=$false)]
+        [parameter(ParameterSetName="WriteN", Mandatory=$false)]
+        [ValidateRange(1,10000)]
+        [int] $ExpectedPhysicalDisks,
+
+        [parameter(ParameterSetName="WriteC", Mandatory=$false)]
+        [parameter(ParameterSetName="WriteN", Mandatory=$false)]
+        [ValidateRange(1,1000)]
+        [int] $ExpectedPools,
+
+        [parameter(ParameterSetName="WriteC", Mandatory=$false)]
+        [parameter(ParameterSetName="WriteN", Mandatory=$false)]
+        [ValidateRange(1,10000)]
+        [int] $ExpectedEnclosures,
+
+        [parameter(ParameterSetName="WriteC", Mandatory=$false)]
+        [parameter(ParameterSetName="WriteN", Mandatory=$false)]
+        [switch] $IncludeAssociations,
+
+        [parameter(ParameterSetName="WriteC", Mandatory=$false)]
+        [parameter(ParameterSetName="WriteN", Mandatory=$false)]
+        [switch] $IncludeDumps,
+
+        [parameter(ParameterSetName="WriteC", Mandatory=$false)]
+        [parameter(ParameterSetName="WriteN", Mandatory=$false)]
+        [switch] $IncludeGetNetView,
+
+        [parameter(ParameterSetName="WriteC", Mandatory=$false)]
+        [parameter(ParameterSetName="WriteN", Mandatory=$false)]
+        [switch] $SkipVM,
+
+        [parameter(ParameterSetName="WriteC", Mandatory=$false)]
+        [parameter(ParameterSetName="WriteN", Mandatory=$false)]
+        [switch] $IncludeHealthReport,
+
+        [parameter(ParameterSetName="WriteC", Mandatory=$false)]
+        [parameter(ParameterSetName="WriteN", Mandatory=$false)]
+        [switch] $IncludeClusterPerformanceHistory,
+
+        [parameter(ParameterSetName="WriteC", Mandatory=$false)]
+        [parameter(ParameterSetName="WriteN", Mandatory=$false)]
+        [ValidateSet('LastHour','LastDay','LastWeek','LastMonth','LastYear')]
+        [string] $PerformanceHistoryTimeFrame = "LastDay",
+
+        [parameter(ParameterSetName="WriteC", Mandatory=$false)]
+        [parameter(ParameterSetName="WriteN", Mandatory=$false)]
+        [switch] $IncludeLiveDump,
+
+        [parameter(ParameterSetName="WriteC", Mandatory=$false)]
+        [parameter(ParameterSetName="WriteN", Mandatory=$false)]
+        [switch] $IncludeStorDiag,
+
+        [parameter(ParameterSetName="WriteC", Mandatory=$false)]
+        [parameter(ParameterSetName="WriteN", Mandatory=$false)]
+        [switch] $IncludeProcessDump,
+
+        [parameter(ParameterSetName="WriteC", Mandatory=$false)]
+        [parameter(ParameterSetName="WriteN", Mandatory=$false)]
+        [string] $Processlists = "",
+
+        [parameter(ParameterSetName="WriteC", Mandatory=$false)]
+        [parameter(ParameterSetName="WriteN", Mandatory=$false)]
+        [switch] $IncludeReliabilityCounters,
+
+        [parameter(ParameterSetName="WriteC", Mandatory=$false)]
+        [parameter(ParameterSetName="WriteN", Mandatory=$false)]
+        [string] $SessionConfigurationName = $null
+        )
+
+    #
+    # Set strict mode to check typos on variable and property names
+    #
+
+    Set-StrictMode -Version Latest
+
+    function VolumeToPath {
+        Param ([String] $Volume)
+        if ($null -eq $Associations) { Show-Error("No device associations present.") }
+        $Result = ""
+        $Associations |% {
+            if ($_.VolumeID -eq $Volume) { $Result = $_.CSVPath }
+             }
+        return $Result
+    }
+
+    function VolumeToCSV {
+        Param ([String] $Volume)
+        if ($null -eq $Associations) { Show-Error("No device associations present.") }
+        $Result = ""
+        $Associations |% {
+            if ($_.VolumeID -eq $Volume) { $Result = $_.CSVVolume }
+        }
+        return $Result
+    }
+
+    function VolumeToVD {
+        Param ([String] $Volume)
+        if ($null -eq $Associations) { Show-Error("No device associations present.") }
+        $Result = ""
+        $Associations |% {
+            if ($_.VolumeID -eq $Volume) { $Result = $_.FriendlyName }
+        }
+        return $Result
+    }
+
+    function VolumeToShare {
+        Param ([String] $Volume)
+        if ($null -eq $Associations) { Show-Error("No device associations present.") }
+        $Result = ""
+        $Associations |% {
+            if ($_.VolumeID -eq $Volume) { $Result = $_.ShareName }
+        }
+        return $Result
+    }
+
+    function VolumeToResiliency {
+        Param ([String] $Volume)
+        if ($null -eq $Associations) { Show-Error("No device associations present.") }
+        $Result = ""
+        $Associations |% {
+            if ($_.VolumeID -eq $Volume) {
+                $Result = $_.VDResiliency+","+$_.VDCopies
+                if ($_.VDEAware) {
+                    $Result += ",E"
+                } else {
+                    $Result += ",NE"
+                }
+            }
+        }
+        return $Result
+    }
+
+    function VolumeToColumns {
+        Param ([String] $Volume)
+        if ($null -eq $Associations) { Show-Error("No device associations present.") }
+        $Result = ""
+        $Associations |% {
+            if ($_.VolumeID -eq $Volume) { $Result = $_.VDColumns }
+        }
+        return $Result
+    }
+
+    function CSVToShare {
+        Param ([String] $Volume)
+        if ($null -eq $Associations) { Show-Error("No device associations present.") }
+        $Result = ""
+        $Associations |% {
+            if ($_.CSVVolume -eq $Volume) { $Result = $_.ShareName }
+        }
+        return $Result
+    }
+
+    function VolumeToPool {
+        Param ([String] $Volume)
+        if ($null -eq $Associations) { Show-Error("No device associations present.") }
+        $Result = ""
+        $Associations |% {
+            if ($_.VolumeId -eq $Volume) { $Result = $_.PoolName }
+        }
+        return $Result
+    }
+
+    function CSVToVD {
+        Param ([String] $Volume)
+        if ($null -eq $Associations) { Show-Error("No device associations present.") }
+        $Result = ""
+        $Associations |% {
+            if ($_.CSVVolume -eq $Volume) { $Result = $_.FriendlyName }
+        }
+        return $Result
+    }
+
+    function CSVToPool {
+        Param ([String] $Volume)
+        if ($null -eq $Associations) { Show-Error("No device associations present.") }
+        $Result = ""
+        $Associations |% {
+            if ($_.CSVVolume -eq $Volume) { $Result = $_.PoolName }
+        }
+        return $Result
+    }
+
+    function CSVToNode {
+        Param ([String] $Volume)
+        if ($null -eq $Associations) { Show-Error("No device associations present.") }
+        $Result = ""
+        $Associations |% {
+            if ($_.CSVVolume -eq $Volume) { $Result = $_.CSVNode }
+        }
+        return $Result
+    }
+
+    function VolumeToCSVName {
+        Param ([String] $Volume)
+        if ($null -eq $Associations) { Show-Error("No device associations present.") }
+        $Result = ""
+        $Associations |% {
+            if ($_.VolumeId -eq $Volume) { $Result = $_.CSVName }
+        }
+        return $Result
+    }
+
+    function CSVStatus {
+        Param ([String] $Volume)
+        if ($null -eq $Associations) { Show-Error("No device associations present.") }
+        $Result = ""
+        $Associations |% {
+            if ($_.VolumeId -eq $Volume) { $Result = $_.CSVStatus.Value }
+        }
+        return $Result
+    }
+
+    function PoolOperationalStatus {
+        Param ([String] $Volume)
+        if ($null -eq $Associations) { Show-Error("No device associations present.") }
+        $Result = ""
+        $Associations |% {
+            if ($_.VolumeId -eq $Volume) { $Result = $_.PoolOpStatus }
+        }
+        return $Result
+    }
+
+    function PoolHealthStatus {
+        Param ([String] $Volume)
+        if ($null -eq $Associations) { Show-Error("No device associations present.") }
+        $Result = ""
+        $Associations |% {
+            if ($_.VolumeId -eq $Volume) { $Result = $_.PoolHealthStatus }
+        }
+        return $Result
+    }
+
+    function PoolHealthyPDs {
+        Param ([String] $PoolName)
+        $healthyPDs = ""
+        if ($PoolName) {
+            $totalPDs = (Get-StoragePool -FriendlyName $PoolName -CimSession $ClusterName -ErrorAction SilentlyContinue | Get-PhysicalDisk).Count
+            $healthyPDs = (Get-StoragePool -FriendlyName $PoolName -CimSession $ClusterName -ErrorAction SilentlyContinue | Get-PhysicalDisk |? HealthStatus -eq "Healthy" ).Count
+        }
+        else {
+            Show-Error("No storage pool specified")
+        }
+        return "$totalPDs/$healthyPDs"
+    }
+
+    function VDOperationalStatus {
+        Param ([String] $Volume)
+        if ($null -eq $Associations) { Show-Error("No device associations present.") }
+        $Result = ""
+        $Associations |% {
+            if ($_.VolumeId -eq $Volume) { $Result = $_.OperationalStatus }
+        }
+        return $Result
+    }
+
+    function VDHealthStatus {
+        Param ([String] $Volume)
+        if ($null -eq $Associations) { Show-Error("No device associations present.") }
+        $Result = ""
+        $Associations |% {
+            if ($_.VolumeId -eq $Volume) { $Result = $_.HealthStatus }
+        }
+        return $Result
+    }
+
+    #
+    # Veriyfing basic prerequisites on script node.
+    #
+
+    $OS = Get-CimInstance -ClassName Win32_OperatingSystem
+    $S2DEnabled = $false
+
+    if ([uint64]$OS.BuildNumber -lt 14393) {
+        Show-Error("Wrong OS Version - Need at least Windows Server 2016. You are running - $($OS.Name) BuildNumber $($OS.BuildNumber)")
+    }
+
+    if (-not (Get-Module -ListAvailable FailoverClusters)) {
+        Show-Error("Cluster PowerShell not available. Download the Windows Failover Clustering RSAT tools.")
+    }
+
+    function StartMonitoring {
+        Show-Update "Entered continuous monitoring mode. Storage Infrastucture information will be refreshed every 3-6 minutes" -ForegroundColor Yellow
+        Show-Update "Press Ctrl + C to stop monitoring" -ForegroundColor Yellow
+
+        try { $ClusterName = (Get-Cluster -Name $ClusterName).Name }
+        catch { Show-Error("Cluster could not be contacted. `nError="+$_.Exception.Message) }
+
+        $NodeList = Get-NodeList -Cluster $ClusterName -Filter
+
+        $AccessNode = Get-ClusterAccessNode @($NodeList)
+
+        if ($AccessNode -ne $null)
+        {
+            $AccessNode = $AccessNode + "." + (Get-Cluster -Name $AccessNode).Domain
+        }
+
+        try { $Volumes = Get-Volume -CimSession $AccessNode  }
+        catch { Show-Error("Unable to get Volumes. `nError="+$_.Exception.Message) }
+
+        $AssocJob = Start-Job -ArgumentList $AccessNode,$ClusterName {
+
+            param($AccessNode,$ClusterName)
+
+            $SmbShares = Get-SmbShare -CimSession $AccessNode
+            $Associations = Get-VirtualDisk -CimSession $AccessNode |% {
+
+                $o = $_ | Select-Object FriendlyName, CSVName, CSVNode, CSVPath, CSVVolume,
+                ShareName, SharePath, VolumeID, PoolName, VDResiliency, VDCopies, VDColumns, VDEAware
+
+                $AssocCSV = $_ | Get-ClusterSharedVolume -Cluster $ClusterName
+
+                if ($AssocCSV) {
+                    $o.CSVName = $AssocCSV.Name
+                    $o.CSVNode = $AssocCSV.OwnerNode.Name
+                    $o.CSVPath = $AssocCSV.SharedVolumeInfo.FriendlyVolumeName
+                    if ($o.CSVPath.Length -ne 0) {
+                        $o.CSVVolume = $o.CSVPath.Split("\")[2]
+                    }
+                    $AssocLike = $o.CSVPath+"\*"
+                    $AssocShares = $SmbShares |? Path -like $AssocLike
+                    $AssocShare = $AssocShares | Select-Object -First 1
+                    if ($AssocShare) {
+                        $o.ShareName = $AssocShare.Name
+                        $o.SharePath = $AssocShare.Path
+                        $o.VolumeID = $AssocShare.Volume
+                        if ($AssocShares.Count -gt 1) { $o.ShareName += "*" }
+                    }
+                }
+
+                Write-Output $o
+            }
+
+            $AssocPool = Get-StoragePool -CimSession $AccessNode -ErrorAction SilentlyContinue
+            $AssocPool |% {
+                $AssocPName = $_.FriendlyName
+                Get-StoragePool -CimSession $AccessNode -FriendlyName $AssocPName |
+                Get-VirtualDisk -CimSession $AccessNode |% {
+                    $AssocVD = $_
+                    $Associations |% {
+                        if ($_.FriendlyName -eq $AssocVD.FriendlyName) {
+                            $_.PoolName = $AssocPName
+                            $_.VDResiliency = $AssocVD.ResiliencySettingName
+                            $_.VDCopies = $AssocVD.NumberofDataCopies
+                            $_.VDColumns = $AssocVD.NumberofColumns
+                            $_.VDEAware = $AssocVD.IsEnclosureAware
+                        }
+                    }
+                }
+            }
+
+            Write-Output $Associations
+        }
+
+        $Associations = $AssocJob | Wait-Job | Receive-Job
+        $AssocJob | Remove-Job
+
+        [System.Console]::Clear()
+
+        $Volumes |? FileSystem -eq CSVFS | Sort-Object SizeRemaining |
+        Format-Table -AutoSize @{Expression={$poolName = VolumeToPool($_.Path); "[$(PoolOperationalStatus($_.Path))/$(PoolHealthStatus($_.Path))] " + $poolName};Label="[OpStatus/Health] Pool"},
+        @{Expression={(PoolHealthyPDs(VolumeToPool($_.Path)))};Label="HealthyPhysicalDisks"; Align="Center"},
+        @{Expression={$vd = VolumeToVD($_.Path);  "[$(VDOperationalStatus($_.Path))/$(VDHealthStatus($_.Path))] "+$vd};Label="[OpStatus/Health] VirtualDisk"},
+        @{Expression={$csvVolume = VolumeToCSV($_.Path); "[" + $_.HealthStatus + "] " + $csvVolume};Label="[Health] CSV Volume"},
+        @{Expression={$csvName = VolumeToCSVName($_.Path); $csvStatus = CSVStatus($_.Path);  " [$csvStatus] " + $csvName};Label="[Status] CSV Name"},
+        @{Expression={CSVToNode(VolumeToCSV($_.Path))};Label="Volume Owner"},
+        @{Expression={VolumeToShare($_.Path)};Label="Share Name"},
+        @{Expression={$VolResiliency = VolumeToResiliency($_.Path); $volColumns = VolumeToColumns($_.Path); "$VolResiliency,$volColumns" +"Col" };Label="Volume Configuration"},
+        @{Expression={"{0:N2}" -f ($_.Size/1GB)};Label="Total Size";Width=11;Align="Right"},
+        @{Expression={"{0:N2}" -f ($_.SizeRemaining/$_.Size*100)};Label="Avail%";Width=11;Align="Right"}
+
+        StartMonitoring
+    }
+
+    if ($MonitoringMode) {
+        StartMonitoring
+    }
+
+    #
+    # Verify zip location
+    #
+
+    if (-not (Test-PrefixFilePath ([ref] $ZipPrefix))) {
+        Write-Error "$ZipPrefix is not a valid prefix for ZIP: $ZipPrefix.ZIP must be creatable"
+        return
+    }
+
+    #
+    # Veriyfing path
+    #
+
+    if ($ReadFromPath -ne "") {
+        $Path = $ReadFromPath
+        $Read = $true
+    } else {
+        $Path = $TemporaryPath
+        $Read = $false
+    }
+
+    if ($Read) {
+        $Path = Check-ExtractZip $Path
+    } else {
+        # Scrub any existing and create new - use compression to minimize temp footprint
+        Remove-Item -Path $Path -ErrorAction SilentlyContinue -Recurse | Out-Null
+        New-Item -ItemType Directory -ErrorAction SilentlyContinue $Path | Out-Null
+        compact /c $Path | Out-Null
+    }
+
+    $PathObject = Get-Item $Path
+    if ($null -eq $PathObject) { Show-Error ("Path not found: $Path") }
+    $Path = $PathObject.FullName
+
+    # Note: this should be unnecessary as soon as we have the discipline of Join-Path flushed through
+    if (-not $Path.EndsWith("\")) { $Path = $Path + "\" }
+
+    ###
+    # Now handle read case
+    #
+    # Generate Summary report based on content. Note this may be an update beyond the version
+    # at the time of the gather stored in 0_CloudHealthSummary.log.
+    ###
+
+    if ($Read) {
+        Show-SddcDiagnosticReport -Report Summary -ReportLevel Full $Path
+        return
+    }
+
+    ###
+    # From here on, this is ONLY the gather/write case (once extraction complete)
+    ###
+
+    # Start Transcript
+    $transcriptFile = Join-Path $Path "0_CloudHealthGatherTranscript.log"
+    try {
+        Start-Transcript -Path $transcriptFile -Force
+	Write-host "Dell SDDC Version"
+    } catch {
+        # show error and rethrow to terminate
+        Show-Error "Unable to start transcript at $transcriptFile" $_
+        throw $_
+    }
+
+    try {
+
+        Show-Update "Temporary write path : $Path"
+
+        #
+        # Handle parameters to archive/pass into the summary report generator.
+        # XXX note expectedpools with S2D -> 1. Should we force/set?
+        #
+
+        $Parameters = "" | Select-Object TodayDate, ExpectedNodes, ExpectedNetworks, ExpectedVolumes,
+        ExpectedPhysicalDisks, ExpectedPools, ExpectedEnclosures, ExpectedDedupVolumes, HoursOfEvents, Version
+        $TodayDate = Get-Date
+        $Parameters.TodayDate = $TodayDate
+        $Parameters.ExpectedNodes = $ExpectedNodes
+        $Parameters.ExpectedNetworks = $ExpectedNetworks
+        $Parameters.ExpectedVolumes = $ExpectedVolumes
+        $Parameters.ExpectedDedupVolumes = $ExpectedDedupVolumes
+        $Parameters.ExpectedPhysicalDisks = $ExpectedPhysicalDisks
+        $Parameters.ExpectedPools = $ExpectedPools
+        $Parameters.ExpectedEnclosures = $ExpectedEnclosures
+        $Parameters.HoursOfEvents = $HoursOfEvents
+        $Parameters.Version = (Get-Module $Module).Version.ToString()
+        $Parameters | Export-Clixml ($Path + "GetParameters.XML")
+
+        Show-Update "$Module v $($Parameters.Version)"
+
+        #
+        # Phase 1
+        #
+
+        Show-Update "<<< Phase 1 - Data Gather >>>`n" -ForegroundColor Cyan
+
+        #
+        # Cluster Nodes
+        # Note: get unfiltered list for reporting, then filter for continued use during gather
+        # (i.e., only contact responsive nodes)
+        #
+
+        try { $ClusterNodes = Get-NodeList -Cluster $ClusterName -Nodes $Nodelist }
+        catch { Show-Error "Unable to get Cluster Nodes for reporting" $_ }
+        $ClusterNodes | Export-Clixml ($Path + "GetClusterNode.XML")
+
+        try { $ClusterNodes = Get-NodeList -Cluster $ClusterName -Nodes $Nodelist -Filter }
+        catch { Show-Error "Unable to get filtered Cluster Nodes for gathering" $_ }
+
+        # use a filtered node as the access node
+        $AccessNode = Get-ClusterAccessNode @($ClusterNodes)
+
+        #
+        # Get-Cluster
+        #
+
+        try {
+            # discover name if called with default dot form and/or node list
+            if ($ClusterName -eq ".") {
+                foreach ($cn in $ClusterNodes)
+                {
+                    $Cluster = Get-Cluster -Name $cn.Name -ErrorAction SilentlyContinue
+                    if ($Cluster -ne $null) { break }
+                }
+            } else {
+                $Cluster = Get-Cluster -Name $ClusterName
+            }
+        }
+        catch { Show-Error("Cluster could not be contacted. `nError="+$_.Exception.Message) }
+
+        if ($Cluster -ne $null)
+        {
+            $Cluster | Export-Clixml ($Path + "GetCluster.XML")
+            $ClusterName = $Cluster.Name + "." + $Cluster.Domain
+            $S2DEnabled = $Cluster.S2DEnabled
+            $ClusterDomain = $Cluster.Domain
+
+            Write-Host "Cluster name               : $ClusterName"
+        }
+        else
+        {
+            # We can only get here if -Nodelist was used, but cluster service isn't running
+            Show-Warning "Cluster service was not running on any node, some information will be unavailable"
+            $ClusterName = ''
+            $ClusterDomain = ''
+
+            Write-Host "Cluster name               : Unavailable, Cluster is not online on any node"
+        }
+        Write-Host ("Accessible Node List	   : " + [string]::Join(", ",$ClusterNodes.name))
+        Write-Host "Access node                : $AccessNode`n"
+
+        # Create node-specific directories for content
+
+        $ClusterNodes.Name |% {
+            md (Get-NodePath $Path $_) | Out-Null
+        }
+
+        #
+        # Verify deduplication prerequisites on access node.
+        #
+
+        $DedupEnabled = $true
+        if ($(Invoke-Command -ComputerName $AccessNode -ConfigurationName $SessionConfigurationName {(-not (Get-Command -Module Deduplication))} )) {
+            $DedupEnabled = $false
+        }
+
+        ####
+        # Begin paralellized captures.
+        # Start accumulating static jobs which self-contain their gather.
+        # These are pulled in close to the end. Consider how to regularize this down the line.
+        ####
+        $JobStatic = @()
+        $JobCopyOut = @()
+        $JobCopyOutNoDelete = @()
+
+        # capture Sddc Diagnostic Archive if requested and active on the target cluster
+        if ($Cluster -and
+            (Get-ClusteredScheduledTask -Cluster $Cluster -TaskName SddcDiagnosticArchive)) {
+
+            if ($DaysOfArchive -gt 0) {
+
+                Show-Update "Start gather of Sddc Diagnostic Archives ..."
+
+                $JobStatic += Start-Job -Name 'Sddc Diagnostic Archive Report' {
+
+                    Import-Module $using:Module -ErrorAction SilentlyContinue
+
+                    # capture state of the job regardless of archive capture
+                    $o = (Join-Path $using:Path SddcDiagnosticArchiveJob.txt)
+                    Show-SddcDiagnosticArchiveJob -Cluster $using:Cluster > $o
+
+                    # use confirm to capture the version validation warnings for replay - note that
+                    # we self-document the version producing the report, so we only need to look for/capture
+                    # warnings to highlight variance
+                    $o = (Join-Path $using:Path SddcDiagnosticArchiveJobWarn.txt)
+                    $null = Confirm-SddcDiagnosticModule -Cluster $using:Cluster 3> $o
+                }
+
+                $j = Invoke-SddcCommonCommand -ClusterNodes $ClusterNodes.Name -JobName SddcDiagnosticArchive -SessionConfigurationName $SessionConfigurationName -InitBlock $CommonFunc {
+
+                    Import-Module $using:Module -ErrorAction SilentlyContinue
+
+                    if (Test-SddcModulePresence) {
+
+                        $Path = $null
+                        Get-SddcDiagnosticArchiveJobParameters -Path ([ref] $Path)
+
+                        # emit
+                        & {
+                            # filter archive?
+                            if ($using:DaysOfArchive -ne -1) {
+
+                                # get archive in increasing order of time (our timestamp is lexically sortable)
+                                $Archive = dir $Path\*.ZIP | sort -Descending
+                                if ($Archive.Count -gt $using:DaysOfArchive) {
+                                    $Archive = $Archive[0..$($using:DaysOfArchive - 1)]
+                                }
+
+                                $Archive.FullName
+                                (dir $Path\*.log).FullName
+
+                            } else {
+
+                                # get entire archive
+                                # note: we use the wildcard so that we copy the content of the directory
+                                # to the appropriate destination. the path itself is configurable.
+                                # see comment below.
+                                Join-Path (gi $Path).FullName "*"
+                            }
+                        } |% {
+
+                            Get-AdminSharePathFromLocal $env:COMPUTERNAME $_
+                        }
+                    }
+                }
+
+                # since the archive directory is configurable, we always need to specify the
+                # destination within the capture - it may be \some\dir\foo, but we want it to be
+                # node_xxx\SddcDiagnosticArchive in the capture.
+                #
+                # we add a member to the jobs to indicate this. also rename them to indicate the
+                # activity in these jobs, so we report runtime in a more useful way.
+                $j.ChildJobs |% {
+                    $_ | Add-Member -NotePropertyName Destination -NotePropertyValue SddcDiagnosticArchive
+                }
+
+                # and add to the copyout-nodelete set
+                # we do not want to scrub away the archive, unlike content we generate on the target node
+                # and then do want to delete after capture.
+                $JobCopyOutNoDelete += $j
+            }
+        }
+
+        if ($AccessNode) {
+
+            Show-Update "Start gather of cluster configuration ..."
+
+            $JobStatic += start-job -Name ClusterGroup {
+                try {
+                    $o = Get-ClusterGroup -Cluster $using:AccessNode
+                    $o | Export-Clixml ($using:Path + "GetClusterGroup.XML")
+                }
+                catch { Write-Warning "Unable to get Cluster Groups. `nError="+$_.Exception.Message
+			 }
+            }
+
+            $JobStatic += start-job -Name ClusterNetwork {
+                try {
+                    $o = Get-ClusterNetwork -Cluster $using:AccessNode
+                    $o | Export-Clixml ($using:Path + "GetClusterNetwork.XML")
+                }
+                catch { Write-Warning "Could not get Cluster Nodes. `nError="+$_.Exception.Message
+			 }
+            }	    
+
+            $JobStatic += start-job -Name ClusterNetworkLiveMigrationInformation {
+                try {
+                    $o = Get-ClusterResourceType -Name 'Virtual Machine' -Cluster $using:AccessNode | Get-ClusterParameter
+                    $o | Export-Clixml ($using:Path + "ClusterNetworkLiveMigration.XML")
+                }
+                catch { Write-Warning "Could not get Cluster Network Live Migration Information. `nError="+$_.Exception.Message
+			}
+            }	
+
+            $JobStatic += start-job -Name ClusterResource {
+                try {
+                    $o = Get-ClusterResource -Cluster $using:AccessNode
+                    $o | Export-Clixml ($using:Path + "GetClusterResource.XML")
+                }
+                catch { Write-Warning "Unable to get Cluster Resources.  `nError="+$_.Exception.Message
+			}
+
+            }
+
+            $JobStatic += start-job -Name ClusterResourceParameter {
+                try {
+                    $o = Get-ClusterResource -Cluster $using:AccessNode | Get-ClusterParameter
+                    $o | Export-Clixml ($using:Path + "GetClusterResourceParameters.XML")
+                }
+                catch { Write-Warning "Unable to get Cluster Resource Parameters.  `nError="+$_.Exception.Message
+			}
+            }
+
+            $JobStatic += start-job -Name ClusterSharedVolume {
+                try {
+                    $o = Get-ClusterSharedVolume -Cluster $using:AccessNode
+                    $o | Export-Clixml ($using:Path + "GetClusterSharedVolume.XML")
+                }
+                catch { Write-Warning "Unable to get Cluster Shared Volumes.  `nError="+$_.Exception.Message
+			}
+
+            }
+            $JobStatic += start-job -Name GetClusterFaultDomain {
+                try {
+                    $o = Get-ClusterFaultDomain | select name,type,parentname,childrennames,location
+                    $o | Export-Clixml ($using:Path + "GetClusterFaultDomain.XML")
+                }
+                catch { Write-Warning "Unable to get ClusterFaultDomain.  `nError="+$_.Exception.Message
+			    }
+            }
+	    
+	      Show-Update "Start gather of Network ATC information..."
+          $NetworkATC=$False
+          $NetworkATC=try {(Get-WindowsFeature NetworkATC).installed} catch {$False}
+          if ($NetworkATC) {
+
+            $JobStatic += start-job -Name NetIntentStatus {
+                try {
+                    $o = Get-NetIntentStatus -ClusterName $using:AccessNode
+                    $o | Export-Clixml ($using:Path + "GetNetIntentStatus.XML")
+                }
+                catch { Write-Warning "Unable to get NetIntentStatus.  `nError="+$_.Exception.Message
+			}
+
+            }
+	        $JobStatic += start-job -Name NetIntentStatusGlobalOverrides {
+                try {
+                    $o = Get-NetIntentStatus -GlobalOverrides -ClusterName $using:AccessNode
+                    $o | Export-Clixml ($using:Path + "GetNetIntentStatusGlobalOverrides.XML")
+                }
+                catch { Write-Warning "Unable to get NetIntentStatus -GlobalOverrides.  `nError="+$_.Exception.Message
+                }
+
+            }	    
+            $JobStatic += start-job -Name NetIntent {
+                try {
+                    $o = Get-NetIntent -ClusterName $using:AccessNode
+                    $o | Export-Clixml ($using:Path + "GetNetIntent.XML")
+                }
+                catch { Write-Warning "Unable to get NetIntent.  `nError="+$_.Exception.Message
+		    	}
+
+            }
+            $JobStatic += start-job -Name NetIntentGlobalOverrides {
+                try {
+                    $o = Get-NetIntent -GlobalOverrides -ClusterName $using:AccessNode
+                    $o | Export-Clixml ($using:Path + "GetNetIntentGlobalOverrides.XML")
+                }
+                catch { Write-Warning "Unable to get NetIntent -GlobalOverrides.  `nError="+$_.Exception.Message
+	    		}
+            }
+          }
+        } else {
+            Show-Update "... Skip gather of cluster configuration since cluster is not available"
+        }
+
+        if ($IncludeClusterPerformanceHistory) {
+
+            Show-Update "Starting ClusterPerformanceHistory log collection ..."
+
+            $JobStatic += start-job -Name ClusterPerformanceHistory {
+                try {
+                    Get-Clusterlog -ExportClusterPerformanceHistory -Destination $using:Path -PerformanceHistoryTimeFrame $using:PerformanceHistoryTimeFrame -Node $using:ClusterNodes.Name
+                }
+                catch { #Show-Warning("Could not get ClusterPerformanceHistory. `nError="+$_.Exception.Message) 
+			}
+            }
+        }
+
+        Show-Update "Start gather of driver information ..."
+
+        $ClusterNodes.Name |% {
+
+            $node = $_
+
+            $JobStatic += start-job -Name "Driver Information: $node" {
+                try { $o = Get-CimInstance -ClassName Win32_PnPSignedDriver -ComputerName $using:node }
+                catch { #Show-Error("Unable to get Drivers on $using:node. `nError="+$_.Exception.Message) 
+			}
+                $o | Export-Clixml (Join-Path (Join-Path $using:Path "Node_$using:node") "GetDrivers.XML")
+            }
+        }
+
+        # consider using this as the generic copyout job set
+        # these are gathers which are not remotable, which we run remote and copy back results for
+        # keep control of which gathers are fast and therefore for which serialization is not a major issue
+        # however, dividing these into distinct jobs helps when triaging hangs or sources of error - its a tradeoff
+
+        Show-Update "Start gather of verifier ..."
+
+        $JobCopyOut += Invoke-SddcCommonCommand -ClusterNodes $($ClusterNodes).Name -JobName Verifier -SessionConfigurationName $SessionConfigurationName -InitBlock $CommonFunc {
+
+            # Verifier
+
+            $LocalFile = Join-Path $env:temp "verifier-query.txt"
+            verifier /query > $LocalFile
+            Write-Output (Get-AdminSharePathFromLocal $env:COMPUTERNAME $LocalFile)
+
+            $LocalFile = Join-Path $env:temp "verifier-querysettings.txt"
+            verifier /querysettings > $LocalFile
+            Write-Output (Get-AdminSharePathFromLocal $env:COMPUTERNAME $LocalFile)
+        }
+
+        Show-Update "Start gather of filesystem filter status ..."
+
+        $JobCopyOut += Invoke-SddcCommonCommand -ClusterNodes $($ClusterNodes).Name -JobName 'Filesystem Filter Manager' -SessionConfigurationName $SessionConfigurationName -InitBlock $CommonFunc {
+
+            # Filter Manager
+
+            $LocalFile = Join-Path $env:temp "fltmc.txt"
+            fltmc > $LocalFile
+            Write-Output (Get-AdminSharePathFromLocal $env:COMPUTERNAME $LocalFile)
+
+            $LocalFile = Join-Path $env:temp "fltmc-instances.txt"
+            fltmc instances > $LocalFile
+            Write-Output (Get-AdminSharePathFromLocal $env:COMPUTERNAME $LocalFile)
+        }
+
+        $JobCopyOutNoDelete += Invoke-SddcCommonCommand -ClusterNodes $($ClusterNodes).Name -JobName 'Copy WER ReportArchive' -SessionConfigurationName $SessionConfigurationName -InitBlock $CommonFunc {
+
+            # ReportArchive copy (one-shot, we'll recursively copy)
+
+            Write-Output (Get-AdminSharePathFromLocal $env:COMPUTERNAME $env:ProgramData\Microsoft\Windows\WER\ReportArchive)
+        }
+
+        if ($IncludeDumps -eq $true) {
+
+            $JobCopyOutNoDelete += Invoke-SddcCommonCommand -ClusterNodes $($ClusterNodes).Name -JobName 'Copy ReportQueue' -SessionConfigurationName $SessionConfigurationName -InitBlock $CommonFunc {
+
+                # ReportQueue copy (one-shot, we'll recursively copy)
+
+                Write-Output (Get-AdminSharePathFromLocal $env:COMPUTERNAME $env:ProgramData\Microsoft\Windows\WER\ReportQueue)
+            }
+        }
+
+        if ($IncludeProcessDump) {
+
+            $JobCopyOut += Invoke-SddcCommonCommand -ClusterNodes $($ClusterNodes).Name -JobName ProcessDumps -SessionConfigurationName $SessionConfigurationName -InitBlock $CommonFunc -ArgumentList $ProcessLists {
+
+                Param($ProcessLists)
+
+                $NodePath = $env:Temp
+                $Node = $env:COMPUTERNAME
+
+                #Default dump processes.
+                $DumpProcesses = @("vmms", "vmcompute", "vmwp", "rhs", "clussvc")
+
+                #Appending user passed process lists.
+                if ($ProcessLists -ne $null) {
+                    $DumpProcesses += $ProcessLists.split(",")
+                }
+
+
+                $DumpFileFolder = Join-Path -Path $NodePath -ChildPath 'ProcessDumps'
+
+                if (Test-Path -Path $DumpFileFolder) {
+                    Remove-Item -Path $DumpFileFolder -Recurse -Force
+                }
+
+                $null = New-Item -Path $DumpFileFolder -ItemType Directory
+                $WER = [PSObject].Assembly.GetType('System.Management.Automation.WindowsErrorReporting')
+                $NativeMethods = $WER.GetNestedType('NativeMethods', 'NonPublic')
+                $MiniDump = $NativeMethods.GetMethod('MiniDumpWriteDump', ([Reflection.BindingFlags]'NonPublic, Static'))
+                $MiniDumpWithFullMemory = [UInt32] 2
+                $ProcessList = @{}
+
+                foreach ($ProcessName in $DumpProcesses) {
+
+                    $ProcessIds = Get-Process -Name $ProcessName -ErrorAction SilentlyContinue | Select-Object -ExpandProperty Id
+
+                    if (-not $ProcessIds) {
+                        Show-Warning "Could not generate minidump for process $ProcessName"
+                        continue;
+                    }
+
+                    foreach ($ProcessId in $ProcessIds) {
+
+                        #Already collected.
+                        if ($ProcessList[$ProcessId]) {
+                            continue;
+                        }
+
+                        $ProcessList.Add($ProcessId, $ProcessName)
+
+                        $Process = Get-Process -Id $ProcessId
+                        $ProcessId = $Process.Id
+                        $ProcessHandle = $Process.Handle
+                        $DumpFileName = "$($ProcessName)_$($ProcessId).dmp"
+
+                        $DumpFilePath = Join-Path $DumpFileFolder $DumpFileName
+
+                        $DumpFile = New-Object IO.FileStream($DumpFilePath, [IO.FileMode]::Create)
+
+                        $Result = $MiniDump.Invoke($null, @($ProcessHandle,        #hProcess
+                                                            $ProcessId,                #ProcessId
+                                                            $DumpFile.SafeFileHandle,  #hFile
+                                                            $MiniDumpWithFullMemory    #DumpType
+                                                            [IntPtr]::Zero,            #ExceptionParam
+                                                            [IntPtr]::Zero,            #UserStreamParam
+                                                            [IntPtr]::Zero))           #CallbackParam
+
+                        $DumpFile.Close()
+
+                        if(-not $Result) {
+                            Show-Warning "Failed to write dump file for process $psname with PID $ProcessId."
+                            Remove-Item $DumpFilePath
+                        } else {
+                            Write-Output (Get-AdminSharePathFromLocal $Node $DumpFilePath)
+                        }
+                    }
+                }
+            }
+        }
+
+        if ($IncludeGetNetView) {
+
+            Show-Update "Start gather of Get-NetView ..."
+
+            $JobCopyOut += Invoke-SddcCommonCommand -ArgumentList $SkipVm -ClusterNodes $($ClusterNodes).Name -JobName 'GetNetView' -SessionConfigurationName $SessionConfigurationName -InitBlock $CommonFunc {
+
+                Param($SkipVM)
+
+                $NodePath = $env:Temp
+
+                # create a directory to capture GNV
+
+                $gnvDir = Join-Path $NodePath 'GetNetView'
+                Remove-Item -Recurse -Force $gnvDir -ErrorAction SilentlyContinue
+                $null = md $gnvDir -Force -ErrorAction SilentlyContinue
+
+                # run inside a child session so we can sink output to the transcript
+                # we must pass the GNV dir since $using is statically evaluated in the
+                # outermost scope and $gnvDir is inside the Invoke call.
+
+                $j = Start-Job -ArgumentList $gnvDir,$SkipVM {
+
+                    param($gnvDir,$SkipVM)
+
+                    # start gather transcript to the GNV directory
+
+                    $transcriptFile = Join-Path $gnvDir "0_GetNetViewGatherTranscript.log"
+                    Start-Transcript -Path $transcriptFile -Force
+
+                    if (Get-Command Get-NetView -ErrorAction SilentlyContinue) {
+                        if ($SkipVM) {
+                            Get-NetView -OutputDirectory $gnvDir -SkipLogs -SkipVM
+                        } else {
+                            Get-NetView -OutputDirectory $gnvDir -SkipLogs
+                        }
+                    } else {
+                        Write-Host "Get-NetView command not available"
+                    }
+
+                    Stop-Transcript
+                }
+
+                # do not receive job - sunk to transcript for offline analysis
+                # gnv produces a very large quantity of host output
+                $null = $j | Wait-Job
+                $j | Remove-Job
+
+                # wipe all non-file content (gnv produces zip + uncompressed dir, don't need the dir)
+                dir $gnvDir -Directory |% {
+                    Remove-Item -Recurse -Force $_.FullName
+                }
+
+                # gather all remaining content (will be the zip + transcript) in GNV directory
+                Write-Output (Get-AdminSharePathFromLocal $env:COMPUTERNAME $gnvDir)
+            }
+        }
+
+        # Events, cmd, reports, et.al.
+        Show-Update "Start gather of system info, cluster/netft/health logs, reports and dump files ..."
+        #$NodeSystemRootPath = Invoke-Command -ComputerName $AccessNode -ConfigurationName $using:SessionConfigurationName { $env:SystemRoot }
+	$RPath = (Get-AdminSharePathFromLocal $env:COMPUTERNAME $Path)
+	If ($HoursOfEvents -eq -1) {$ClusterLogMinutes=999999} else {$ClusterLogMinutes=$HoursOfEvents*60}
+        $JobStatic += Foreach ($NodeName in ($ClusterNodes.Name)) {Invoke-Command -AsJob -JobName "ClusterLogs$NodeName" -ComputerName $Nodename -ScriptBlock {
+            try {$null=Get-ClusterLog -UseLocalTime -TimeSpan $using:ClusterLogMinutes} catch {}}
+        }
+        if ((Get-Command Get-ClusterLog).Parameters.ContainsKey("NetFt")) {
+                $JobStatic += Foreach ($NodeName in ($ClusterNodes.Name)) {Invoke-Command -AsJob -JobName "ClusterLogsNetft$NodeName" -ComputerName $Nodename -ScriptBlock {
+            		$null=Get-ClusterLog -UseLocalTime -Netft -TimeSpan $using:ClusterLogMinutes}
+        }}
+        if ($S2DEnabled) {
+                $JobStatic += Foreach ($NodeName in ($ClusterNodes.Name)) {Invoke-Command -AsJob -JobName "ClusterLogsHealth$NodeName" -ComputerName $Nodename -ScriptBlock {
+            		$null=Get-ClusterLog -UseLocalTime -Health -TimeSpan $using:ClusterLogMinutes}
+        }}
+
+        $JobStatic += $ClusterNodes.Name |% {
+
+            $NodeName = $_
+
+            Invoke-SddcCommonCommand -JobName "System Info: $NodeName" -InitBlock $CommonFunc -SessionConfigurationName $SessionConfigurationName -ScriptBlock {
+
+                $Node = "$using:NodeName"
+                if ($using:ClusterDomain.Length) {
+                    $Node += ".$using:ClusterDomain"
+                }
+
+                $LocalNodeDir = Get-NodePath $using:Path $using:NodeName
+
+                # Text-only conventional commands
+                #
+                # Gather SYSTEMINFO.EXE output for a given node
+			$SysInfoOut=(Join-Path (Get-NodePath $using:Path $using:NodeName) "SystemInfo.TXT")
+			Start-Process -FilePath "$env:comspec" -ArgumentList "/c SystemInfo.exe /S $using:NodeName > $SysInfoOut" -WindowStyle Hidden # -Wait
+		
+		# Gather MSINFO32.EXE output for a given node
+			#$MSINFO32Out=(Join-Path (Get-NodePath $using:Path $using:NodeName) "MSINFO32.NFO")
+			#Start-Process -FilePath "$env:comspec" -ArgumentList "/c MSINFO32.exe /nfo $MSINFO32Out /Computer $using:NodeName" -WindowStyle Hidden -Wait
+		$LocalFileMsInfo = (Join-Path $LocalNodeDir "\msinfo.nfo")
+		Start-Process C:\Windows\System32\msinfo32.exe -ArgumentList  "/computer $using:NodeName /nfo $LocalFileMsInfo" # -Wait
+
+                # Cmdlets to drop in TXT and XML forms
+                #
+                # cmd is of the form "cmd arbitraryConstantArgs -argForComputerOrSessionSpecification"
+                # will be trimmed to "cmd" for logging
+                # _A_ token will be replaced with the chosen cluster access node
+                # _C_ token will be replaced with node fqdn for cimsession/computername callouts
+                # _N_ token will be replaced with node non-fqdn
+                $CmdsToLog = 'Get-HotFix -ComputerName _C_',
+                                'Get-NetAdapter -CimSession _C_',
+                                'Get-NetAdapterAdvancedProperty -CimSession _C_',
+                                'Get-NetAdapterBinding -CimSession _C_',
+                                'Get-NetAdapterChecksumOffload -CimSession _C_',
+                                'Get-NetAdapterIPsecOffload -CimSession _C_',
+                                'Get-NetAdapterLso -CimSession _C_',
+                                'Get-NetAdapterPacketDirect -CimSession _C_',
+                                'Get-NetAdapterRdma -CimSession _C_',
+                                'Get-NetAdapterRsc -CimSession _C_',
+                                'Get-NetAdapterRss -CimSession _C_',
+                                'Get-NetAdapterVmq -CimSession _C_',
+                                'Get-NetIPv4Protocol -CimSession _C_',
+                                'Get-NetIPv6Protocol -CimSession _C_',
+                                'Get-NetIpAddress -CimSession _C_',
+                                'Get-NetLbfoTeam -CimSession _C_',
+                                'Get-NetLbfoTeamMember -CimSession _C_',
+                                'Get-NetLbfoTeamNic -CimSession _C_',
+                                'Get-NetOffloadGlobalSetting -CimSession _C_',
+                                'Get-NetPrefixPolicy -CimSession _C_',
+                                'Get-NetQosPolicy -CimSession _C_',
+				'Get-NetAdapterQos -CimSession _C_',
+                                'Get-NetRoute -CimSession _C_',
+                                'Get-Disk -CimSession _C_',
+                                'Get-NetTcpConnection -CimSession _C_',
+                                'Get-NetTcpSetting -CimSession _C_',
+                                'Get-ScheduledTask -CimSession _C_ | Get-ScheduledTaskInfo -CimSession _C_',
+                                'Get-SmbServerNetworkInterface -CimSession _C_',
+                                'Get-StorageFaultDomain -CimSession _A_ -Type StorageScaleUnit |? FriendlyName -eq _N_ | Get-StorageFaultDomain -CimSession _A_',
+				'Get-NetFirewallProfile -CimSession _C_',
+				'Get-NetFirewallRule -CimSession _C_',
+				'Get-NetConnectionProfile -CimSession _C_',
+				'Get-SmbMultichannelConnection -CimSession _C_ -SmbInstance SBL',
+				'Get-SmbClientConfiguration -CimSession _C_',
+				'Get-SmbServerConfiguration -CimSession _C_',
+				'Get-NetIPConfiguration -CimSession _C_',
+				'Invoke-Command -ComputerName _C_ {Get-ComputerInfo}',
+				'Invoke-Command -ComputerName _C_ {Get-ItemProperty -Path HKLM:\SYSTEM\CurrentControlSet\Services\spacePort\Parameters}',				
+				'Invoke-Command -ComputerName _C_ {Echo Get-RegSpacePortParameters;Get-ItemProperty -Path HKLM:\SYSTEM\CurrentControlSet\Services\spacePort\Parameters}',
+				'Invoke-Command -ComputerName _C_ {Echo Get-RegOEMInformation;IF((Get-WmiObject -Class Win32_OperatingSystem).Caption -imatch "HCI"){Get-ItemProperty -Path HKLM:\SOFTWARE\Microsoft\Windows\CurrentVersion\OEMInformation}}',
+				'Invoke-Command -ComputerName _C_ {Echo Get-netsh;netsh int tcp show global}',
+				'Invoke-Command -ComputerName _C_ {Echo Get-win32_networkadapter;Get-WmiObject win32_networkadapter}',
+				'Invoke-Command -ComputerName _C_ {Echo Get-TcpipParametersInterfaces;Get-ItemProperty -path HKLM:\System\CurrentControlSet\services\Tcpip\Parameters\Interfaces\*}',				
+				'Invoke-Command -ComputerName _C_ {Echo Get-mpioParameters;IF((Get-WindowsFeature -Name "Multipath-IO").Installed -eq "True"){Get-ItemProperty -path HKLM:\SYSTEM\CurrentControlSet\Services\mpio\Parameters}}',
+				'Invoke-Command -ComputerName _C_ {Echo Get-mpioSettings;IF((Get-WindowsFeature -Name "Multipath-IO").Installed -eq "True"){Get-ItemProperty -path "HKLM:\SYSTEM\CurrentControlSet\Control\Class\{4d36e97b-e325-11ce-bfc1-08002be10318}\000*"}}',
+				'Invoke-Command -ComputerName _C_ {Echo Get-MSDSMSupportedHW;IF((Get-WindowsFeature -Name "Multipath-IO").Installed -eq "True"){Get-MSDSMSupportedHW  -CimSession _C_}}',
+				'Invoke-Command -ComputerName _C_ {Echo Get-DriverSuiteVersion;Get-ChildItem HKLM:\SOFTWARE\Dell\MUP -Recurse | Get-ItemProperty}',
+				'Invoke-Command -ComputerName _C_ {Echo Get-ChipsetVersion;Get-WmiObject win32_product | ? Name -like "*chipset*"}',
+                'Invoke-Command -ComputerName _C_ {Echo Get-ProcessByService;$aps=GPs;$r=@();$Ass=GWmi Win32_Service;foreach($p in $aps){$ss=$Ass|?{$_.ProcessID -eq $p.Id};IF($ss){$r+=[PSCustomObject]@{Service=$ss.DisplayName;ProcessName=$p.ProcessName;ProcessID=$p.Id}}}$r}',
+                'Get-NetNeighbor -CimSession _C_',
+				'Get-VMNetworkAdapterIsolation -ManagementOS -CimSession _C_'
+                #[System.DirectoryServices.ActiveDirectory.ActiveDirectorySite]::GetComputerSite()
+
+                # These commands are specific to optional modules, add only if present
+                #   - DcbQos: RoCE environments primarily
+                #   - Hyper-V: may be ommitted in SOFS-only cases
+                if (Get-Module DcbQos -ErrorAction SilentlyContinue) {
+                    $CmdsToLog += 'Invoke-Command -ComputerName _C_ {Echo Get-NetQosDcbxSettingPerNic;Get-NetAdapter | Get-NetQosDcbxSetting}',
+		                  'Get-NetQosDcbxSetting -CimSession _C_',
+                                  'Get-NetQosFlowControl -CimSession _C_',
+                                  'Get-NetQosTrafficClass -CimSession _C_'
+                }
+
+                if (Get-Module Hyper-V -ErrorAction SilentlyContinue) {
+                    $CmdsToLog += 'Get-VM -CimSession _C_ -ErrorAction SilentlyContinue',
+		    		    'Invoke-Command -ComputerName _C_ {Echo Get-vmprocessor;Get-VM -CimSession _C_ | Get-VMProcessor -ErrorAction SilentlyContinue}',
+                                    'Get-VMNetworkAdapter -All -CimSession _C_ -ErrorAction SilentlyContinue',
+                                    'Get-VMSwitch -CimSession _C_ -ErrorAction SilentlyContinue',
+				    'Echo Get-VMSwitchTeam; Get-VMSwitch  -CimSession _C_ | Where-Object {$_.EmbeddedTeamingEnabled -eq $true} | %{Get-VMSwitchTeam -CimSession _C_  -SwitchName $_.name}',
+				    'Get-VMHost -CimSession _C_ -ErrorAction SilentlyContinue',
+                                    'Get-VMNetworkAdapterVlan -CimSession _C_ -ManagementOS -ErrorAction SilentlyContinue',
+                                    'Get-VMNetworkAdapterTeamMapping -CimSession _C_ -ManagementOS -ErrorAction SilentlyContinue'				    
+		}
+		
+		#Added to gather DeDup info if installed
+		If (Get-Module Deduplication -ErrorAction SilentlyContinue){
+			$clusterCimSession = New-CimSession -ComputerName $ClusterName
+			$CmdsToLog += "Get-DedupVolume -CimSession $clusterCimSession"
+		}
+		#Added to gather AzureStack HCI info
+		If ((Get-WmiObject -Class Win32_OperatingSystem).Caption -imatch "HCI"){
+			$CmdsToLog += "Get-AzureStackHCI"
+			$CmdsToLog += "Get-AzureStackHCIArcIntegration"
+		}
+		
+                $nodejobs=@()
+                foreach ($cmd in $CmdsToLog) {
+
+                    # truncate cmd string to the cmd itself
+                    $LocalFile = (Join-Path $LocalNodeDir ([regex]::match(($cmd.split() | Where-Object {$_ -imatch 'Get-'}),'Get-[a-zA-Z0-9]*').value -replace "-",""))
+                    try {
+
+                        $cmdex = $cmd -replace '_C_',$using:NodeName -replace '_N_',$using:NodeName -replace '_A_',$using:AccessNode
+			$cmdsb = [scriptblock]::Create("$cmdex")
+                        $nodejobs+=Start-Job -Name $LocalFile -ScriptBlock $cmdsb
+                        #$out = Invoke-Expression $cmdex
+
+                        # capture as txt and xml for quick analysis according to taste
+                        #$out | ft -AutoSize | Out-File -Width 9999 -Encoding ascii -FilePath "$LocalFile.txt"
+                        #$out | Export-Clixml -Path "$LocalFile.xml"
+
+                    } catch {}
+                }
+
+
+
+		#Add MSInfo32
+
+                $NodeSystemRootPath = Invoke-Command -ComputerName $using:NodeName -ConfigurationName $using:SessionConfigurationName { $env:SystemRoot }
+
+                # Avoid to use 'Join-Path' because the drive of path may not exist on the local machine.
+                if ($using:IncludeDumps -eq $true) {
+
+                    $NodeMinidumpsPath = Invoke-Command -ComputerName $using:NodeName -ConfigurationName $using:SessionConfigurationName { (Get-ItemProperty -Path 'HKLM:\SYSTEM\CurrentControlSet\Control\CrashControl').MinidumpDir } -ErrorAction SilentlyContinue
+                    $NodeLiveKernelReportsPath = Invoke-Command -ComputerName $using:NodeName -ConfigurationName $using:SessionConfigurationName { (Get-ItemProperty -Path 'HKLM:\SYSTEM\CurrentControlSet\Control\CrashControl\LiveKernelReports').LiveKernelReportsPath } -ErrorAction SilentlyContinue
+                    ##
+                    # Minidumps
+                    ##
+
+                    try {
+                        # Use the registry key value if it exists.
+                        if ($NodeMinidumpsPath) {
+                            $RPath = (Get-AdminSharePathFromLocal $using:NodeName "$NodeMinidumpsPath\*.dmp")
+                        }
+                        else {
+                            $RPath = (Get-AdminSharePathFromLocal $using:NodeName "$NodeSystemRootPath\Minidump\*.dmp")
+                        }
+
+                        $DmpFiles = Get-ChildItem -Path $RPath -Recurse -ErrorAction SilentlyContinue
+                    }
+                    catch { $DmpFiles = ""; Show-Warning "Unable to get minidump files for node $using:NodeName" }
+
+                    $DmpFiles |% {
+                        try { Copy-Item $_.FullName $LocalNodeDir }
+                        catch { Show-Warning("Could not copy minidump file $_.FullName") }
+                    }
+
+                    ##
+                    # Live Kernel Reports
+                    ##
+
+                    try {
+                        # Use the registry key value if it exists.
+                        if ($NodeLiveKernelReportsPath) {
+                            $RPath = (Get-AdminSharePathFromLocal $using:NodeName "$NodeLiveKernelReportsPath\*.dmp")
+                        }
+                        else {
+                            $RPath = (Get-AdminSharePathFromLocal $using:NodeName "$NodeSystemRootPath\LiveKernelReports\*.dmp")
+                        }
+
+                        $DmpFiles = Get-ChildItem -Path $RPath -Recurse -ErrorAction SilentlyContinue
+                    }
+                    catch { $DmpFiles = ""; Show-Warning "Unable to get LiveKernelReports files for node $using:NodeName" }
+
+                    $DmpFiles |% {
+                        try { Copy-Item $_.FullName $LocalNodeDir }
+                        catch { Show-Warning "Could not copy LiveKernelReports file $($_.FullName)" }
+                    }
+                }
+
+                try {
+                    $RPath = (Get-AdminSharePathFromLocal $using:NodeName "$NodeSystemRootPath\Cluster\Reports\*.*")
+                    $RepFiles = Get-ChildItem -Path $RPath -Recurse -ErrorAction SilentlyContinue | Sort LastWriteTime}
+                catch { $RepFiles = ""; Show-Warning "Unable to get reports for node $using:NodeName" }
+
+                $LocalReportDir = Join-Path $LocalNodeDir "ClusterReports"
+                md $LocalReportDir | Out-Null
+
+                Do {
+                    Sleep 1
+                    Foreach ($myjob in ($nodejobs | ? Name -notmatch "JOBDONE" | ? State -eq "Completed")) {
+			$LocalFile=$myJob.Name
+                        $out = Receive-Job $myjob
+
+                        # capture as txt and xml for quick analysis according to taste
+                        $out | ft -AutoSize | Out-File -Width 9999 -Encoding ascii -FilePath "$LocalFile.txt"
+                        $out | Export-Clixml -Path "$LocalFile.xml"
+                        $myjob.Name=$myjob.Name+":JOBDONE"
+			$myjob.Dispose()
+                    }
+                    $nodejobs | fl * | Out-File -FilePath (Join-Path $LocalNodeDir "GetNodeJobsStatus.txt")
+
+                } while ($nodejobs.State -contains "Running")
+		$FailedJobs=@()
+                Foreach ($myjob in ($nodejobs | ? State -ne "Completed")) {
+		    $FailedJobs+=$myjob
+                    #Show-Warning "'$myjob' failed for node $Node ($(Receive-Job $myjob))"
+                }
+		$FailedJobs | fl * | Out-File -FilePath (Join-Path $LocalNodeDir "GetNodeJobsStatus.txt")
+                $nodejobs | Remove-Job
+
+                # Copy logs from the Report directory; exclude cluster/health logs which we're getting seperately
+		$RepFiles |% {
+                    if (($_.Name -notlike "Cluster.log") -and ($_.Name -notlike "ClusterHealth.log")) {
+                        try { Copy-Item $_.FullName $LocalReportDir }
+                        catch { Show-Warning "Could not copy report file $($_.FullName)" }
+                    } 
+                    
+
+                }
+
+            }
+        }
+
+        Show-Update "Starting export diagnostic log and live dump ..."
+
+        $JobCopyOut += Invoke-SddcCommonCommand -ArgumentList $IncludeLiveDump,$IncludeStorDiag -ClusterNodes $AccessNode -SessionConfigurationName $SessionConfigurationName -InitBlock $CommonFunc -JobName StorageDiagnosticInfoAndLiveDump {
+
+            Param($IncludeLiveDump,$IncludeStorDiag)
+
+            $Node = $env:COMPUTERNAME
+            $NodePath = $env:Temp
+
+            $destinationPath = Join-Path -Path $NodePath -ChildPath 'StorageDiagnosticDump'
+
+            if (Test-Path -Path $destinationPath) {
+                Remove-Item -Path $destinationPath -Recurse -Force
+            }
+
+            $clusterSubsystem = (Get-StorageSubSystem |? Model -eq 'Clustered Windows Storage').FriendlyName
+
+            if ($IncludeLiveDump) {
+                Get-StorageDiagnosticInfo -StorageSubSystemFriendlyName $clusterSubsystem -IncludeLiveDump -DestinationPath $destinationPath
+
+                # Copy storage diagnostic and live dump information (one-shot, we'll recursively copy)
+                Write-Output (Get-AdminSharePathFromLocal $Node $destinationPath)
+            }
+            elseif ($IncludeStorDiag) {
+                Get-StorageDiagnosticInfo -StorageSubSystemFriendlyName $clusterSubsystem -DestinationPath $destinationPath
+
+                # Copy storage diagnostic and live dump information (one-shot, we'll recursively copy)
+                Write-Output (Get-AdminSharePathFromLocal $Node $destinationPath)
+            }
+        }
+
+        Show-Update "Starting export of events ..."
+
+        $JobCopyOut += Invoke-SddcCommonCommand -ArgumentList $HoursOfEvents -ClusterNodes $($ClusterNodes).Name -SessionConfigurationName $SessionConfigurationName -InitBlock $CommonFunc -JobName Events {
+
+            Param([int] $Hours)
+
+            $Node = $env:COMPUTERNAME
+            $NodePath = $env:Temp
+
+            Get-SddcCapturedEvents $NodePath $Hours |% {
+
+                Write-Output (Get-AdminSharePathFromLocal $Node $_)
+            }
+
+            # Also export locale metadata for off-system rendering (one-shot, we'll recursively copy)
+            Write-Output (Get-AdminSharePathFromLocal $Node (Join-Path $NodePath "LocaleMetaData"))
+        }F
+
+        if ($IncludeAssociations -and $ClusterName.Length) {
+
+            # This is used at Phase 2 and is run asynchronously since
+            # it can take some time to gather for large numbers of devices.
+
+            # Gather nodes view of storage and build all the associations
+
+            $SNVJob = Start-Job -Name 'StorageNodePhysicalDiskView' -ArgumentList $ClusterName {
+            param ($ClusterName)
+                $clusterCimSession = New-CimSession -ComputerName $ClusterName
+                $snvInstances = Get-CimInstance -Namespace root\Microsoft\Windows\Storage -ClassName MSFT_StorageNodeToPhysicalDisk -CimSession $clusterCimSession
+                $allPhysicalDisks  = Get-PhysicalDisk -CimSession $clusterCimSession
+                $SNV = @()
+
+                Foreach ($phyDisk in $snvInstances) {
+                    $SNVObject = New-Object -TypeName System.Object
+                    $pdIndex = $phyDisk.PhysicalDiskObjectId.IndexOf("PD:")
+                    $pdLength = $phyDisk.PhysicalDiskObjectId.Length
+                    $pdID = $phyDisk.PhysicalDiskObjectId.Substring($pdIndex+3, $pdLength-($pdIndex+4))
+                    $PDUID = ($allPhysicalDisks |? ObjectID -Match $pdID).UniqueID
+                    $pd = $allPhysicalDisks |? UniqueID -eq $PDUID
+                    $nodeIndex = $phyDisk.StorageNodeObjectId.IndexOf("SN:")
+                    $nodeLength = $phyDisk.StorageNodeObjectId.Length
+                    $storageNodeName = $phyDisk.StorageNodeObjectId.Substring($nodeIndex+3, $nodeLength-($nodeIndex+4))
+                    $poolName = ($pd | Get-StoragePool -CimSession $clusterCimSession -ErrorAction SilentlyContinue |? IsPrimordial -eq $false).FriendlyName
+                    if (-not $poolName) {
+                        continue
+                    }
+
+                    $SNVObject | Add-Member -Type NoteProperty -Name PhysicalDiskUID -Value $PDUID
+                    $SNVObject | Add-Member -Type NoteProperty -Name StorageNode -Value $storageNodeName
+                    $SNVObject | Add-Member -Type NoteProperty -Name StoragePool -Value $poolName
+                    $SNVObject | Add-Member -Type NoteProperty -Name MPIOPolicy -Value $phyDisk.LoadBalancePolicy
+                    $SNVObject | Add-Member -Type NoteProperty -Name MPIOState -Value $phyDisk.IsMPIOEnabled
+                    $SNVObject | Add-Member -Type NoteProperty -Name StorageEnclosure -Value $pd.PhysicalLocation
+                    $SNVObject | Add-Member -Type NoteProperty -Name PathID -Value $phyDisk.PathID
+                    $SNVObject | Add-Member -Type NoteProperty -Name PathState -Value $phyDisk.PathState
+
+                    $SNV += $SNVObject
+                }
+                Write-Output $SNV
+            }
+
+            # Gather association between pool, virtualdisk, volume, share.
+
+            $AssocJob = Start-Job -Name 'StorageComponentAssociations' -ArgumentList $AccessNode,$ClusterName {
+                param($AccessNode,$ClusterName)
+
+                $SmbShares = Get-SmbShare -CimSession $AccessNode
+                $Associations = Get-VirtualDisk -CimSession $AccessNode |% {
+
+                    $o = $_ | Select-Object FriendlyName, OperationalStatus, HealthStatus, CSVName, CSVStatus, CSVNode, CSVPath, CSVVolume,
+                    ShareName, SharePath, VolumeID, PoolName, PoolOpStatus, PoolHealthStatus, VDResiliency, VDCopies, VDColumns, VDEAware
+
+                    $AssocCSV = $_ | Get-ClusterSharedVolume -Cluster $ClusterName
+
+                    if ($AssocCSV) {
+                        $o.CSVName = $AssocCSV.Name
+                        $o.CSVStatus = $AssocCSV.State
+                        $o.CSVNode = $AssocCSV.OwnerNode.Name
+                        $o.CSVPath = $AssocCSV.SharedVolumeInfo.FriendlyVolumeName
+                        if ($o.CSVPath.Length -ne 0) {
+                            $o.CSVVolume = $o.CSVPath.Split("\")[2]
+                        }
+                        $AssocLike = $o.CSVPath+"\*"
+                        $AssocShares = $SmbShares |? Path -like $AssocLike
+                        $AssocShare = $AssocShares | Select-Object -First 1
+                        if ($AssocShare) {
+                            $o.ShareName = $AssocShare.Name
+                            $o.SharePath = $AssocShare.Path
+                            $o.VolumeID = $AssocShare.Volume
+                            if ($AssocShares.Count -gt 1) { $o.ShareName += "*" }
+                        }
+                    }
+
+                    Write-Output $o
+                }
+
+                $AssocPool = Get-StoragePool -CimSession $AccessNode -ErrorAction SilentlyContinue
+                $AssocPool |% {
+                    $AssocPName = $_.FriendlyName
+                    $AssocPOpStatus = $_.OperationalStatus
+                    $AssocPHStatus = $_.HealthStatus
+                    Get-StoragePool -CimSession $AccessNode -FriendlyName $AssocPName |
+                    Get-VirtualDisk -CimSession $AccessNode |% {
+                        $AssocVD = $_
+                        $Associations |% {
+                            if ($_.FriendlyName -eq $AssocVD.FriendlyName) {
+                                $_.PoolName = $AssocPName
+                                $_.PoolOpStatus = $AssocPOpStatus
+                                $_.PoolHealthStatus = $AssocPHStatus
+                                $_.VDResiliency = $AssocVD.ResiliencySettingName
+                                $_.VDCopies = $AssocVD.NumberofDataCopies
+                                $_.VDColumns = $AssocVD.NumberofColumns
+                                $_.VDEAware = $AssocVD.IsEnclosureAware
+                            }
+                        }
+                    }
+                }
+
+                Write-Output $Associations
+            }
+        }
+
+        #
+        # SMB share health/status
+        #
+
+        Show-Update "SMB Shares"
+
+        try { $SmbShares = Get-SmbShare -CimSession $AccessNode }
+        catch { Show-Error("Unable to get SMB Shares. `nError="+$_.Exception.Message) }
+
+        # XXX only sharepath and health are added in, why are we selecting down to just these four as opposed to add-member?
+        $ShareStatus = $SmbShares |? ContinuouslyAvailable | Select-Object ScopeName, Name, SharePath, Health
+        $Count1 = 0
+        $Total1 = NCount($ShareStatus)
+
+        if ($Total1 -gt 0)
+        {
+            $ShareStatus |% {
+                $Progress = $Count1 / $Total1 * 100
+                $Count1++
+                Write-Progress -Activity "Testing file share access" -PercentComplete $Progress
+
+                if ($ClusterDomain -ne "")
+                {
+                    $_.SharePath = "\\" + $_.ScopeName + "." + $ClusterDomain + "\" + $_.Name
+                }
+                else
+                {
+                    $_.SharePath = "\\" + $_.ScopeName + "\" + $_.Name
+                }
+                try { if (Test-Path -Path $_.SharePath  -ErrorAction SilentlyContinue) {
+                            $_.Health = "Accessible"
+                        } else {
+                            $_.Health = "Inaccessible"
+                    }
+                }
+                catch { $_.Health = "Accessible: "+$_.Exception.Message }
+            }
+            Write-Progress -Activity "Testing file share access" -Completed
+        }
+
+        $ShareStatus | Export-Clixml ($Path + "ShareStatus.XML")
+
+        Show-Update "SMB Share Open Files"
+
+        try {
+            $o = Get-SmbOpenFile -CimSession $AccessNode
+            $o | Export-Clixml ($Path + "GetSmbOpenFile.XML") }
+        catch { Show-Error("Unable to get Open Files. `nError="+$_.Exception.Message) }
+
+        Show-Update "SMB Share Witness"
+
+        try {
+            $o = Get-SmbWitnessClient -CimSession $AccessNode
+            $o | Export-Clixml ($Path + "GetSmbWitness.XML") }
+        catch { Show-Error("Unable to get Open Files. `nError="+$_.Exception.Message) }
+
+        Show-Update "Clustered Subsystem"
+
+        # NOTE: $Subsystem is reused several times below
+        try {
+            $Subsystem = Get-StorageSubsystem Cluster* -CimSession $AccessNode
+            $Subsystem | Export-Clixml ($Path + "GetStorageSubsystem.XML")
+        }
+        catch { Show-Warning("Unable to get Clustered Subsystem.`nError="+$_.Exception.Message) }
+
+        # Automatic triage is dependent on the cluster (Health Resource), avoid spurious
+        # errors if not available
+        if ($Subsystem.HealthStatus -notlike "Healthy" -and $ClusterName.Length) {
+            Show-Update "Triage for Clustered Subsystem (HealthStatus = $($Subsystem.HealthStatus))"
+            try {
+                $cmdlet = Get-Command Get-HealthFault -ErrorAction SilentlyContinue
+                if ($null -ne $cmdlet -and $cmdlet.Source -eq 'FailoverClusters') {
+                    Get-HealthFault  -CimSession $AccessNode |
+                        Export-Clixml (Join-Path $Path "HeathFault.XML")
+                } else {
+                    $Subsystem | Debug-StorageSubsystem -CimSession $AccessNode |
+                        Export-Clixml (Join-Path $Path "DebugStorageSubsystem.XML")
+                }
+            }
+            catch { Show-Error "Unable to get Get-HealthFault or Debug-StorageSubsystem for unhealthy StorageSubsystem.`nError=" $_ }
+        }
+
+        Show-Update "Volumes & Virtual Disks"
+
+        # Volume status
+
+        try {
+            $Volumes = Get-Volume -CimSession $AccessNode -StorageSubSystem $Subsystem
+            $Volumes | Export-Clixml ($Path + "GetVolume.XML") }
+        catch { Show-Error("Unable to get Volumes. `nError="+$_.Exception.Message) }
+
+
+        # Virtual disk health
+        # Used in S2D-specific gather below
+
+        try {
+            $VirtualDisk = Get-VirtualDisk -CimSession $AccessNode -StorageSubSystem $Subsystem
+            $VirtualDisk | Export-Clixml ($Path + "GetVirtualDisk.XML")
+        }
+        catch { Show-Warning("Unable to get Virtual Disks.`nError="+$_.Exception.Message) }
+
+        # Deduplicated volume health
+        # XXX the counts/healthy likely not needed once phase 2 shifted into summary report
+
+        if ($DedupEnabled)
+        {
+            Show-Update "Dedup Volume Status"
+
+            try {
+                $DedupVolumes = Invoke-Command -ComputerName $AccessNode -ConfigurationName $SessionConfigurationName { Get-DedupStatus }
+                $DedupVolumes | Export-Clixml ($Path + "GetDedupVolume.XML") }
+            catch { Show-Error("Unable to get Dedup Volumes.`nError="+$_.Exception.Message) }
+
+            $DedupTotal = NCount($DedupVolumes)
+            $DedupHealthy = NCount($DedupVolumes |? LastOptimizationResult -eq 0 )
+
+        } else {
+
+            $DedupVolumes = @()
+            $DedupTotal = 0
+            $DedupHealthy = 0
+        }
+
+        Show-Update "Storage Pool & Tiers"
+
+	# Storage Node information
+
+        try {
+            Get-StorageNode -CimSession $AccessNode |
+                Export-Clixml ($Path + "GetStorageNode.XML") }
+        catch { Show-Warning("Unable to get Storage Nodes. `nError="+$_.Exception.Message) }
+
+        # Storage tier information
+
+        try {
+            Get-StorageTier -CimSession $AccessNode |
+                Export-Clixml ($Path + "GetStorageTier.XML") }
+        catch { Show-Warning("Unable to get Storage Tiers. `nError="+$_.Exception.Message) }
+
+        # Storage pool health
+
+        try {
+            $StoragePools = @(Get-StoragePool -IsPrimordial $False -CimSession $AccessNode -StorageSubSystem $Subsystem -ErrorAction SilentlyContinue)
+            $StoragePools | Export-Clixml ($Path + "GetStoragePool.XML") }
+        catch { Show-Error("Unable to get Storage Pools. `nError="+$_.Exception.Message) }
+
+        Show-Update "Storage Jobs"
+
+        try {
+            # cannot subsystem scope Get-StorageJob at this time
+            icm $AccessNode -ConfigurationName $SessionConfigurationName { Get-StorageJob } |
+                Export-Clixml ($Path + "GetStorageJob.XML") }
+        catch { Show-Warning("Unable to get Storage Jobs. `nError="+$_.Exception.Message) }
+
+        Show-Update "Clustered PhysicalDisks and SNV"
+
+        # Physical disk health
+
+        try {
+            $PhysicalDisks = Get-PhysicalDisk -CimSession $AccessNode -StorageSubSystem $Subsystem
+            $PhysicalDisks | Export-Clixml ($Path + "GetPhysicalDisk.XML") }
+        catch { Show-Error("Unable to get Physical Disks. `nError="+$_.Exception.Message) }
+
+        try {
+            $PhysicalDiskSNV = Get-PhysicalDisk -CimSession $AccessNode -StorageSubSystem $Subsystem | Get-PhysicalDiskSNV -CimSession $AccessNode |
+                Export-Clixml ($Path + "GetPhysicalDiskSNV.XML") }
+        catch { Show-Error("Unable to get Physical Disk Storage Node View. `nError="+$_.Exception.Message) }
+
+        # Reliability counters
+        # These may cause a latency burst on some devices due to device-specific requirements for lifting/generating
+        # the SMART data which underlies them. Decline to do this by default.
+
+        if ($IncludeReliabilityCounters -eq $true) {
+
+            Show-Update "Storage Reliability Counters"
+
+            try {
+                $PhysicalDisks | Get-StorageReliabilityCounter -CimSession $AccessNode |
+                    Export-Clixml ($Path + "GetReliabilityCounter.XML") }
+            catch { Show-Error("Unable to get Storage Reliability Counters. `nError="+$_.Exception.Message) }
+
+        }
+
+        # Storage enclosure health
+
+        Show-Update "Storage Enclosures"
+
+        try {
+            Get-StorageEnclosure -CimSession $AccessNode -StorageSubSystem $Subsystem |
+                Export-Clixml ($Path + "GetStorageEnclosure.XML") }
+        catch { Show-Error("Unable to get Enclosures. `nError="+$_.Exception.Message) }
+
+        # Undo changes as this is failing in AzureStack environment.
+        # SDDC cim objects
+
+        #Show-Update "SDDC Cim Objects"
+
+        #foreach($objType in @("Drive","Server","Volume","Cluster","VirtualMachine","VirtualSwitch"))
+        #{
+        #    try {
+        #        $className = "SDDC_"+$objType;
+        #        Get-CimInstance -Namespace "root\SDDC\Management" -ClassName $className  | Export-Clixml ($Path + "GetSddc"+$objType+".XML");
+        #    }
+        #    catch { Show-Warning("Unable to get SDDC "+$objType+". `nError="+$_.Exception.Message) }
+        #}
+
+        #
+        # Generate SBL Connectivity report based on input clusport information
+        #
+
+        if ($S2DEnabled) {
+
+            Show-Update "Pooled Disks"
+
+            try {
+                if ($StoragePools.Count -eq 1) {
+                    $StoragePools | Get-PhysicalDisk -CimSession $AccessNode |
+                        Export-Clixml (Join-Path $Path ("GetPhysicalDisk_Pool.xml"))
+                }
+            } catch {
+                Show-Error "Not able to query pooled disks" $_
+            }
+
+            Show-Update "Storage Scale Units"
+
+            try {
+                $Subsystem | Get-StorageFaultDomain -CimSession $AccessNode -Type StorageScaleUnit |
+                    Export-Clixml (Join-Path $Path ("GetStorageFaultDomain_SSU.xml"))
+            } catch {
+                Show-Error "Not able to query Storage Scale Units" $_
+            }
+
+            Show-Update "S2D Connectivity"
+
+            try {
+                $JobStatic += $ClusterNodes |% {
+                    $node = $_.Name
+                    start-job -Name "S2D Connectivity: $node" {
+                        Get-CimInstance -Namespace root\wmi -ClassName ClusPortDeviceInformation -ComputerName $using:node |
+                            Export-Clixml (Join-Path (Join-Path $using:Path "Node_$using:node") "ClusPort.xml")
+                        Get-CimInstance -Namespace root\wmi -ClassName ClusBfltDeviceInformation -ComputerName $using:node |
+                            Export-Clixml (Join-Path (Join-Path $using:Path "Node_$using:node") "ClusBflt.xml")
+                    }
+                }
+            } catch {
+                Show-Warning "Gathering S2D connectivity failed"
+            }
+			Show-Update "Cluster Performance History"
+
+            try {
+                $JobStatic += start-job -Name "Cluster Performance History" {
+                #Added by JG
+                #try {
+                    #Show-Update "    Gathering Sample 1: CPU, I see you!"
+                    #Ref: https://learn.microsoft.com/en-us/windows-server/storage/storage-spaces/performance-history-scripting#sample-1-cpu-i-see-you
+                    $Output =""
+                    $Output = $ClusterNodes | ForEach-Object {
+                        $_ | Get-ClusterPerf -ClusterNodeSeriesName "ClusterNode.Cpu.Usage" -TimeFrame "LastWeek"  -ErrorAction SilentlyContinue 
+                    }
+                    $Output | Sort-Object ClusterNode | Export-Clixml ($using:Path + "CPUIseeyou.xml")
+                #}catch { Show-Warning("Unable to get CPU, I see you Data.  `nError="+$_.Exception.Message) }
+		
+                try {
+                    #Show-Update "    Gathering Sample 2: Fire, fire, latency outlier"
+                    #Ref: https://learn.microsoft.com/en-us/windows-server/storage/storage-spaces/performance-history-scripting#sample-2-fire-fire-latency-outlier
+                 
+                    $Cluster = Get-cluster
+                    $ClusterNodes = Get-ClusterNode -Cluster $Cluster -ErrorAction SilentlyContinue
+                    $o = Invoke-Command $ClusterNodes.Name {
+					
+						Function Format-Latency {
+							Param (
+								$RawValue
+							)
+							$i = 0 ; $Labels = ("s", "ms", "Î¼s", "ns") # Petabits, just in case!
+							Do { $RawValue *= 1000 ; $i++ } While ( $RawValue -Lt 1 )
+							# Return
+							[String][Math]::Round($RawValue, 2) + " " + $Labels[$i]
+						}
+
+						Function Format-StandardDeviation {
+							Param (
+								$RawValue
+							)
+							If ($RawValue -Gt 0) {
+								$Sign = "+"
+							}
+							Else {
+								$Sign = "-"
+							}
+							# Return
+							$Sign + [String][Math]::Round([Math]::Abs($RawValue), 2)
+						}
+
+						$HDD = Get-StorageNode | ?{$ENV:COMPUTERNAME -imatch ($_.name -split '\.')[0]} | Get-PhysicalDisk  -PhysicallyConnected
+
+						$Output = $HDD | ForEach-Object {
+
+                        $Iops = $_ | Get-ClusterPerf -PhysicalDiskSeriesName "PhysicalDisk.Iops.Total" -TimeFrame "LastWeek"
+                        $AvgIops = ($Iops | Measure-Object -Property Value -Average).Average
+
+							If ($AvgIops -Gt 0) { # Exclude idle or nearly idle drives
+
+								$Latency = $_ | Get-ClusterPerf -PhysicalDiskSeriesName "PhysicalDisk.Latency.Average" -TimeFrame "LastWeek" 
+								$AvgLatency = ($Latency | Measure-Object -Property Value -Average).Average
+
+								[PsCustomObject]@{
+									"FriendlyName"  = $_.FriendlyName
+									"SerialNumber"  = $_.SerialNumber
+									"MediaType"     = $_.MediaType
+									"AvgLatencyPopulation" = $null # Set below
+									"AvgLatencyThisHDD"    = Format-Latency $AvgLatency
+									"RawAvgLatencyThisHDD" = $AvgLatency
+									"Deviation"            = $null # Set below
+									"RawDeviation"         = $null # Set below
+								}
+							}
+						}
+
+						If ($Output.Length -Ge 3) { # Minimum population requirement
+
+							# Find mean u and standard deviation o
+							$u = ($Output | Measure-Object -Property RawAvgLatencyThisHDD -Average).Average
+							$d = $Output | ForEach-Object { ($_.RawAvgLatencyThisHDD - $u) * ($_.RawAvgLatencyThisHDD - $u) }
+							$o = [Math]::Sqrt(($d | Measure-Object -Sum).Sum / $Output.Length)
+
+							$FoundOutlier = $False
+
+							$Output | ForEach-Object {
+								$Deviation = ($_.RawAvgLatencyThisHDD - $u) / $o
+								$_.AvgLatencyPopulation = Format-Latency $u
+								$_.Deviation = Format-StandardDeviation $Deviation
+								$_.RawDeviation = $Deviation
+								# If distribution is Normal, expect >99% within 3 devations
+								If ($Deviation -Gt 3) {
+									$FoundOutlier = $True
+								}
+							}
+						}
+						
+						$Output
+                    }
+                    $o | Sort-Object PsComputerName | Export-Clixml ($using:Path + "latencyoutlier.xml")
+                } catch { #Show-Warning("Unable to get latency outlier Data.  `nError="+$_.Exception.Message) 
+                        }
+                try {
+                    #Show-Update "    Gathering Sample 3: Noisy neighbor? That's write!"
+                    #Ref: https://learn.microsoft.com/en-us/windows-server/storage/storage-spaces/performance-history-scripting#sample-3-noisy-neighbor-thats-write
+                    $Cluster = Get-cluster
+                    $ClusterNodes = Get-ClusterNode -Cluster $Cluster -ErrorAction SilentlyContinue
+                     $o = Invoke-Command $ClusterNodes.Name {
+
+                     
+                        Function Format-Iops {
+                            Param (
+                                $RawValue
+                            )
+                            $i = 0 ; $Labels = (" ", "K", "M", "B", "T") # Thousands, millions, billions, trillions...
+                            Do { if($RawValue -Gt 1000){$RawValue /= 1000 ; $i++ } } While ( $RawValue -Gt 1000 )
+                            # Return
+                            [String][Math]::Round($RawValue) + " " + $Labels[$i]
+                        }
+
+                        Get-VM | ForEach-Object {
+                            $IopsTotal = $_ | Get-ClusterPerf -VMSeriesName "VHD.Iops.Total"
+                            $IopsRead  = $_ | Get-ClusterPerf -VMSeriesName "VHD.Iops.Read"
+                            $IopsWrite = $_ | Get-ClusterPerf -VMSeriesName "VHD.Iops.Write"
+                            [PsCustomObject]@{
+                                "VM" = $_.Name
+                                "IopsTotal" = Format-Iops $IopsTotal.Value
+                                "IopsRead"  = Format-Iops $IopsRead.Value
+                                "IopsWrite" = Format-Iops $IopsWrite.Value
+                                "RawIopsTotal" = $IopsTotal.Value # For sorting...
+                            }
+                        }
+
+                    }
+
+                    $o | Sort-Object RawIopsTotal -Descending | Select-Object -First 10 | Export-Clixml ($Path + "Noisyneighbor.xml")
+                }
+                catch { #Show-Warning("Unable to get Noisy neighbor Data.  `nError="+$_.Exception.Message) 
+                        }
+		
+		try {
+                    #Show-Update "    Gathering Sample 4: As they say, 25-gig is the new 10-gig"
+                    #Ref: https://learn.microsoft.com/en-us/windows-server/storage/storage-spaces/performance-history-scripting#sample-4-as-they-say-25-gig-is-the-new-10-gig
+		    $Cluster = Get-cluster
+                    $ClusterNodes = Get-ClusterNode -Cluster $Cluster -ErrorAction SilentlyContinue
+                      $o = Invoke-Command $ClusterNodes.Name {
+
+                        Function Format-BitsPerSec {
+                            Param (
+                                $RawValue
+                            )
+                            $i = 0 ; $Labels = ("bps", "kbps", "Mbps", "Gbps", "Tbps", "Pbps") # Petabits, just in case!
+                            Do { $RawValue /= 1000 ; $i++ } While ( $RawValue -Gt 1000 )
+                            # Return
+                            [String][Math]::Round($RawValue) + " " + $Labels[$i]
+                        }
+
+                        Get-NetAdapter | ForEach-Object {
+
+                            $Inbound = $_ | Get-ClusterPerf -NetAdapterSeriesName "NetAdapter.Bandwidth.Inbound" -TimeFrame "LastDay"
+                            $Outbound = $_ | Get-ClusterPerf -NetAdapterSeriesName "NetAdapter.Bandwidth.Outbound" -TimeFrame "LastDay"
+
+                            If ($Inbound -Or $Outbound) {
+
+                                $InterfaceDescription = $_.InterfaceDescription
+                                $LinkSpeed = $_.LinkSpeed
+
+                                $MeasureInbound = $Inbound | Measure-Object -Property Value -Maximum
+                                $MaxInbound = $MeasureInbound.Maximum * 8 # Multiply to bits/sec
+
+                                $MeasureOutbound = $Outbound | Measure-Object -Property Value -Maximum
+                                $MaxOutbound = $MeasureOutbound.Maximum * 8 # Multiply to bits/sec
+
+                                $Saturated = $False
+
+                                # Speed property is Int, e.g. 10000000000
+                                If (($MaxInbound -Gt (0.90 * $_.Speed)) -Or ($MaxOutbound -Gt (0.90 * $_.Speed))) {
+                                    $Saturated = $True
+                                }
+
+                                [PsCustomObject]@{
+                                    "NetAdapter"  = $InterfaceDescription
+                                    "LinkSpeed"   = $LinkSpeed
+                                    "MaxInbound"  = Format-BitsPerSec $MaxInbound
+                                    "MaxOutbound" = Format-BitsPerSec $MaxOutbound
+                                    "Saturated"   = $Saturated
+                                }
+                            }
+                        }
+                    }
+
+                    $o | Sort-Object PsComputerName, InterfaceDescription | Export-Clixml ($using:Path + "25gigisthenew10gig.xml")
+                }
+                catch { #Show-Warning("Unable to get 25gigisthenew10gig Data.  `nError="+$_.Exception.Message) 
+                        }
+                
+		try {
+                    #Show-Update "    Gathering Sample 5: Make storage trendy again!"
+                    #Ref: https://learn.microsoft.com/en-us/windows-server/storage/storage-spaces/performance-history-scripting#sample-6-memory-hog-you-can-run-but-you-cant-hide
+					Get-Volume | Where-Object FileSystem -Like "*CSV*" | %{$_ | Get-ClusterPerf -VolumeSeriesName "Volume.Size.Available" -TimeFrame "LastYear" | Sort-Object Time | Select-Object -Last 14} | Sort-Object ClusterNode | Export-Clixml ($using:Path + "trendyagain.xml")
+                }catch { #Show-Warning("Unable to get Make storage trendy again! Data.  `nError="+$_.Exception.Message) 
+                            }
+                
+		try {
+                    #Show-Update "    Gathering Sample 6: Memory hog, you can run but you can't hide"
+                    #Ref: https://learn.microsoft.com/en-us/windows-server/storage/storage-spaces/performance-history-scripting#sample-6-memory-hog-you-can-run-but-you-cant-hide
+                    $Output = Invoke-Command (Get-ClusterNode).Name {
+                        Function Format-Bytes {
+                            Param (
+                                $RawValue
+                            )
+                            $i = 0 ; $Labels = ("B", "KB", "MB", "GB", "TB", "PB", "EB", "ZB", "YB")
+                            Do { if( $RawValue -Gt 1024 ){ $RawValue /= 1024 ; $i++ } } While ( $RawValue -Gt 1024 )
+                            # Return
+                            [String][Math]::Round($RawValue) + " " + $Labels[$i]
+                        }
+
+                        Get-VM | ForEach-Object {
+                            $Data = $_ | Get-ClusterPerf -VMSeriesName "VM.Memory.Assigned" -TimeFrame "LastMonth"
+                            If ($Data) {
+                                $AvgMemoryUsage = ($Data | Measure-Object -Property Value -Average).Average
+                                [PsCustomObject]@{
+                                    "VM" = $_.Name
+                                    "AvgMemoryUsage" = Format-Bytes $AvgMemoryUsage
+                                    "RawAvgMemoryUsage" = $AvgMemoryUsage # For sorting...
+                                }
+                            }
+                        }
+                    }
+                    $Output | Sort-Object RawAvgMemoryUsage -Descending | Select-Object -First 10 | Export-Clixml ($using:Path + "Memoryhog.xml")
+                }catch { #Show-Warning("Unable to get Memory hog Data.  `nError="+$_.Exception.Message) 
+                        }
+                }
+
+                
+            } catch {
+                Show-Warning "Gathering Cluster Performance History failed"
+            }
+            }
+			Show-Update "AzureStack HCI info"
+			#Added by JG
+			try {
+				If ((Get-WmiObject -Class Win32_OperatingSystem).Caption -imatch "HCI"){
+					Get-AzureStackHCI| Export-Clixml ($Path + "GetAzureStackHCI.xml")
+					Get-AzureStackHCIArcIntegration| Export-Clixml ($Path + "AzureStackHCIArcIntegration.xml")
+				}
+			} catch {
+				Show-Warning("Unable to get AzureStack HCI info.  `nError="+$_.Exception.Message)
+			}
+			
+			
+	    Show-Update "Start gather of Cluster Performance information..."
+		
+        
+
+        ####
+        # Now receive the jobs requiring remote copyout
+        ####
+
+        if ($JobCopyOut.Count -or $JobCopyOutNoDelete.Count) {
+
+            Show-Update "Completing jobs with remote copyout ..." -ForegroundColor Green
+            Show-WaitChildJob ($JobCopyOut + $JobCopyOutNoDelete) 120
+            Show-Update "Starting remote copyout ..."
+
+            # keep parallelizing on receive at the individual node/child job level
+            $JobCopy = @()
+            if ($JobCopyOut.Count) { $JobCopy += Start-CopyJob $Path -Delete $JobCopyOut }
+            if ($JobCopyOutNoDelete.Count) { $JobCopy += Start-CopyJob $Path $JobCopyOutNoDelete }
+            Show-WaitChildJob $JobCopy 30
+
+            # receive any copyout errors for logging/triage
+            Receive-Job $JobCopy
+            Remove-Job ($JobCopyOut + $JobCopyOutNoDelete)
+            Remove-Job $JobCopy
+
+            if (Get-Member -InputObject $JobCopyOut ActiveSessions)
+            {
+                 Remove-PSSession -Id $JobCopyOut.ActiveSessions
+            }
+        }
+
+        Show-Update "All remote copyout complete" -ForegroundColor Green
+
+        ####
+        # Now receive the static jobs
+        ####
+
+        Show-Update "Completing background gathers ..." -ForegroundColor Green
+        Show-Update "Start monitoring $($PerfSamples)s" -ForegroundColor Green
+        $PerfProc = Start-Process -WindowStyle Hidden -FilePath "powershell.exe" -ArgumentList @("-Command", """& {Get-Counter -Counter (Get-Counter -ListSet 'Cluster Storage*','Cluster CSV*','Storage Spaces*','Refs','Cluster Disk Counters','PhysicalDisk','RDMA*','Mellanox*','Marvell*','Hyper-V Hypervisor Virtual Processor','Hyper-V Hypervisor Logical Processor','Hyper-V Hypervisor Root Virtual Processor' -ComputerName (Get-ClusterNode).Name -ErrorAction SilentlyContinue).paths -SampleInterval 1 -MaxSamples $PerfSamples -ErrorAction Ignore -WarningAction Ignore | Export-counter -Path ('$Path' + '\GetCounters.blg') -Force -FileFormat BLG}""") -Passthru
+        Show-WaitChildJob $JobStatic 30
+	$JobStatic | % {if ($_.Name -ne "Cluster Performance History" -and $_.Name -notlike "ClusterLogs*") { $o=Receive-Job $_; If ($o) {Write-Host "Job $($_.Name) Output:";$o}}}
+        Remove-Job $JobStatic
+
+	Show-Update "Copying cluster logs."
+        Foreach ($NodeName in ((Get-ClusterNode).Name)) {
+                $NodeSystemRootPath = Invoke-Command -ComputerName $NodeName { $env:SystemRoot }
+	        try {
+        	      $RPath = (Get-AdminSharePathFromLocal $NodeName "$NodeSystemRootPath\Cluster\Reports\cluster*.log")
+	              $RepFiles = Get-ChildItem -Path $RPath -Recurse -ErrorAction SilentlyContinue | Sort LastWriteTime}
+        	catch { $RepFiles = ""; Show-Warning "Unable to get reports for node $NodeName" }
+		$RepFiles |% {
+			$DestPath=(Join-Path $Path $NodeName)+"_$($_.Name)"
+			If (($_.Name -eq "Cluster.log" -or $_.Name -eq "ClusterHealth.log") -and -not (Test-Path $DestPath)) {
+                        	try { Copy-Item $_.FullName $DestPath }
+	                        catch { Show-Warning "Could not copy report file $($_.FullName)" }
+                        }
+                    }
+	}
+        if (Get-Member -InputObject $JobStatic ActiveSessions)
+        {
+                Remove-PSSession -Id $JobStatic.ActiveSessions
+        }
+
+        # wipe variables to catch reuse
+        Remove-Variable JobCopyOut
+        Remove-Variable JobStatic
+
+        #
+        # Phase 2 Prep
+        #
+        Show-Update "<<< Phase 2 - Pool, Physical Disk and Volume Details >>>" -ForegroundColor Cyan
+
+        if ($IncludeAssociations) {
+
+            if ($Read) {
+                $Associations = Import-ClixmlIf ($Path + "GetAssociations.XML")
+                $SNVView = Import-ClixmlIf ($Path + "GetStorageNodeView.XML")
+            } else {
+                "`nCollecting device associations..."
+                try {
+                    $Associations = $AssocJob | Wait-Job | Receive-Job
+                    $AssocJob | Remove-Job
+                    if ($null -eq $Associations) {
+                        Show-Warning "Unable to get object associations"
+                    }
+                    $Associations | Export-Clixml ($Path + "GetAssociations.XML")
+
+                    "`nCollecting storage view associations..."
+                    $SNVView = $SNVJob | Wait-Job | Receive-Job
+                    $SNVJob | Remove-Job
+                    if ($null -eq $SNVView) {
+                        Show-Warning "Unable to get nodes storage view associations"
+                    }
+                    $SNVView | Export-Clixml ($Path + "GetStorageNodeView.XML")
+                } catch {
+                    Show-Warning "Not able to query associations.."
+                }
+            }
+        }
+
+        #
+        # Phase 2
+        #
+
+        if ($IncludeHealthReport) {
+            "`n[Health Report]"
+            "`nVolumes with status, total size and available size, sorted by Available Size"
+            "Notes: Sizes shown in gigabytes (GB). * means multiple shares on that volume"
+
+            $Volumes |? FileSystem -eq CSVFS | Sort-Object SizeRemaining |
+            Format-Table -AutoSize @{Expression={$poolName = VolumeToPool($_.Path); "[$(PoolOperationalStatus($_.Path))/$(PoolHealthStatus($_.Path))] " + $poolName};Label="[OpStatus/Health] Pool"},
+            @{Expression={(PoolHealthyPDs(VolumeToPool($_.Path)))};Label="HealthyPhysicalDisks"; Align="Center"},
+            @{Expression={$vd = VolumeToVD($_.Path);  "[$(VDOperationalStatus($_.Path))/$(VDHealthStatus($_.Path))] "+$vd};Label="[OpStatus/Health] VirtualDisk"},
+            @{Expression={$csvVolume = VolumeToCSV($_.Path); "[" + $_.HealthStatus + "] " + $csvVolume};Label="[Health] CSV Volume"},
+            @{Expression={$csvName = VolumeToCSVName($_.Path); $csvStatus = CSVStatus($_.Path);  " [$csvStatus] " + $csvName};Label="[Status] CSV Name"},
+            @{Expression={CSVToNode(VolumeToCSV($_.Path))};Label="Volume Owner"},
+            @{Expression={VolumeToShare($_.Path)};Label="Share Name"},
+            @{Expression={$VolResiliency = VolumeToResiliency($_.Path); $volColumns = VolumeToColumns($_.Path); "$VolResiliency,$volColumns" +"Col" };Label="Volume Configuration"},
+            @{Expression={"{0:N2}" -f ($_.Size/1GB)};Label="Total Size";Width=11;Align="Right"},
+            @{Expression={"{0:N2}" -f ($_.SizeRemaining/$_.Size*100)};Label="Avail%";Width=11;Align="Right"}
+
+            if ($DedupEnabled -and ($DedupTotal -gt 0))
+            {
+                "Dedup Volumes with status, total size and available size, sorted by Savings %"
+                "Notes: Sizes shown in gigabytes (GB). * means multiple shares on that volume"
+
+                $DedupVolumes | Sort-Object SavingsRate -Descending |
+                Format-Table -AutoSize @{Expression={$poolName = VolumeToPool($_.VolumeId); "[$(PoolOperationalStatus($_.VolumeId))/$(PoolHealthStatus($_.VolumeId))] " + $poolName};Label="[OpStatus/Health] Pool"},
+                @{Expression={(PoolHealthyPDs(VolumeToPool($_.VolumeId)))};Label="HealthyPhysicalDisks"; Align="Center"},
+                @{Expression={$vd = VolumeToVD($_.VolumeId);  "[$(VDOperationalStatus($_.VolumeId))/$(VDHealthStatus($_.VolumeId))] "+$vd};Label="[OpStatus/Health] VirtualDisk"},
+                @{Expression={VolumeToCSV($_.VolumeId)};Label="Volume "},
+                @{Expression={VolumeToShare($_.VolumeId)};Label="Share"},
+                @{Expression={"{0:N2}" -f ($_.Capacity/1GB)};Label="Capacity";Width=11;Align="Left"},
+                @{Expression={"{0:N2}" -f ($_.UnoptimizedSize/1GB)};Label="Before";Width=11;Align="Right"},
+                @{Expression={"{0:N2}" -f ($_.UsedSpace/1GB)};Label="After";Width=11;Align="Right"},
+                @{Expression={"{0:N2}" -f ($_.SavingsRate)};Label="Savings%";Width=11;Align="Right"},
+                @{Expression={"{0:N2}" -f ($_.FreeSpace/1GB)};Label="Free";Width=11;Align="Right"},
+                @{Expression={"{0:N2}" -f ($_.FreeSpace/$_.Capacity*100)};Label="Free%";Width=11;Align="Right"},
+                @{Expression={"{0:N0}" -f ($_.InPolicyFilesCount)};Label="Files";Width=11;Align="Right"}
+            }
+
+            if ($SNVView) {
+                "`n[Storage Node view]"
+                $SNVView | sort StorageNode,StorageEnclosure | Format-Table -AutoSize @{Expression = {$_.StorageNode}; Label = "StorageNode"; Align = "Left"},
+                @{Expression = {$_.StoragePool}; Label = "StoragePool"; Align = "Left"},
+                @{Expression = {$_.MPIOPolicy}; Label = "MPIOPolicy"; Align = "Left"},
+                @{Expression = {$_.MPIOState}; Label = "MPIOState"; Align = "Left"},
+                @{Expression = {$_.PathID}; Label = "PathID"; Align = "Left"},
+                @{Expression = {$_.PathState}; Label = "PathState"; Align = "Left"},
+                @{Expression = {$_.PhysicalDiskUID}; Label = "PhysicalDiskUID"; Align = "Left"},
+                @{Expression = {$_.StorageEnclosure}; Label = "StorageEnclosureLocation"; Align = "Left"}
+            }
+
+            "`n[Capacity Report]"
+            "Physical disks by Enclosure, Media Type and Health Status, with total and unallocated space"
+            "Note: Sizes shown in gigabytes (GB)"
+
+            $PDStatus = $PhysicalDisks |? EnclosureNumber -ne $null |
+            Sort-Object EnclosureNumber, MediaType, HealthStatus |
+            Group-Object EnclosureNumber, MediaType, HealthStatus |
+            Select-Object Count, TotalSize, Unalloc,
+            @{Expression={$_.Name.Split(",")[0].Trim().TrimEnd()}; Label="Enc"},
+            @{Expression={$_.Name.Split(",")[1].Trim().TrimEnd()}; Label="Media"},
+            @{Expression={$_.Name.Split(",")[2].Trim().TrimEnd()}; Label="Health"}
+
+            $PDStatus |% {
+                $Current = $_
+                $TotalSize = 0
+                $Unalloc = 0
+                $PDCurrent = $PhysicalDisks |? { ($_.EnclosureNumber -eq $Current.Enc) -and ($_.MediaType -eq $Current.Media) -and ($_.HealthStatus -eq $Current.Health) }
+                $PDCurrent |% {
+                    $Unalloc += $_.Size - $_.AllocatedSize
+                    $TotalSize +=$_.Size
+                }
+
+                $Current.Unalloc = $Unalloc
+                $Current.TotalSize = $TotalSize
+            }
+
+            $PDStatus | Format-Table -AutoSize Enc, Media, Health, Count,
+            @{Expression={"{0:N2}" -f ($_.TotalSize/$_.Count/1GB)};Label="Avg Size";Width=11;Align="Right"},
+            @{Expression={"{0:N2}" -f ($_.TotalSize/1GB)};Label="Total Size";Width=11;Align="Right"},
+            @{Expression={"{0:N2}" -f ($_.Unalloc/1GB)};Label="Unallocated";Width=11;Align="Right"},
+            @{Expression={"{0:N2}" -f ($_.Unalloc/$_.TotalSize*100)};Label="Unalloc %";Width=11;Align="Right"}
+
+            "Pools with health, total size and unallocated space"
+            "Note: Sizes shown in gigabytes (GB)"
+
+            $StoragePools | Sort-Object FriendlyName |
+            Format-Table -AutoSize @{Expression={$_.FriendlyName};Label="Name"},
+            @{Expression={$_.HealthStatus};Label="Health"},
+            @{Expression={"{0:N2}" -f ($_.Size/1GB)};Label="Total Size";Width=11;Align="Right"},
+            @{Expression={"{0:N2}" -f (($_.Size-$_.AllocatedSize)/1GB)};Label="Unallocated";Width=11;Align="Right"},
+            @{Expression={"{0:N2}" -f (($_.Size-$_.AllocatedSize)/$_.Size*100)};Label="Unalloc%";Width=11;Align="Right"}
+        }
+
+        #
+        # Phase 3
+        #
+        Show-Update "<<< Phase 3 - Storage Performance >>>" -ForegroundColor Cyan
+
+        if (-not $IncludePerformance) {
+
+        "Performance was excluded by a parameter`n"
+
+        } else {
+
+            <#Show-Update "Get counter sets"
+            $setPaths = (Get-Counter -ListSet "Cluster Storage*","Cluster CSV*","Storage Spaces*","Refs","Cluster Disk Counters","PhysicalDisk","RDMA*","Mellanox*","Marvell*","Hyper-V Hypervisor Virtual Processor" -ComputerName $ClusterNodes.Name -ErrorAction SilentlyContinue).paths
+            Show-Update "Start monitoring ($($PerfSamples)s) per node. Total est. time $($PerfSamples*2*($ClusterNodes.count-1))s"
+            #$set = Get-Counter -ListSet "Cluster Storage*","Cluster CSV*","Storage Spaces*","Refs","Cluster Disk Counters","PhysicalDisk","RDMA*","Mellanox*","Marvell*","Hyper-V Hypervisor Virtual Processor" -ErrorAction SilentlyContinue
+	    $CounterJobs=@()
+	    $PerfRaw=$null
+	    $CounterJobs+=Start-Job -Name "CounterJob" -ScriptBlock {
+			Get-Counter -Counter ($using:set).Paths -SampleInterval 1 -MaxSamples $using:PerfSamples -ErrorAction Ignore -WarningAction Ignore
+	    }
+            Show-WaitChildJob $CounterJobs 30
+	    $CounterJobs | %{$PerfRaw=$PerfRaw+(Receive-Job $_ -AutoRemoveJob)}
+            #$PerfRaw = Get-Counter -Counter $set.Paths -SampleInterval 1 -MaxSamples $PerfSamples -ErrorAction Ignore -WarningAction Ignore
+            Show-Update "Exporting counters"
+
+            $PerfRaw | Export-counter -Path ($Path + "GetCounters.blg") -Force -FileFormat BLG#>
+            Do {Write-Host -Nonewline ".";sleep 10} 
+            While ($PerfProc.HasExited -ne $True)
+            Write-Host $Null
+            Show-Update "Performance monitoring completed"
+
+            if ($ProcessCounter) {
+
+                "Collected $PerfSamples seconds of raw performance counters. Processing...`n"
+                $Count1 = 0
+                $Total1 = $PerfRaw.Count
+
+                if ($Total1 -gt 0) {
+
+                    $PerfDetail = $PerfRaw |% {
+                        $TimeStamp = $_.TimeStamp
+
+                        $Progress = $Count1 / $Total1 * 45
+                        $Count1++
+                        Write-Progress -Activity "Processing performance samples" -PercentComplete $Progress
+
+                        $_.CounterSamples |% {
+                            $DetailRow = "" | Select-Object Time, Pool, Owner, Node, Volume, Share, Counter, Value
+                            $Split = $_.Path.Split("\")
+                            $DetailRow.Time = $TimeStamp
+                            $DetailRow.Node = $Split[2]
+                            $DetailRow.Volume = $_.InstanceName
+                            $DetailRow.Counter = $Split[4]
+                            $DetailRow.Value = $_.CookedValue
+                            $DetailRow
+                        }
+                    }
+
+                    Write-Progress -Activity "Processing performance samples" -PercentComplete 50
+                    $PerfDetail = $PerfDetail | Sort-Object Volume
+
+                    $Last = $PerfDetail.Count - 1
+                    $Volume = ""
+
+                    $PerfVolume = 0 .. $Last |% {
+
+                        if ($Volume -ne $PerfDetail[$_].Volume) {
+                            $Volume = $PerfDetail[$_].Volume
+                            $Pool = CSVToPool ($Volume)
+                            $Owner = CSVToNode ($Volume)
+                            $Share = CSVToShare ($Volume)
+                            $ReadIOPS = 0
+                            $WriteIOPS = 0
+                            $ReadLatency = 0
+                            $WriteLatency = 0
+                            $NonZeroRL = 0
+                            $NonZeroWL = 0
+
+                            $Progress = 55 + ($_ / $Last * 45 )
+                            Write-Progress -Activity "Processing performance samples" -PercentComplete $Progress
+                        }
+
+                        $PerfDetail[$_].Pool = $Pool
+                        $PerfDetail[$_].Owner = $Owner
+                        $PerfDetail[$_].Share = $Share
+
+                        $Value = $PerfDetail[$_].Value
+
+                        Switch ($PerfDetail[$_].Counter) {
+                            "reads/sec" { $ReadIOPS += $Value }
+                            "writes/sec" { $WriteIOPS += $Value }
+                            "read latency" { $ReadLatency += $Value; if ($Value -gt 0) {$NonZeroRL++} }
+                            "write latency" { $WriteLatency += $Value; if ($Value -gt 0) {$NonZeroWL++} }
+                            default { Write-Warning "Invalid counter $_" }
+                        }
+
+                        if ($_ -eq $Last) {
+                            $EndofVolume = $true
+                        } else {
+                            if ($Volume -ne $PerfDetail[$_+1].Volume) {
+                                $EndofVolume = $true
+                            } else {
+                                $EndofVolume = $false
+                            }
+                        }
+
+                        if ($EndofVolume) {
+                            $VolumeRow = "" | Select-Object Pool, Volume, Share, ReadIOPS, WriteIOPS, TotalIOPS, ReadLatency, WriteLatency, TotalLatency
+                            $VolumeRow.Pool = $Pool
+                            $VolumeRow.Volume = $Volume
+                            $VolumeRow.Share = $Share
+                            $VolumeRow.ReadIOPS = [int] ($ReadIOPS / $PerfSamples *  10) / 10
+                            $VolumeRow.WriteIOPS = [int] ($WriteIOPS / $PerfSamples * 10) / 10
+                            $VolumeRow.TotalIOPS = $VolumeRow.ReadIOPS + $VolumeRow.WriteIOPS
+                            if ($NonZeroRL -eq 0) {$NonZeroRL = 1}
+                            $VolumeRow.ReadLatency = [int] ($ReadLatency / $NonZeroRL * 1000000 ) / 1000
+                            if ($NonZeroWL -eq 0) {$NonZeroWL = 1}
+                            $VolumeRow.WriteLatency = [int] ($WriteLatency / $NonZeroWL * 1000000 ) / 1000
+                            $VolumeRow.TotalLatency = [int] (($ReadLatency + $WriteLatency) / ($NonZeroRL + $NonZeroWL) * 1000000) / 1000
+                            $VolumeRow
+                        }
+                    }
+
+                } else {
+                    Show-Warning "Unable to collect performance information"
+                    $PerfVolume = @()
+                    $PerfDetail = @()
+                }
+
+                $PerfVolume | Export-Clixml ($Path + "GetVolumePerf.XML")
+                $PerfDetail | Export-Csv ($Path + "VolumePerformanceDetails.TXT")
+            }
+        }
+
+        if ($S2DEnabled -ne $true) {
+
+            try {
+                if ((([System.Environment]::OSVersion.Version).Major) -ge 10) {
+                    Show-Update "Gathering Get-StorageDiagnosticInfo"
+                    $deleteStorageSubsystem = $false
+                    if (-not (Get-StorageSubsystem -FriendlyName Clustered*)) {
+                        $storageProviderName = (Get-StorageProvider -CimSession $ClusterName |? Manufacturer -match 'Microsoft').Name
+                        $null = Register-StorageSubsystem -ProviderName $storageProviderName -ComputerName $ClusterName -ErrorAction SilentlyContinue
+                        $deleteStorageSubsystem = $true
+                        $storagesubsystemToDelete = Get-StorageSubsystem -FriendlyName Clustered*
+                    }
+                    $destinationPath = Join-Path -Path $Path -ChildPath 'StorageDiagnosticInfo'
+                    if (Test-Path -Path $destinationPath) {
+                        Remove-Item -Path $destinationPath -Recurse -Force
+                    }
+                    $null = New-Item -Path $destinationPath -ItemType Directory
+                    $clusterSubsystem = (Get-StorageSubSystem |? Model -eq 'Clustered Windows Storage').FriendlyName
+                    Stop-StorageDiagnosticLog -StorageSubSystemFriendlyName $clusterSubsystem -ErrorAction SilentlyContinue
+                    if ($IncludeLiveDump) {
+                        Get-StorageDiagnosticInfo -StorageSubSystemFriendlyName $clusterSubsystem -IncludeLiveDump -DestinationPath $destinationPath
+                    } else {
+                        Get-StorageDiagnosticInfo -StorageSubSystemFriendlyName $clusterSubsystem -DestinationPath $destinationPath
+                    }
+
+                    if ($deleteStorageSubsystem) {
+                        Unregister-StorageSubsystem -StorageSubSystemUniqueId $storagesubsystemToDelete.UniqueId -ProviderName Windows*
+                    }
+                }
+            }
+            catch {
+                Show-Warning "Could not gather Get-StorageDiagnosticInfo (cluster down and/or shared storage)`nError = $($_)"
+            }
+        }
+
+        Show-Update "GATHERS COMPLETE ($(((Get-Date) - $TodayDate).ToString("m'm's\.f's'")))" -ForegroundColor Green
+
+    } finally {
+        Stop-Transcript
+    }
+
+    # Generate Summary report for rapid consumption at analysis time
+    Show-Update "<<< Generating Summary Report >>>" -ForegroundColor Cyan
+    $transcriptFile = $Path + "0_CloudHealthSummary.log"
+    Start-Transcript -Path $transcriptFile -Force
+    try {
+        Show-SddcDiagnosticReport -Report Summary -ReportLevel Full $Path
+    } finally {
+        Stop-Transcript
+    }
+
+    #
+    # Phase 4
+    #
+
+    Show-Update "<<< Phase 4 - Compacting files for transport >>>" -ForegroundColor Cyan
+
+    #
+    # Force GC so that any pending file references are
+    # torn down. If they live, they will block removal
+    # of content.
+    #
+
+    [System.GC]::Collect()
+
+    # time/extension suffix
+    $ZipSuffix = '-' + (Format-SddcDateTime $TodayDate) + '.ZIP'
+
+    # prepend clustername if live, domain name trimmed away
+    # we could use $Cluster.Name since it will exist if $ClusterName was created from it,
+    # but that may seem excessively mysterious)
+    if ($ClusterName.Length) {
+        $ZipSuffix = '-' + ($ClusterName.Split('.',2)[0]) + $ZipSuffix
+    } else {
+        $ZipSuffix = '-OFFLINECLUSTER' + $ZipSuffix
+    }
+
+    # ... and full path
+    $ZipPath = $ZipPrefix + $ZipSuffix
+
+    try {
+        Add-Type -Assembly System.IO.Compression.FileSystem
+        [System.IO.Compression.ZipFile]::CreateFromDirectory($Path, $ZipPath, [System.IO.Compression.CompressionLevel]::Fastest, $false)
+        $ZipPath = Convert-Path $ZipPath
+        Show-Update "Zip File Name : $ZipPath"
+
+        Show-Update "Cleaning up temporary directory $Path"
+        Remove-Item -Path $Path -ErrorAction SilentlyContinue -Recurse
+
+    } catch {
+        Show-Error("Error creating the ZIP file!`nContent remains available at $Path")
+    }
+
+    Show-Update "Cleaning up CimSessions"
+    Get-CimSession | Remove-CimSession
+    Show-Update "COMPLETE ($(((Get-Date) - $TodayDate).ToString("m'm's\.f's'")))" -ForegroundColor Green
+}
+
+#######
+#######
+#######
+##
+# Archive Job Management
+##
+#######
+#######
+#######
+
+<#
+.SYNOPSIS
+    Install the Sddc Diagnostic Module (PrivateCloud.DiagnosticInfo) on the target nodes.
+
+.DESCRIPTION
+    Install the Sddc Diagnostic Module (PrivateCloud.DiagnosticInfo) on the target nodes.
+
+    This is done by pushing the current version of the module from the local system to the targets,
+    not by downloading from a remote location.
+
+.PARAMETER Cluster
+    Specifies the cluster to push to. All nodes will receive the module.
+
+.PARAMETER Node
+    Specifies the nodes to push to, directly.
+
+.PARAMETER Force
+    Forces (re)installation even if the target nodes have the same version as the source.
+
+.EXAMPLE
+    Install-SddcDiagnosticModule
+
+    Install the module to all nodes of the current system's cluster.
+
+.EXAMPLE
+    Install-SddcDiagnosticModule -Cluster Cluster1
+
+    Install the module to all nodes of the Cluster1 cluster.
+
+.EXAMPLE
+    Install-SddcDiagnosticModule -Node Node1,Node2
+
+    Install the module to the specified nodes.
+#>
+
+function Install-SddcDiagnosticModule
+{
+    [CmdletBinding( DefaultParameterSetName = "Cluster" )]
+    param(
+        [parameter(ParameterSetName="Cluster", Mandatory=$false)]
+        [ValidateNotNullOrEmpty()]
+        [string] $Cluster = '.',
+
+        [parameter(ParameterSetName="Node", Mandatory=$true)]
+        [ValidateNotNullOrEmpty()]
+        [string[]] $Node,
+
+        [parameter(ParameterSetName="Cluster", Mandatory=$false)]
+        [parameter(ParameterSetName="Node", Mandatory=$false)]
+        [ValidateNotNullOrEmpty()]
+        [switch] $Force
+    )
+
+    switch ($psCmdlet.ParameterSetName) {
+        "Cluster" {
+            $Nodes = Get-NodeList -Cluster $Cluster -Filter
+        }
+        "Node" {
+            $Nodes = Get-NodeList -Nodes $Node -Filter
+        }
+    }
+
+    # remove the local node if present (self-update)
+    $Nodes = $Nodes |? { $_ -ne $env:COMPUTERNAME }
+
+    $thisModule = Get-Module $Module -ErrorAction Stop
+
+    $clusterModules = icm $Nodes.Name {
+        $null = Import-Module -Force $using:Module -ErrorAction SilentlyContinue
+        Get-Module $using:Module
+    }
+
+    # build list of nodes which need installation/refresh
+    $installNodes = @()
+    $updateNodes = @()
+
+    # start with nodes which lack the module
+    $Nodes.Name |? { $_ -notin $clusterModules.PsComputerName } |% { $installNodes += $_ }
+    # now add nodes which are downlevel (or, forced, the same apparent version)
+    $clusterModules |? { $thisModule.Version -gt $_.Version -or ($Force -and $thisModule.Version -eq $_.Version) } |% { $updateNodes += $_.PsComputerName }
+
+    # warn nodes which are uplevel
+    $clusterModules |? { $thisModule.Version -lt $_.Version } |% {
+        Write-Warning "Node $($_.PsComputerName) has an newer version of the $Module module ($($_.Version) > $($thisModule.Version)). Consider installing the updated module on the local system ($env:COMPUTERNAME) and updating the cluster."
+    }
+
+    if ($installNodes.Count) { Write-Host "New Install to Nodes: $(($installNodes | sort) -join ',')" }
+    if ($updateNodes.Count) { Write-Host "Update for Nodes    : $(($updateNodes | sort) -join ',')" }
+
+    # begin gathering remote install locations
+    # clean outdated installations if present
+
+    $installPaths = @()
+
+    if ($installNodes.Count -gt 0) {
+        $installPaths += icm $installNodes {
+
+            # import common functions
+            . ([scriptblock]::Create($using:CommonFunc))
+
+            # place in the Install-Module default location
+            # note we must specify all the way to final destination since we know it does not exist
+            Write-Output (Get-AdminSharePathFromLocal $env:COMPUTERNAME (Join-Path "$env:ProgramFiles\WindowsPowerShell\Modules\$using:Module" $using:thisModule.Version))
+        }
+    }
+
+    if ($updateNodes.Count -gt 0) {
+        $installPaths += icm $updateNodes {
+
+            # import common functions
+            . ([scriptblock]::Create($using:CommonFunc))
+
+            # wipe outdated install location - Install-Module does not place here, prefer its location
+            if (Test-Path $env:SystemRoot\System32\WindowsPowerShell\v1.0\Modules\$using:Module) {
+
+                rm -Recurse $env:SystemRoot\System32\WindowsPowerShell\v1.0\Modules\$using:Module -ErrorAction Stop
+
+                # place in the Install-Module default location
+                Write-Output (Get-AdminSharePathFromLocal $env:COMPUTERNAME (Join-Path "$env:ProgramFiles\WindowsPowerShell\Modules\$using:Module" $using:thisModule.Version))
+
+            } else {
+
+                $null = Import-Module $using:Module -Force
+                $m = Get-Module $using:module -ErrorAction Stop
+
+                # unload current and return its location for update
+                $md = (gi (gi $m.ModuleBase -ErrorAction SilentlyContinue).PsParentPath).FullName
+                Remove-Module $using:module -ErrorAction SilentlyContinue
+
+                # note we return the parent path - the copy will place the versioned module directory within it
+                Write-Output (Get-AdminSharePathFromLocal $env:COMPUTERNAME $md)
+            }
+        }
+    }
+
+    # and propagate to the given locations
+    $installPaths |% {
+        cp -Recurse $thisModule.ModuleBase $_ -Force -ErrorAction Stop
+    }
+}
+
+<#
+.SYNOPSIS
+    Confirm versioning of the Sddc Diagnostic module (PrivateCloud.DiagnosticInfo) on the target
+    nodes.
+
+.DESCRIPTION
+    Confirm versioning of the Sddc Diagnostic module (PrivateCloud.DiagnosticInfo) on the target
+    nodes.
+
+    Warnings will be generated for nodes which do not have the module or have versions different
+    from the one on the local system. Use Install-SddcDiagnosticModule to push updates.
+
+.PARAMETER Cluster
+    Specifies the cluster. All nodes will be validated.
+
+.PARAMETER Node
+    Specifies the nodes to validate directly.
+
+.EXAMPLE
+    Confirm-SddcDiagnosticModule
+
+    Validate versions installed across the cluster the local system is a member of.
+
+.EXAMPLE
+    Confirm-SddcDiagnosticModule -Cluster Cluster1
+
+    Validate versions installed across the Cluster1 cluster.
+#>
+
+function Confirm-SddcDiagnosticModule
+{
+    [CmdletBinding()]
+    param(
+        [parameter(ParameterSetName="Cluster", Mandatory=$false)]
+        [ValidateNotNullOrEmpty()]
+        [string] $Cluster = '.',
+
+        [parameter(ParameterSetName="Node", Mandatory=$true)]
+        [ValidateNotNullOrEmpty()]
+        [string[]] $Node
+    )
+
+    switch ($psCmdlet.ParameterSetName) {
+        "Cluster" {
+            $Nodes = Get-NodeList -Cluster $Cluster -Filter
+        }
+        "Node" {
+            $Nodes = Get-NodeList -Nodes $Node -Filter
+        }
+    }
+
+    $thisModule = Get-Module $Module -ErrorAction Stop
+
+    $clusterModules = icm $Nodes.Name {
+        $null = Import-Module -Force $using:Module -ErrorAction SilentlyContinue
+        Get-Module $using:Module
+    }
+
+    $Nodes.Name |? { $_ -notin $clusterModules.PsComputerName } |% {
+        Write-Warning "Node $_ does not have the $Module module. Please 'Install-SddcDiagnosticModule -Node $_' to address."
+    }
+    $clusterModules |? { $thisModule.Version -gt $_.Version } |% {
+        Write-Warning "Node $($_.PsComputerName) has an older version of the $Module module ($($_.Version) < $($thisModule.Version)). Please 'Install-SddcDiagnosticModule -Node $_' to address."
+    }
+    $clusterModules |? { $thisModule.Version -lt $_.Version } |% {
+        Write-Warning "Node $($_.PsComputerName) has an newer version of the $Module module ($($_.Version) > $($thisModule.Version)). Consider installing the updated module on the local system ($env:COMPUTERNAME) and updating the cluster."
+    }
+
+    $clusterModules
+}
+
+<#
+.SYNOPSIS
+    Perform garbage collection on the local node's Sddc Diagnostic Archive.
+
+.DESCRIPTION
+    Perform garbage collection on the local node's Sddc Diagnostic Archive.
+
+    This is an INTERNAL utililty command, used by the clustered scheduled task which performs the
+    Sddc Diagnostic Archive. It is not intended for direct use.
+
+.PARAMETER ArchivePath
+    Specifies the path to the archive to garbage collect.
+
+.EXAMPLE
+    Limit-SddcDiagnosticArchive -ArchivePath C:\Windows\SddcDiagnosticArchive
+
+    Perform garbage collection on the content of the specified directory.
+#>
+
+function Limit-SddcDiagnosticArchive
+{
+    param(
+        [parameter(Mandatory=$true)]
+        [ValidateNotNullOrEmpty()]
+        [string] $ArchivePath
+    )
+
+    $Days = $null
+    $Size = $null
+    Get-SddcDiagnosticArchiveJobParameters -Days ([ref] $Days) -Size ([ref] $Size)
+
+    Show-Update "Applying limits to SDDC Archive @ $ArchivePath : $Days Days & $('{0:0.00} MiB' -f ($Size/1MB))"
+
+    #
+    # Comment/get current state
+    #
+
+    # note: default sort is ascending, so by our lexically sortable naming convention
+    # the oldest ZIPs will come first
+    $f = @(dir $ArchivePath\*.ZIP) | sort
+    $m = $f | measure -Sum Length
+
+    Show-Update "Begin: $($m.Count) ZIPs which are $('{0:0.00} MiB' -f ($m.Sum/1MB))"
+
+    #
+    # Day limit
+    #
+
+    if ($f.Count -gt $Days) {
+        $ndelete = $f.Count - $Days
+        Show-Update "Deleting $ndelete days of archive"
+
+        $f[0..($ndelete - 1)] |% {
+            Show-Update "`tDay limit: Deleting $($_.FullName)"
+            $_
+        } | del -Force
+
+        # re-measure the remaining
+        $f = $f[$ndelete..$($f.Count - 1)]
+        $m = $f | measure -Sum Length
+    }
+
+    #
+    # Size limit
+    #
+
+    if ($m.Sum -gt $Size) {
+
+        Show-Update "Deleting $('{0:0.00} MiB' -f ($($m.Sum-$Size)/1MB)) MiB of archive"
+
+        foreach ($file in $f) {
+
+            Show-Update "`tSize limit: Deleting $($file.FullName)"
+            $m.Sum -= $file.Length
+            del $file.Fullname -Force
+
+            if ($m.Sum -le $Size) {
+                break
+            }
+        }
+    }
+
+    #
+    # Comment final state
+    #
+
+    $f = @(dir $ArchivePath\*.ZIP) | sort
+    $m = $f | measure -Sum Length
+
+    Show-Update "End: $($m.Count) ZIPs which are $('{0:0.00} MiB' -f ($m.Sum/1MB))"
+}
+
+<#
+.SYNOPSIS
+    Perform a new capture to the local node's Sddc Diagnostic Archive.
+
+.DESCRIPTION
+    Perform a new capture to the local node's Sddc Diagnostic Archive.
+
+    This is an INTERNAL utililty command, used by the clustered scheduled task which performs the
+    Sddc Diagnostic Archive. It is not intended for direct use.
+
+.PARAMETER ArchivePath
+    Specifies the path to the archive.
+
+.EXAMPLE
+    Update-SddcDiagnosticArchive -ArchivePath C:\Windows\SddcDiagnosticArchive
+
+    Capture content to the specified directory.
+#>
+
+function Update-SddcDiagnosticArchive
+{
+    param(
+        [parameter(Mandatory=$true)]
+        [ValidateNotNullOrEmpty()]
+        [string] $ArchivePath
+    )
+
+    # get timestamp at the top, reflecting job launch time
+    $TimeStamp = Get-Date
+
+    # Scrub in just in case
+    $CapturePath = (Join-Path $ArchivePath "Capture")
+    rm -r $CapturePath -Force -ErrorAction SilentlyContinue
+    $null = mkdir $CapturePath -Force -ErrorAction Stop
+
+    #
+    # Capture
+    #
+
+    # 25 hour capture of events
+    Get-SddcCapturedEvents $CapturePath 25 |% {
+        Show-Update "Captured: $_"
+    }
+
+    # 25 hour capture of cluster/health logs
+    try {
+
+        if ($c = Get-Cluster) {
+
+            $f = Get-ClusterLog -Node $env:COMPUTERNAME -Destination $CapturePath -UseLocalTime -TimeSpan (25 * 60)
+            Show-Update "Captured: $($f.FullName)"
+            if ($c.S2DEnabled) {
+                $f = Get-ClusterLog -Node $env:COMPUTERNAME -Destination $CapturePath -Health -UseLocalTime -TimeSpan (25 * 60)
+                Show-Update "Captured: $($f.FullName)"
+            }
+        }
+    } catch {
+
+        Show-Update "Cluster/Health Logs not captured"
+    }
+
+    #
+    # Compress
+    #
+
+    $ZipFile = 'SddcDiagnosticArchive-' + $env:COMPUTERNAME + '-' + (Format-SddcDateTime ($TimeStamp)) + '.ZIP'
+    $ZipPath = (join-path $ArchivePath $ZipFile)
+
+    try {
+        Add-Type -Assembly System.IO.Compression.FileSystem
+        [System.IO.Compression.ZipFile]::CreateFromDirectory($CapturePath, $ZipPath, [System.IO.Compression.CompressionLevel]::Optimal, $false)
+        Show-Update "Zip File Name : $ZipPath"
+    } catch {
+        Show-Error "Error creating the ZIP file!" $_
+    }
+
+    # Scrub out
+    rm -r $CapturePath -Force -ErrorAction SilentlyContinue
+}
+
+<#
+.SYNOPSIS
+    Query for Sddc Diagnostic Archive job parameters.
+
+.DESCRIPTION
+    Query for Sddc Diagnostic Archive job parameters. [ref] parameters must be specified.
+
+    This is an INTERNAL utililty command, used by the clustered scheduled task which performs the
+    Sddc Diagnostic Archive. It is not intended for direct use.
+
+    Use Show-SddcDiagnosticArchiveJob to query & show the state of the archive job on a target set
+    of systems.
+
+.PARAMETER Cluster
+    Specifies the cluster from which parameters should be queried.
+
+.PARAMETER Days
+    Receives the days of archive to maintain.
+
+.PARAMETER Path
+    Receives the path to the archive (valid only on local system)
+
+.PARAMETER Size
+    Receives the maximum size of the archive to maintain (bytes)
+
+.PARAMETER At
+    Receives the time of day that the archive update job is configured to run.
+
+.EXAMPLE
+    Get-SddcDiagnosticArchiveJobParameters -Days ([ref] $d)
+
+    Receives the days of archive configured for the cluster the local system is a member of.
+#>
+
+function Get-SddcDiagnosticArchiveJobParameters
+{
+    param(
+        [parameter(Mandatory=$false)]
+        [ValidateNotNullOrEmpty()]
+        [string] $Cluster = '.',
+
+        [parameter(Mandatory=$false)]
+        [ref] $Days,
+
+        [parameter(Mandatory=$false)]
+        [ref] $Path,
+
+        [parameter(Mandatory=$false)]
+        [ref] $Size,
+
+        [parameter(Mandatory=$false)]
+        [ref] $At
+    )
+
+    $c = Get-Cluster -Name $Cluster -ErrorAction Stop
+
+    if ($PSBoundParameters.ContainsKey('Days')) {
+        try {
+            $Days.Value = ($c | Get-ClusterParameter -Name SddcDiagnosticArchiveDays -ErrorAction Stop).Value
+        } catch {
+            $Days.Value = 60
+        }
+    }
+
+    if ($PSBoundParameters.ContainsKey('Path')) {
+        try {
+            $Path.Value = ($c | Get-ClusterParameter -Name SddcDiagnosticArchivePath -ErrorAction Stop).Value
+        } catch {
+            $Path.Value = Join-Path $env:SystemRoot "SddcDiagnosticArchive"
+        }
+    }
+
+    if ($PSBoundParameters.ContainsKey('Size')) {
+        try {
+            $Size.Value = ($c | Get-ClusterParameter -Name SddcDiagnosticArchiveSize -ErrorAction Stop).Value
+        } catch {
+            $Size.Value = 500MB
+        }
+    }
+
+    if ($PSBoundParameters.ContainsKey('At')) {
+        try {
+            $Task = Get-ClusteredScheduledTask -Cluster $c.Name -TaskName SddcDiagnosticArchive -ErrorAction Stop
+
+            # may be overaggresive, there should only be one trigger if we define it
+            $At.Value = [datetime] ($Task.TaskDefinition.Triggers[0].StartBoundary)
+        } catch {
+            $At.Value = [datetime] '3AM'
+        }
+    }
+}
+
+<#
+.SYNOPSIS
+    Set Sddc Diagnostic Archive job parameters.
+
+.DESCRIPTION
+    Set Sddc Diagnostic Archive job parameters.
+
+    Use this command to change the default archive location and garbage collection controls (days
+    of archive and its maximum size).
+
+    Use the Register-SddcDiagnosticArchiveJob to change the launch time.
+
+.PARAMETER Cluster
+    Specifies the cluster for which parameters will be set.
+
+.PARAMETER Days
+    Specifies the days of archive to maintain. This limit will be applied during the next archive
+    job execution.
+
+.PARAMETER Path
+    Specifies the path to create the archive at. Ensure that this path is available on all systems.
+    By default the archive will be placed at $env:SystemRoot\SddcDiagnosticArchive
+
+.PARAMETER Size
+    Specifies the maximum size of the archive (in bytes). This limit will be applied during the next
+    archive job execution.
+
+.EXAMPLE
+    Set-SddcDiagnosticArchiveJobParameters -Days 14
+
+    Sets the maximum days of archive to two weeks.
+#>
+
+function Set-SddcDiagnosticArchiveJobParameters
+{
+    param(
+        [parameter(Mandatory=$false)]
+        [ValidateNotNullOrEmpty()]
+        [string] $Cluster = '.',
+
+        [parameter(Mandatory=$false)]
+        [ValidateRange(1,365)]
+        [int] $Days,
+
+        [parameter(Mandatory=$false)]
+        [ValidateNotNullOrEmpty()]
+        [string] $Path,
+
+        [parameter(Mandatory=$false)]
+        [ValidateNotNullOrEmpty()]
+        [uint64] $Size
+    )
+
+    $c = Get-Cluster -Name $Cluster -ErrorAction Stop
+
+    # note: we could rewrite paths which are prefixed with recognizably $env:systemroot and other
+    # canonical paths with macros that we can expand at the destination node. strictly speaking these are
+    # not guaranteed to be identical though its extremely unlikely we'll find that condition in practice.
+
+
+    if ($PSBoundParameters.ContainsKey('Days')) {
+        $c | Set-ClusterParameter -Name SddcDiagnosticArchiveDays -Create -Value $Days -ErrorAction Stop
+    }
+    if ($PSBoundParameters.ContainsKey('Path')) {
+        if ($Path[1] -ne ':') {
+            Write-Error 'Path must be specified as an absolute path (<driveletter>:\some\path)'
+        } else {
+            $c | Set-ClusterParameter -Name SddcDiagnosticArchivePath -Create -Value $Path -ErrorAction Stop
+        }
+    }
+    if ($PSBoundParameters.ContainsKey('Size')) {
+        $c | Set-ClusterParameter -Name SddcDiagnosticArchiveSize -Create -Value $Size -ErrorAction Stop
+    }
+
+    # note, the scheduled start time is only modified at register time
+}
+
+<#
+.SYNOPSIS
+    Show the state of the Sddc Diagnostic Archive job.
+
+.DESCRIPTION
+    Show the state of the Sddc Diagnostic Archive job.
+
+    Use this command to generate a report on the location and garbage collection parameters for the
+    archive on the target cluster, along with space used on each node.
+
+.PARAMETER Cluster
+    Specifies the cluster to query.
+
+.EXAMPLE
+    Show-SddcDiagnosticArchiveJob -Cluster Cluster1
+
+    Shows the state of the archive job on cluster Cluster1
+#>
+
+function Show-SddcDiagnosticArchiveJob
+{
+    param(
+        [parameter(Mandatory=$false)]
+        [ValidateNotNullOrEmpty()]
+        [string] $Cluster = '.'
+    )
+
+    $c = Get-Cluster -Name $Cluster -ErrorAction Stop
+
+    # continue if present, else error
+    if (-not (Get-ClusteredScheduledTask -Cluster $c.Name |? TaskName -eq SddcDiagnosticArchive)) {
+        Show-Error "SddcDiagnosticArchive job not currently registered"
+    }
+
+    $Days = $null
+    $Path = $null
+    $Size = $null
+    $At = $null
+
+    Get-SddcDiagnosticArchiveJobParameters -Cluster $c.Name -Days ([ref] $Days) -Path ([ref] $Path) -Size ([ref] $Size) -At ([ref] $At)
+
+    Write-Output "Target archive size per node : $('{0:0.00} MiB' -f ($Size/1MB))"
+    Write-Output "Target days of archive       : $Days"
+    Write-Output "Capture to path              : $Path"
+    Write-Output "Capture at                   : $($At.ToString("h:mm tt"))"
+
+    $Nodes = Get-NodeList -Cluster $Cluster -Filter
+
+    Write-Output "$('-'*20)`nPer Node Report"
+    $j = $Nodes | sort Name |% {
+        icm $_.Name -AsJob {
+
+            Import-Module $using:Module -ErrorAction SilentlyContinue
+
+            # import common functions
+            . ([scriptblock]::Create($using:CommonFunc))
+
+            if (Test-SddcModulePresence) {
+
+                $Path = $null
+                Get-SddcDiagnosticArchiveJobParameters -Path ([ref] $Path)
+
+                dir $Path\*.ZIP -ErrorAction SilentlyContinue | measure -Sum Length
+            }
+        }
+    }
+
+    $null = $j | Wait-Job
+    $j | sort Location |% {
+
+        $m = Receive-Job $_
+        Remove-Job $_
+
+        # note we will not have a measurement if the remote node lacks the module
+        # a warning will have already been passed to the output in this case
+        if ($m) {
+            Write-Output "Node $($_.Location): $($m.Count) ZIPs which are $('{0:0.00} MiB' -f ($m.Sum/1MB))"
+        }
+    }
+}
+
+<#
+.SYNOPSIS
+    Unregister (remove) the Sddc Diagnostic Archive job.
+
+.DESCRIPTION
+    Unregister (remove) the Sddc Diagnostic Archive job.
+
+    This removes all configured parameters and the Sddc Diagnostic Archive clustered scheduled task.
+    It does not remove the Sddc Diagnostic Archives themselves.
+
+.PARAMETER Cluster
+    Specifies the target cluster.
+
+.EXAMPLE
+    Unregister-SddcDiagnosticArchiveJob -Cluster Cluster1
+
+    Removes the Sddc Diagnostic Archive job from cluster Cluster1
+#>
+
+function Unregister-SddcDiagnosticArchiveJob
+{
+    param(
+        [parameter(Mandatory=$false)]
+        [ValidateNotNullOrEmpty()]
+        [string] $Cluster = '.'
+    )
+
+    $c = Get-Cluster -Name $Cluster -ErrorAction Stop
+
+    # silently delete parameters, if set away from defaults
+    $c | Set-ClusterParameter -Name SddcDiagnosticArchiveDays -Delete -ErrorAction SilentlyContinue
+    $c | Set-ClusterParameter -Name SddcDiagnosticArchivePath -Delete -ErrorAction SilentlyContinue
+    $c | Set-ClusterParameter -Name SddcDiagnosticArchiveSize -Delete -ErrorAction SilentlyContinue
+
+    # unregister if present, else error
+    if (Get-ClusteredScheduledTask -Cluster $c.Name |? TaskName -eq SddcDiagnosticArchive) {
+        Unregister-ClusteredScheduledTask -Cluster $c.Name -TaskName SddcDiagnosticArchive -ErrorAction Stop
+    } else {
+        Show-Error "SddcDiagnosticArchive job not currently registered"
+    }
+}
+
+<#
+.SYNOPSIS
+    Register the Sddc Diagnostic Archive job.
+
+.DESCRIPTION
+    Register the Sddc Diagnostic Archive job.
+
+    This creates the Sddc Diagnostic Archive clustered scheduled task on the target cluster. Use
+    Set-SddcDiagnosticArchiveJobParameters to change the default location and garbage collection
+    options. Use Show-SddcDiagnosticArchiveJob to verify the state of the job and its parameters.
+
+    Re-registering can be used to change the start time for the job. This does not affect other
+    configured parameters, and does not create an additional instance of the job.
+
+.PARAMETER Cluster
+    Specifies the target cluster.
+
+.PARAMETER At
+    Specifies the time to launch the job (1/day).
+
+.EXAMPLE
+    Register-SddcDiagnosticArchiveJob -Cluster Cluster1
+
+    Creates the Sddc Diagnostic Archive job on cluster Cluster1 with default location and garbage
+    collection parameters.
+
+.EXAMPLE
+    Register-SddcDiagnosticArchiveJob -At 4:30AM
+
+    Creates the Sddc Diagnostic Archive job, launching at 4:30AM each morning.
+#>
+
+function Register-SddcDiagnosticArchiveJob
+{
+    param(
+        [parameter(Mandatory=$false)]
+        [ValidateNotNullOrEmpty()]
+        [string] $Cluster = '.',
+
+        [parameter(Mandatory=$false)]
+        [ValidateNotNullOrEmpty()]
+        [datetime] $At = '3AM'
+    )
+
+    $c = Get-Cluster -Name $Cluster -ErrorAction Stop
+
+    # the scheduled task script itself
+    $scr = {
+        $Module = 'PrivateCloud.DiagnosticInfo'
+        Import-Module $Module
+
+        $Path = (Get-Cluster -Name . -ErrorAction Stop | Get-ClusterParameter -Name SddcDiagnosticArchivePath -ErrorAction Stop).Value
+        $null = mkdir -Force $Path -ErrorAction SilentlyContinue
+
+        $LogFile = Join-Path $Path "SddcDiagnosticArchive.log"
+
+        # trim log
+        $ntail = $null
+        $limit = 10MB
+        if (($l = gi $LogFile -ErrorAction SilentlyContinue) -and
+            $l.Length -gt $limit) {
+
+            $LogFileTmp = Join-Path $Path "SddcDiagnosticArchive.log.tmp"
+
+            # note: transcripts are produced in plain ASCII
+            # estimate the #lines in the tail of the file which ~10MB allows for
+            $ntail = [int] ((gc $LogFile | measure).Count * ($limit/$l.length))
+            gc $LogFile -Tail $ntail | Out-File -Encoding ascii -Width 9999 $LogFileTmp
+            del $LogFile
+            move $LogFileTmp $LogFile
+        }
+
+        Start-Transcript -Path $LogFile -Append
+
+        if ($ntail) {
+            Write-Output "Truncated $LogFile to $ntail lines ($('{0:0.00} MiB' -f ($limit/1MB)) limit)"
+        }
+
+        if (-not (Get-Module $Module)) {
+            Write-Output "Module $Module not installed - exiting, cannot capture"
+        } else {
+
+            try {
+                Update-SddcDiagnosticArchive $Path
+                Limit-SddcDiagnosticArchive $Path
+            } catch {
+                Write-Error "$(Get-Date -format 's') : SDDC Diagnostic Archive job failed."
+                throw $_
+            }
+        }
+
+        Stop-Transcript
+    }
+
+    # use the encoded form to mitigate quoting complications that full scriptblock transfer exposes
+    $encscr = [System.Convert]::ToBase64String([System.Text.Encoding]::Unicode.GetBytes("& { $scr }"))
+    $arg = "-NoProfile -NoLogo -NonInteractive -WindowStyle Hidden -ExecutionPolicy Bypass -EncodedCommand $encscr"
+
+    $action = New-ScheduledTaskAction -Execute "powershell.exe" -Argument $arg
+    $trigger = New-ScheduledTaskTrigger -Daily -At $At
+
+    Unregister-ClusteredScheduledTask -Cluster $c.Name -TaskName SddcDiagnosticArchive -ErrorAction SilentlyContinue
+    Register-ClusteredScheduledTask -Cluster $c.Name -Action $action -Trigger $trigger -TaskName SddcDiagnosticArchive -TaskType ClusterWide -Description "Get-SddcDiagnosticInfo Periodic Diagnostic Archive Task"
+}
+
+function Show-StorageCounters
+{
+    Param (
+       [parameter(Position=0, Mandatory=$true)]
+       [ValidateNotNullOrEmpty()]
+       [string] $Path,
+       [Parameter (Mandatory = $false)]
+       [bool] $showerr = $false,
+       [Parameter (Mandatory = $false)]
+       [int] $delta = 0
+       )
+
+    if (-not (Test-Path $Path)) {
+        Write-Error "Path is not accessible. Please check and try again: $Path"
+        return
+    }
+
+    $d=import-counter -Path $path\"GetCounters.blg"
+
+    $tabName="Cache Perf"
+    $cachetable=new-object System.Data.DataTable "$tabName"
+
+    #Define Columns
+    $col1 = New-Object system.Data.DataColumn Node,([string])
+    $col2 = New-Object system.Data.DataColumn CacheHits,([string])
+    $col3 = New-Object system.Data.DataColumn CacheMiss,([string])
+    $col4 = New-Object system.Data.DataColumn DiskReads,([string])
+    $col5 = New-Object system.Data.DataColumn DirectReads,([string])
+
+    $col6 = New-Object system.Data.DataColumn DiskWrites,([string])
+    $col7 = New-Object system.Data.DataColumn DirectWrites,([string])
+    $col8 = New-Object system.Data.DataColumn CacheWrites,([string])
+
+    $tabName="Error Table"
+    $errtable=new-object System.Data.DataTable "$tabName"
+
+    $col9 = New-Object system.Data.DataColumn Node,([string])
+    $col10 = New-Object system.Data.DataColumn WriteError,([string])
+    $col11 = New-Object system.Data.DataColumn WriteMedia,([string])
+    $col12 = New-Object system.Data.DataColumn ReadTimeout,([string])
+    $col13 = New-Object system.Data.DataColumn ReadMedia,([string])
+
+    #Add the Columns
+    $cachetable.columns.add($col1)
+    $cachetable.columns.add($col2)
+    $cachetable.columns.add($col3)
+    $cachetable.columns.add($col4)
+    $cachetable.columns.add($col5)
+    $cachetable.columns.add($col6)
+    $cachetable.columns.add($col7)
+    $cachetable.columns.add($col8)
+
+    $errtable.columns.add($col9)
+    $errtable.columns.add($col10)
+    $errtable.columns.add($col11)
+    $errtable.columns.add($col12)
+    $errtable.columns.add($col13)
+
+
+    $tabName="CSV Clusport Perf"
+    $table=new-object System.Data.DataTable "$tabName"
+
+    #Define Columns
+    $col1 = New-Object system.Data.DataColumn Node,([string])
+    $col2 = New-Object system.Data.DataColumn CSVReadIOPS,([string])
+    $col3 = New-Object system.Data.DataColumn CSVReadLatency,([string])
+    $col4 = New-Object system.Data.DataColumn CSVWriteIOPS,([string])
+    $col5 = New-Object system.Data.DataColumn CSVWriteLatency,([string])
+
+    $tabName="SBL Perf"
+    $sbltable=new-object System.Data.DataTable "$tabName"
+    $col6 = New-Object system.Data.DataColumn Node,([string])
+    $col7 = New-Object system.Data.DataColumn SBLReadIOPS,([string])
+    $col8 = New-Object system.Data.DataColumn SBLReadLatency,([string])
+    $col9 = New-Object system.Data.DataColumn SBLWriteIOPS,([string])
+    $col10 = New-Object system.Data.DataColumn SBLWriteLatency,([string])
+    $col11 = New-Object system.Data.DataColumn SBLLocalRead,([string])
+    $col12 = New-Object system.Data.DataColumn SBLLocalWrite,([string])
+    $col13 = New-Object system.Data.DataColumn SBLRemoteRead,([string])
+    $col14 = New-Object system.Data.DataColumn SBLRemoteWrite,([string])
+
+    #Add the Columns
+    $table.columns.add($col1)
+    $table.columns.add($col2)
+    $table.columns.add($col3)
+    $table.columns.add($col4)
+    $table.columns.add($col5)
+
+    $sbltable.columns.add($col6)
+    $sbltable.columns.add($col7)
+    $sbltable.columns.add($col8)
+    $sbltable.columns.add($col9)
+    $sbltable.columns.add($col10)
+    $sbltable.columns.add($col11)
+    $sbltable.columns.add($col12)
+    $sbltable.columns.add($col13)
+    $sbltable.columns.add($col14)
+
+    $tabName="Hybrid IO Profile"
+    $ioprofiletable=new-object System.Data.DataTable "$tabName"
+
+    #Define Columns
+    $col1 = New-Object system.Data.DataColumn Node,([string])
+    $col2 = New-Object system.Data.DataColumn IOProfileRead,([string])
+    $col3 = New-Object system.Data.DataColumn IOProfileWrites,([string])
+
+    $ioprofiletable.columns.add($col1)
+    $ioprofiletable.columns.add($col2)
+    $ioprofiletable.columns.add($col3)
+
+    if ($delta -ne 0) {
+        $sample = $delta
+    } else {
+        $sample=0
+    }
+
+    do {
+
+        $csvreads=$d[$sample].CounterSamples | where { $_.path -Like "*cluster csvfs(_total)\reads/sec*"}
+        $csvwrites=$d[$sample].CounterSamples | where { $_.path -Like "*cluster csvfs(_total)\writes/sec*"}
+        $csvwritelat=$d[$sample].CounterSamples | where { $_.path -Like "*cluster csvfs(_total)\avg. sec/write"}
+        $csvreadlat=$d[$sample].CounterSamples | where { $_.path -Like "*cluster csvfs(_total)\avg. sec/read"}
+        $csvnodes=$csvreads.Path
+
+        $sblreads=$d[$sample].CounterSamples | where { $_.path -Like "*cluster disk counters(_total)\read/sec*"}
+        $sblwrites=$d[$sample].CounterSamples | where { $_.path -Like "*cluster disk counters(_total)\writes/sec*"}
+        $sbllocalreads=$d[$sample].CounterSamples | where { $_.path -Like "*cluster disk counters(_total)\Local: read/sec*"}
+        $sbllocalwrites=$d[$sample].CounterSamples | where { $_.path -Like "*cluster disk counters(_total)\Local: writes/sec*"}
+        $sblremotereads=$d[$sample].CounterSamples | where { $_.path -Like "*cluster disk counters(_total)\Remote: read/sec*"}
+        $sblremotewrites=$d[$sample].CounterSamples | where { $_.path -Like "*cluster disk counters(_total)\Remote: writes/sec*"}
+        $sblwritelat=$d[$sample].CounterSamples | where { $_.path -Like "*cluster disk counters(_total)\write latency"}
+        $sblreadlat=$d[$sample].CounterSamples | where { $_.path -Like "*cluster disk counters(_total)\read latency"}
+        $sblnodes=$sblreads.Path
+
+        $cachehits=$d[$sample].CounterSamples | where { $_.path -Like "*cluster storage hybrid disks(_total)\cache hit reads/sec*"}
+        $cachemiss=$d[$sample].CounterSamples | where { $_.path -Like "*cluster storage hybrid disks(_total)\cache miss reads/sec*"}
+        $diskreads=$d[$sample].CounterSamples | where { $_.path -Like "*cluster storage hybrid disks(_total)\disk reads/sec"}
+        $directreads=$d[$sample].CounterSamples | where { $_.path -Like "*cluster storage hybrid disks(_total)\direct reads/sec"}
+
+        $diskwrites=$d[$sample].CounterSamples | where { $_.path -Like "*cluster storage hybrid disks(_total)\disk writes/sec*"}
+        $directwrites=$d[$sample].CounterSamples | where { $_.path -Like "*cluster storage hybrid disks(_total)\direct writes/sec*"}
+        $cachewrites=$d[$sample].CounterSamples | where { $_.path -Like "*cluster storage hybrid disks(_total)\cache writes/sec"}
+
+        $writeerror=$d[$sample].CounterSamples | where { $_.path -Like "*cluster storage hybrid disks(_total)\write errors total*"}
+        $writemedia=$d[$sample].CounterSamples | where { $_.path -Like "*cluster storage hybrid disks(_total)\write errors media*"}
+        $readtimeout=$d[$sample].CounterSamples | where { $_.path -Like "*cluster storage hybrid disks(_total)\read errors timeout*"}
+        $readmedia=$d[$sample].CounterSamples | where { $_.path -Like "*cluster storage hybrid disks(_total)\read errors media*"}
+        $cachenodes=$cachehits.Path
+
+
+        $diskioreads=$d[$sample].CounterSamples | where { $_.path -like "*cluster storage hybrid disks io profile(_total)\reads/sec total*" }
+        $diskiowrites=$d[$sample].CounterSamples | where { $_.path -like "*cluster storage hybrid disks io profile(_total)\writes/sec total*" }
+        $ioprofilenodes = $diskioreads.Path
+
+        $csvreadtotal=0
+        $csvwritetotal=0
+        $sblreadtotal=0
+        $sblwritetotal=0
+        $ioprofilereadtotal=0
+        $ioprofilewritetotal=0
+
+
+        $cachehittotal =0
+        $cachemisstotal=0
+        $diskreadtotal=0
+        $diskwritetotal=0
+        $directreadtotal=0
+        $directwritetotal=0
+        $cachewritetotal=0
+
+        $table.Clear()
+        $cachetable.Clear()
+        $errtable.Clear()
+        $sbltable.Clear()
+        $ioprofiletable.Clear()
+
+        $index=0
+        foreach($node in $csvnodes) {
+            $row = $table.NewRow()
+
+            $pos = $csvnodes[$index].IndexOf("\",2)
+            #Enter data in the row
+            $row.Node = $csvnodes[$index].Substring(2,$pos-2)
+            $row.CSVReadIOPS = $([math]::Round($csvreads[$index].cookedValue,0))
+            $row.CSVReadLatency = $([math]::Round($csvreadlat[$index].cookedValue*1000,2))
+            $row.CSVWriteIOPS = $([math]::Round($csvwrites[$index].cookedValue,0))
+            $row.CSVWriteLatency = $([math]::Round($csvwritelat[$index].cookedValue*1000,2))
+            $csvreadtotal += $row.CSVReadIOPS
+            $csvwritetotal+= $row.CSVWriteIOPS
+            $table.Rows.Add($row)
+            $index+=1
+        }
+
+        $index=0
+        foreach($node in $sblnodes) {
+            $row = $sbltable.NewRow()
+            $pos = $sblnodes[$index].IndexOf("\",2)
+            $row.Node = $sblnodes[$index].Substring(2,$pos-2)
+            $row.SBLReadIOPS = $([math]::Round($sblreads[$index].cookedValue,0))
+            $row.SBLReadLatency = $([math]::Round($sblreadlat[$index].cookedValue*1000,2))
+            $row.SBLWriteIOPS = $([math]::Round($sblwrites[$index].cookedValue,0))
+            $row.SBLWriteLatency = $([math]::Round($sblwritelat[$index].cookedValue*1000,2))
+            $row.SBLLocalRead = $([math]::Round($sbllocalreads[$index].cookedValue,0))
+            $row.SBLLocalWrite = $([math]::Round($sbllocalwrites[$index].cookedValue,0))
+            $row.SBLRemoteRead = $([math]::Round($sblremotereads[$index].cookedValue,0))
+            $row.SBLRemoteWrite = $([math]::Round($sblremotewrites[$index].cookedValue,0))
+
+            $sblreadtotal+=$row.SBLReadIOPS
+            $sblwritetotal+=$row.SBLWriteIOPS
+
+            #Add the row to the table
+            $sbltable.Rows.Add($row)
+            $index+=1
+        }
+
+        $index=0
+        foreach($node in $cachenodes) {
+            $row = $cachetable.NewRow();
+            $pos = $cachenodes[$index].IndexOf("\",2)
+            $row.Node = $cachenodes[$index].Substring(2,$pos-2)
+
+            $row.CacheHits = $([math]::Round($cachehits[$index].cookedValue,0))
+            $row.CacheMiss = $([math]::Round($cachemiss[$index].cookedValue,0))
+            $row.DiskReads = $([math]::Round($diskreads[$index].cookedValue,0))
+            $row.DirectReads = $([math]::Round($directreads[$index].cookedValue,0))
+            $row.DiskWrites = $([math]::Round($diskwrites[$index].cookedValue,0))
+            $row.DirectWrites = $([math]::Round($directwrites[$index].cookedValue,0))
+            $row.CacheWrites = $([math]::Round($cachewrites[$index].cookedValue,0))
+            #Add the row to the table
+            $cachetable.Rows.Add($row)
+
+            $cachehittotal+=$row.CacheHits
+            $cachemisstotal+=$row.CacheMiss
+            $diskreadtotal+=$row.DiskReads
+            $diskwritetotal+=$row.DiskWrites
+            $directreadtotal+=$row.DirectReads
+            $directwritetotal+=$row.DirectWrites
+            $cachewritetotal+=$row.CacheWrites
+
+            if ($showerr) {
+                $row = $errtable.NewRow();
+                $row.Node = $nodes[$index].Substring(2,$pos-2)
+                $row.WriteError = $([math]::Round($writeerror[$index].cookedValue,0))
+                $row.WriteMedia = $([math]::Round($writemedia[$index].cookedValue,0))
+                $row.ReadTimeout = $([math]::Round($readtimeout[$index].cookedValue,0))
+                $row.ReadMedia = $([math]::Round($readmedia[$index].cookedValue,0))
+
+                #Add the row to the table
+                $errtable.Rows.Add($row)
+            }
+
+            $index+=1
+        }
+
+        $index=0
+        foreach($node in $ioprofilenodes) {
+            $row = $ioprofiletable.NewRow()
+            $pos = $ioprofilenodes[$index].IndexOf("\",2)
+            $row.Node = $ioprofilenodes[$index].Substring(2,$pos-2)
+            $row.IOProfileRead = $([math]::Round($diskioreads[$index].cookedValue,0))
+            $row.IOProfileWrites = $([math]::Round($diskiowrites[$index].cookedValue,0))
+
+            $ioprofilereadtotal+=$row.IOProfileRead
+            $ioprofilewritetotal+=$row.IOProfileWrites
+
+            #Add the row to the table
+            $ioprofiletable.Rows.Add($row)
+            $index+=1
+        }
+
+        # add Total row
+        $row = $table.NewRow()
+        $row.Node = "Total"
+        $row.CSVReadIOPS = $csvreadtotal
+        $row.CSVWriteIOPS = $csvwritetotal
+        #Add the row to the table
+        $table.Rows.Add($row)
+
+        $row = $sbltable.NewRow()
+        $row.Node = "Total"
+        $row.SBLReadIOPS = $sblreadtotal
+        $row.SBLWriteIOPS= $sblwritetotal
+
+        #Add the row to the table
+        $sbltable.Rows.Add($row)
+
+
+        $row = $cachetable.NewRow()
+        $row.Node = "Total"
+        $row.CacheHits = $cachehittotal
+        $row.CacheMiss = $cachemisstotal
+        $row.DiskReads = $diskreadtotal
+        $row.DirectReads = $directreadtotal
+        $row.DiskWrites = $diskwritetotal
+        $row.DirectWrites= $directwritetotal
+        $row.CacheWrites = $cachewritetotal
+        #Add the row to the table
+        $cachetable.Rows.Add($row)
+
+        $row = $ioprofiletable.NewRow()
+        $row.Node = "Total"
+        $row.IOProfileRead = $ioprofilereadtotal
+        $row.IOProfileWrites= $ioprofilewritetotal
+
+        #Add the row to the table
+        $ioprofiletable.Rows.Add($row)
+
+        cls
+
+        #Display the table
+        write-host "Sample interval " $sample
+        $table | sort-object Node| format-table -AutoSize
+        $sbltable | sort-object Node| format-table -AutoSize
+        $cachetable | sort-object Node| format-table -AutoSize
+        $ioprofiletable | sort-object Node| format-table -AutoSize
+
+        if ($showerr) {
+            $errtable | sort-object Node| format-table -AutoSize
+        }
+
+        $sample+=1
+        if ($sample -eq $d.Count) {
+            $sample=0
+        }
+
+        if ($delta -ne 0) {
+            break
+        }
+
+        Start-Sleep -Seconds 1
+
+    } while (1)
+}
+
+function Get-SpacesTimeline
+
+{
+
+    # aliases usage in this module is idiomatic, only using defaults
+
+    [Diagnostics.CodeAnalysis.SuppressMessageAttribute("PSAvoidUsingCmdletAliases", "")]
+
+    param(
+
+        [parameter(Position=0, Mandatory=$true)]
+
+        [ValidateNotNullOrEmpty()]
+
+        [string]
+
+        $Path,
+
+        [parameter(Mandatory=$true)]
+
+        [ValidateNotNullOrEmpty()]
+
+        [string]
+
+        $VirtualDiskId
+
+        )
+
+        $VirtualDiskFilePath = Join-Path $Path "GetVirtualDisk.XML"
+        $ClusterNodeFilePath = Join-Path $Path "GetClusterNode.XML"
+
+        if ((-not (Test-Path $VirtualDiskFilePath)) -or (-not (Test-Path $ClusterNodeFilePath)))
+        {
+            Write-Error "Path is not valid or collection files are not present. Please check and try again: $Path"
+            return
+        }
+
+        $VirtualDisks = Import-ClixmlIf ($VirtualDiskFilePath)
+        $ClusterNodes = Import-ClixmlIf ($ClusterNodeFilePath)
+
+        $OperationalLog = "Microsoft-Windows-StorageSpaces-Driver-Operational.EVTX"
+        $DiagnosticLog  = "Microsoft-Windows-StorageSpaces-Driver-Diagnostic.EVTX"
+
+        $eventshash  = @{}
+
+        foreach ($node in $ClusterNodes)
+        {
+            $nodeName = $node.Name
+            $OperationalLogPath = Join-Path (Get-NodePath $Path $nodeName) $OperationalLog
+            $DiagnosticLogPath  = Join-Path (Get-NodePath $Path $nodeName) $DiagnosticLog
+
+            foreach ($VirtualDisk in $VirtualDisks)
+            {
+                $id = $VirtualDisk.ObjectId.Split(":")[2].Split("}")[1] + "}"
+
+                if ($VirtualDiskId -ne $id.Trim("{}"))
+                {
+                    continue;
+                }
+
+                $eventFilter = "EventID=1008 or EventID=1009 or EventID=1021 or EventID=1022"
+
+                $query = "*[System[($eventFilter)]] and *[EventData[Data[@Name='Id'] and (Data='$id')]]"
+
+                $events = Get-WinEvent -Path $DiagnosticLogPath -FilterXPath $query -ErrorAction SilentlyContinue
+                $events | % { $_ | Add-Member NodeName $nodeName}
+
+                if ($events)
+                {
+                    $eventshash[$id] += $events;
+                }
+            }
+        }
+
+        Add-Type -AssemblyName System.Windows.Forms
+        Add-Type -AssemblyName System.Windows.Forms.DataVisualization
+
+        $Title = "Storage Spaces State Timeline"
+
+        $chart = New-object Windows.Forms.DataVisualization.Charting.Chart
+        $chart.Anchor = [Windows.Forms.AnchorStyles]::Bottom -bor
+                        [Windows.Forms.AnchorStyles]::Right -bor
+                        [Windows.Forms.AnchorStyles]::Top -bor
+                        [Windows.Forms.AnchorStyles]::Left
+
+        $chart.Width = 1000
+        $chart.Height = 800
+        $chart.Left = 40
+        $chart.Top = 30
+        $chart.BackColor = [Drawing.Color]::White
+        [void]$chart.Titles.Add($Title)
+        $chart.Titles[0].Font = "segoeuilight,12pt"
+
+        #
+        # Create a chart area to draw on
+        #
+
+        $chartArea = New-Object Windows.Forms.DataVisualization.Charting.ChartArea
+        $chartarea.Name = "TimeSeries"
+        $chartarea.AxisX.IntervalType = [Windows.Forms.DataVisualization.Charting.DateTimeIntervalType]::Hours
+        $chartarea.AxisX.IntervalAutoMode = [Windows.Forms.DataVisualization.Charting.IntervalAutoMode]::VariableCount
+        $chartarea.AxisX.MajorGrid.Enabled = $false
+        $chartarea.AxisX.LabelStyle.Format = "yyyy/MM/dd h tt"
+        $chartarea.AxisX.ScaleView.Zoomable = $true
+        $chartarea.AxisX.ScrollBar.IsPositionedInside = $true
+        $chartarea.AxisX.ScrollBar.ButtonStyle = [Windows.Forms.DataVisualization.Charting.ScrollBarButtonStyles]::All
+        $chartarea.CursorX.IsUserEnabled = $true
+        $chartarea.CursorX.IsUserSelectionEnabled = $true
+        $chartarea.CursorX.IntervalType = [Windows.Forms.DataVisualization.Charting.DateTimeIntervalType]::Hours
+        $chartarea.CursorX.AutoScroll = $true
+        $chartArea.AxisY.Title = "State"
+        $chartArea.AxisY.TitleFont = "segoeuilight,12pt"
+        $chartarea.AxisY.LabelStyle.Format = "N0"
+        $chartarea.AxisY.MinorGrid.Enabled = $true
+        $chartarea.AxisY.MinorGrid.LineDashStyle = [Windows.Forms.DataVisualization.Charting.ChartDashStyle]::Dot
+
+        $chart.ChartAreas.Add($chartArea)
+
+        foreach ($key in $eventshash.Keys)
+        {
+            if ($key.Trim("{}") -ne $VirtualDiskId)
+            {
+                continue;
+            }
+
+            $eventsHashSortTime = $eventshash[$key] | sort TimeCreated
+
+            foreach ($i in $eventsHashSortTime)
+            {
+
+                $point = New-Object Windows.Forms.DataVisualization.Charting.DataPoint
+                $point.Color = [Drawing.Color]::Green
+
+                if ($i.Id -eq 1008)
+                {
+                    $startTime = $i.TimeCreated
+                    $seriesName = "State" + $startTime
+                    [void]$chart.Series.Add($seriesName)
+                    $endTime   = $null
+                }
+                if ($i.Id -eq 1009)
+                {
+                    $endTime = $i.TimeCreated
+                    $startTime = $null
+                }
+
+                if ($i.Id -eq 1021)
+                {
+                    $value = 20
+                    $seriesName = "Attach" + $i.TimeCreated
+                    $point.SetValueXY($i.TimeCreated, $value)
+                    $point.Tooltip = "Attached" +
+                                    "At: #VALX{MM/dd/yyyy h:mm:ss tt}\n" +
+                                    "NodeName: $($i.NodeName)"
+                    $point.Color = [Drawing.Color]::Red
+                    $chart.Series[$seriesName].Points.Add($point)
+                }
+
+                if ($i.Id -eq 1021)
+                {
+                    $value = 20
+                    $seriesName = "Detached" + $i.TimeCreated
+                    $point.SetValueXY($i.TimeCreated, $value)
+                    $point.Tooltip = "Detached" +
+                                    "At: #VALX{MM/dd/yyyy h:mm:ss tt}\n" +
+                                    "NodeName: $($i.NodeName)"
+                    $point.Color = [Drawing.Color]::Red
+                    $chart.Series[$seriesName].Points.Add($point)
+                }
+
+                $chart.Series[$seriesName].ChartType = [Windows.Forms.DataVisualization.Charting.SeriesChartType]::Line
+                $chart.Series[$seriesName].XValueType = [Windows.Forms.DataVisualization.Charting.ChartValueType]::DateTime
+                $chart.Series[$seriesName].MarkerStyle = [Windows.Forms.DataVisualization.Charting.MarkerStyle]::Circle
+
+                if ($startTime -ne $null)
+                {
+                    $value = 10
+                    $point.SetValueXY($i.TimeCreated, $value)
+                    $point.Tooltip = "Regen progressing" +
+                                    "At: #VALX{MM/dd/yyyy h:mm:ss tt}\n" +
+                                    "NodeName: $($i.NodeName)"
+                    $chart.Series[$seriesName].Points.Add($point)
+                    $startTime = $null
+                }
+                if ($endTime -ne $null)
+                {
+                    $value = 20
+                    $point.SetValueXY($i.TimeCreated, $value)
+                    $point.Tooltip = "RegenCompleted " +
+                                    "At: #VALX{MM/dd/yyyy h:mm:ss tt}\n" +
+                                    "NodeName: $($i.NodeName)"
+                    $chart.Series[$seriesName].Points.Add($point)
+                    $startTime = $null
+                    $endTime   = $null
+                }
+            }
+        }
+
+        $form = New-Object Windows.Forms.Form
+        $form.Text = "Storage Chart plotting space timeline"
+        $form.Width = 1100
+        $form.Height = 900
+        $form.controls.add($chart)
+        $form.Add_Shown({$form.Activate()})
+
+        [void]$form.ShowDialog()
+ }
+
+#######
+#######
+#######
+##
+# Reporting
+##
+#######
+#######
+#######
+
+enum ReportLevelType
+{
+    Summary = 0
+    Standard
+    Full
+}
+
+# Report Types. Ordering here is reflects output ordering when multiple reports are specified.
+
+enum ReportType
+{
+    All = 0
+    Summary
+    SmbConnectivity
+    StorageBusCache
+    StorageBusConnectivity
+    StorageLatency
+    StorageFirmware
+    LSIEvent
+}
+
+# helper function to parse the csv-demarcated sections of the cluster log
+# return value is a hashtable indexed by section name
+
+function Get-ClusterLogDataSource
+{
+    # aliases usage in this module is idiomatic, only using defaults
+    [Diagnostics.CodeAnalysis.SuppressMessageAttribute("PSAvoidUsingCmdletAliases", "")]
+    param(
+        [string] $logname
+    )
+
+    BEGIN {
+        $csvf = New-TemporaryFile
+        $sr = [System.IO.StreamReader](gi $logname).FullName
+        $datasource = @{}
+    }
+
+    PROCESS {
+
+        ##
+        # Parse cluster log for all csv datasources. Recognize by a heuristic of >4 comma-seperated values
+        #   immediately after the block header [=== name ===]
+        #
+        # Final line to parse is the System block, which is after all potential datasources.
+        ##
+
+        $firstline = $false
+        $in = $false
+        $section = $null
+
+        do {
+
+            $l = $sr.ReadLine()
+
+            # Heuristic ...
+            # SBL Disks comes before System
+
+            if ($in) {
+
+                # if first line of section, detect if CSV
+                if ($firstline) {
+
+                    $firstline = $false
+
+                    #if not csv, go back to looking for blocks
+                    if (($l -split ',').count -lt 4) {
+                        $in = $false
+                    } else {
+
+                        # bug workaround
+                        # the Resources section has a duplicate _embeddedFailureAction
+                        # rename the first to an ignore per DaUpton
+                        # using the non-greedy match gives us the guarantee of picking out the first instance
+
+                        if ($section -eq 'Resources' -and $l -match '^(.*?)(_embeddedFailureAction)(.*)$') {
+                            $l = $matches[1]+"ignore"+$matches[3]
+                        }
+
+                        # number all ignore fields s.t. duplicates become unique (Networks section)
+                        $n = 0
+                        while ($l -match '^(.*?)(,ignore,)(.*)$') {
+                            $l = $matches[1]+",ignore$n,"+$matches[3]
+                            $n += 1
+                        }
+
+                        # place in csv temporary file
+                        $l | out-file -Encoding ascii -Width 9999 $csvf
+                    }
+
+                } else {
+
+                    # parsing
+                    # in section, blank line terminates
+                    if ($l -notmatch '^\s*$') {
+                        $l | out-file -Append -Encoding ascii -Width 9999 $csvf
+                    } else {
+                        # at end; parse was good
+                        # import the csv and insert into the datasource table
+                        $datasource[$section] = import-csv $csvf
+
+                        # reset parser
+                        $in = $false
+                        $section = $null
+                    }
+                }
+
+            } elseif ($l -match '^\[===\s(.*)\s===\]') {
+
+                # done at the start of the System block
+                if ($matches[1] -eq 'System') { break }
+
+                # otherwise prepare to parse
+                $section = $matches[1]
+                $in = $true
+                $firstline = $true
+            }
+
+        } while (-not $sr.EndOfStream)
+    }
+
+    END {
+        $datasource
+        $sr.Close()
+        del $csvf
+    }
+}
+
+# helper function which trims the full-length disk state
+function Format-StorageBusCacheDiskState(
+    [string] $DiskState
+    )
+{
+    $DiskState -replace 'CacheDiskState',''
+}
+
+function Get-StorageBusCacheReport
+{
+    # aliases usage in this module is idiomatic, only using defaults
+    [Diagnostics.CodeAnalysis.SuppressMessageAttribute("PSAvoidUsingCmdletAliases", "")]
+    param(
+        [parameter(Position=0, Mandatory=$true)]
+        [ValidateNotNullOrEmpty()]
+        [string]
+        $Path,
+
+        [parameter(Mandatory=$true)]
+        [ReportLevelType]
+        $ReportLevel
+    )
+
+    <#
+    These are the possible DiskStates
+
+    typedef enum
+    {
+        CacheDiskStateUnknown                   = 0,
+        CacheDiskStateConfiguring               = 1,
+        CacheDiskStateInitialized               = 2,
+        CacheDiskStateInitializedAndBound       = 3,     <- expected normal operational
+        CacheDiskStateDraining                  = 4,     <- expected during RW->RO change (waiting for dirty pages -> 0)
+        CacheDiskStateDisabling                 = 5,
+        CacheDiskStateDisabled                  = 6,     <- expected post-disable of S2D
+        CacheDiskStateMissing                   = 7,
+        CacheDiskStateOrphanedWaiting           = 8,
+        CacheDiskStateOrphanedRecovering        = 9,
+        CacheDiskStateFailedMediaError          = 10,
+        CacheDiskStateFailedProvisioning        = 11,
+        CacheDiskStateReset                     = 12,
+        CacheDiskStateRepairing                 = 13,
+        CacheDiskStateIneligibleDataPartition   = 2000,
+        CacheDiskStateIneligibleNotGPT          = 2001,
+        CacheDiskStateIneligibleNotEnoughSpace  = 2002,
+        CacheDiskStateIneligibleUnsupportedSystem = 2003,
+        CacheDiskStateIneligibleExcludedFromS2D = 2004,
+        CacheDiskStateIneligibleForS2D          = 2999,
+        CacheDiskStateSkippedBindingNoFlash     = 3000,
+        CacheDiskStateIgnored                   = 3001,
+        CacheDiskStateNonHybrid                 = 3002,
+        CacheDiskStateInternalErrorConfiguring  = 9000,
+        CacheDiskStateMarkedBad                 = 9001,
+        CacheDiskStateMarkedMissing             = 9002,
+        CacheDiskStateInStorageMaintenance      = 9003   <- expected during FRU/maint
+    }
+    CacheDiskState;
+    #>
+
+    dir $Path\*cluster.log | sort -Property BaseName |% {
+
+        $node = "<unknown>"
+        if ($_.BaseName -match "^(.*)_cluster$") {
+            $node = $matches[1]
+        }
+
+        Write-Output ("-"*40) "Node: $node"
+
+
+        ##
+        # Parse cluster log for the SBL Disk section
+        ##
+
+        $data = Get-ClusterLogDataSource $_.FullName
+
+        ##
+        # With a an SBL Disks section, provide commentary
+        ##
+
+        $d = $data['SBL Disks']
+
+        if ($d) {
+
+            ##
+            # Table of raw data, friendly cache device numbering
+            ##
+
+            $idmap = @{}
+            $d |% {
+                $idmap[$_.DiskId] = $_.DeviceNumber
+            }
+
+            if ($ReportLevel -eq [ReportLevelType]::Full) {
+                $d | sort IsSblCacheDevice,CacheDeviceId,DiskState | ft -AutoSize @{ Label = 'DiskState'; Expression = { Format-StorageBusCacheDiskState $_.DiskState }},
+                    DiskId,ProductId,Serial,@{
+                        Label = 'Device#'; Expression = {$_.DeviceNumber}
+                    },
+                    @{
+                        Label = 'CacheDevice#'; Expression = {
+                            if ($_.IsSblCacheDevice -eq 'true') {
+                                '= cache'
+                            } elseif ($idmap.ContainsKey($_.CacheDeviceId)) {
+                                $idmap[$_.CacheDeviceId]
+                            } elseif ($_.CacheDeviceId -eq '{00000000-0000-0000-0000-000000000000}') {
+                                "= unbound"
+                            } else {
+                                # should be DiskStateMissing or OrphanedWaiting? Check live.
+                                "= not present $($_.CacheDeviceId)"
+                            }
+                        }
+                    },@{
+                        Label = 'SeekPenalty'; Expression = {$_.HasSeekPenalty}
+                    },
+                    PathId,BindingAttributes,DirtyPages
+            }
+
+            ##
+            # Now do basic testing of device counts
+            ##
+
+            $dcache = $d |? IsSblCacheDevice -eq 'true'
+            $dcap = $d |? IsSblCacheDevice -ne 'true'
+
+            Write-Output "Device counts: cache $($dcache.count) capacity $($dcap.count)"
+
+            ##
+            # Test cache bindings if we do have cache present
+            ##
+
+            if ($dcache) {
+
+                # first uneven check, the basic count case
+                $uneven = $false
+                if ($dcap.count % $dcache.count) {
+                    $uneven = $true
+                    Write-Warning "Capacity device count does not evenly distribute to cache devices"
+                }
+
+                # now look for unbound devices
+                $unbound = $dcap |? CacheDeviceId -eq '{00000000-0000-0000-0000-000000000000}'
+                if ($unbound) {
+                    Write-Warning "There are $(@($unbound).count) unbound capacity device(s)"
+                }
+
+                # unbound devices give us the second uneven case
+                if (-not $uneven -and ($dcap.count - @($unbound).count) % $dcache.count) {
+                    $uneven = $true
+                }
+
+                $gdev = $dcap |? DiskState -eq 'CacheDiskStateInitializedAndBound' | group -property CacheDeviceId
+
+                if (@($gdev).count -ne $dcache.count) {
+                    Write-Warning "Not all cache devices in use"
+                }
+
+                $gdist = $gdev |% { $_.count } | group
+
+                # in any given round robin binding of devices, there should be at most two counts; n and n-1
+
+                # single ratio
+                if (@($gdist).count -eq 1) {
+                    Write-Output "Binding ratio is even: 1:$($gdist.name)"
+                } else {
+                    # group names are n in the 1:n binding ratios
+                    $delta = [math]::Abs([int]$gdist[0].name - [int]$gdist[1].name)
+
+                    if ($delta -eq 1 -and $uneven) {
+                        Write-Output "Binding ratios are as expected for uneven device ratios"
+                    } else {
+                        Write-Warning "Binding ratios are uneven"
+                    }
+
+                    # form list of group sizes
+                    $s = $($gdist |% {
+                        "1:$($_.name) ($($_.count) total)"
+                    }) -join ", "
+
+                    Write-Output "Groups: $s"
+                }
+            }
+
+            ##
+            # Provide summary of diskstate if more than one is present in the results
+            ##
+
+            $g = $d | group -property DiskState
+
+            if (@($g).count -ne 1) {
+                write-output "Disk State Summary:"
+                $g | sort -property Name | ft @{ Label = 'DiskState'; Expression = { Format-StorageBusCacheDiskState $_.Name}},@{ Label = "Number of Disks"; Expression = { $_.Count }}
+            } else {
+                write-output "All disks are in $(Format-StorageBusCacheDiskState $g.name)"
+            }
+        }
+    }
+}
+
+function Get-StorageBusConnectivityReport
+{
+    # aliases usage in this module is idiomatic, only using defaults
+    [Diagnostics.CodeAnalysis.SuppressMessageAttribute("PSAvoidUsingCmdletAliases", "")]
+    param(
+        [parameter(Position=0, Mandatory=$true)]
+        [ValidateNotNullOrEmpty()]
+        [string]
+        $Path,
+
+        [parameter(Mandatory=$true)]
+        [ReportLevelType]
+        $ReportLevel
+    )
+
+    function Show-SSBConnectivity($node)
+    {
+        BEGIN {
+            $disks = 0
+            $enc = 0
+            $ssu = 0
+        }
+        PROCESS {
+            switch ($_.DeviceType) {
+                0 { $disks += 1 }
+                1 { $enc += 1 }
+                2 { $ssu += 1 }
+            }
+        }
+        END {
+            "$node has $disks disks, $enc enclosures, and $ssu scaleunit"
+        }
+    }
+
+    dir $path\Node_*\ClusPort.xml | sort -Property FullName |% {
+
+        $file = $_.FullName
+        $node = "<unknown>"
+        if ($file -match "Node_([^\\]+)\\") {
+            $node = $matches[1]
+        }
+
+        Import-ClixmlIf $_ | Show-SSBConnectivity $node
+    }
+}
+
+function Get-StorageLatencyReport
+{
+    # aliases usage in this module is idiomatic, only using defaults
+    [Diagnostics.CodeAnalysis.SuppressMessageAttribute("PSAvoidUsingCmdletAliases", "")]
+    param(
+        [parameter(Position=0, Mandatory=$true)]
+        [ValidateNotNullOrEmpty()]
+        [string]
+        $Path,
+
+        [parameter(Mandatory=$true)]
+        [ReportLevelType]
+        $ReportLevel,
+
+        [int]
+        $CutoffMs = 0,
+
+        [datetime]
+        $TimeBase,
+
+        [int]
+        $HoursOfEvents = -1
+    )
+
+    # comment on limits/base
+    if ($CutoffMs) {
+        Write-Output "Latency Cutoff: report limited to IO of $($CutoffMs)ms and higher (as limited by distribution buckets)"
+    } else {
+        Write-Output "Latency Cutoff: none, report will show the complete IO latency distribution"
+    }
+    if ($HoursOfEvents -eq -1) {
+        Write-Output "Time Cutoff   : none, report will show the full available IO history"
+    } else {
+        Write-Output "Time Cutoff   : report will show IO history from $($TimeBase.ToString()) for the prior $HoursOfEvents hours"
+    }
+
+    # comment if neither limit is being used
+    if (-not $CutoffMs -and $HoursOfEvents -eq -1) {
+        write-output "NOTE: Show-SddcDiagnosticStorageLatencyReport provides access to time/latency cutoff limits which may significantly speed up reporting when focused on recent high latency events"
+    }
+
+    $j = @()
+
+    dir $Path\Node_*\Microsoft-Windows-Storage-Storport-Operational.EVTX | sort -Property FullName |% {
+
+        $file = $_.FullName
+        $node = "<unknown>"
+        if ($file -match "Node_([^\\]+)\\") {
+            $node = $matches[1]
+        }
+
+        # parallelize processing of per-node event logs
+
+        $j += Invoke-SddcCommonCommand -InitBlock $CommonFunc -JobName $node -SessionConfigurationName $null -ScriptBlock {
+
+            $dofull = $false
+
+            if ($using:ReportLevel -eq "Full")
+            {
+                $dofull = $true
+            }
+
+            # helper function for getting list of bucketnames from x->end
+            function Get-Bucket
+            {
+                param(
+                    [int] $i,
+                    [int] $max,
+                    [string[]] $s
+                )
+
+                $i .. $max |% {
+                    $l = $_
+                    $s |% { "BucketIo$_$l" }
+                }
+            }
+
+            # hash for devices, label schema, and whether values are absolute counts or split success/faul
+            $buckhash = @{}
+            $bucklabels = $null
+            $buckvalueschema = $null
+
+            # note: cutoff bucket is 1-based, following the actual event schema labels (BucketIoCountNNN)
+            $cutoffbuck = 1
+
+            $evs = @()
+
+            # get all storport 505 events; there is a label field at position 6 which names
+            # the integer fields in the following positions. these fields countain counts
+            # of IOs in the given latency buckets. we assume all events have the same labelling
+            # scheme.
+            #
+            # 1. count the number of sample periods in which a given bucket had any io.
+            # 2. emit onto the pipeline the hash of counted periods and events which have
+            #    io in the last bucket
+            #
+            # note: getting fields by position is not ideal, but getting them by name would
+            # appear to require pushing through an XML rendering and hashing. this would be
+            # less efficient and this is already somewhat time consuming.
+
+            # the erroraction handles (potentially) disabled logs, which have no events
+
+            # get single event from the log (if present)
+            $e = Get-WinEvent -Path $using:file -FilterXPath (Get-FilterXpath -Event 505) -ErrorAction SilentlyContinue -MaxEvents 1
+
+            if ($e) {
+
+                # use this event to determine schema and cutoff bucket (if specified)
+
+                $xh = Get-EventDataHash $e
+
+                # only need to get the bucket label schema once
+                # the number of labels and the number of bucket counts should be equal
+                # determine the count schema at the same time
+                $bucklabels = $xh['IoLatencyBuckets'] -split ',\s+'
+
+                # is the count scheme split (RS5) or combined (RS1)?
+                # match 1 is the bucket type
+                # match 2 is the value bucket number (1 .. n)
+                if ($xh.ContainsKey("BucketIoSuccess1")) {
+                    $schemasplit = $true
+                    $buckvalueschema = "^BucketIo(Success|Failed)(\d+)$"
+                } else {
+                    $schemasplit = $false
+                    $buckvalueschema = "^BucketIo(Count)(\d+)$"
+                }
+
+                # initialize empty data element test
+                $DataOr = @{}
+
+                if ($using:CutoffMs) {
+
+                    $CutoffUs = $using:CutoffMs * 1000
+
+                    # parse the buckets to determine where the cutoff is
+                    $a = $xh['IoLatencyBuckets'] -split ',\s+' |% {
+
+                        switch -Regex ($_) {
+
+                            "^(\d+)us$" { [int] $matches[1] }
+                            "^(\d+)ms$" { ([int] $matches[1]) * 1000 }
+                            "^(\d+)\+ms$" { [int]::MaxValue }
+
+                            default { throw "misparsed storport 505 event latency bucket label $_ " }
+                        }
+                    }
+
+                    # determine which bucket contains the cutoff, and build the must-be-gtz kv
+                    foreach ($i in 0..($a.Count - 1)) {
+                        if ($CutoffUs -lt $a[$i]) {
+                            # cutoff bucket matches the event schema, which is one-based, i.e. we're putting the cutoff
+                            # at BucketIoCount3 if we found the cutoff in the 0-1-2nd array entry
+                            $cutoffbuck = $i+1
+                            break
+                        }
+                    }
+
+                    # ... build the named buckets in the event which must-be-gtz
+                    if ($schemasplit) {
+                        $buck = Get-Bucket $cutoffbuck $a.Count 'Success','Failed'
+                    } else {
+                        $buck = Get-Bucket $cutoffbuck $a.Count 'Count'
+                    }
+
+                    # ... build out the DataOor as must-be-gtz tests
+                    $DataOr = @{}
+                    $buck |% {
+                        $DataOr[$_] = "> 0"
+                    }
+                }
+
+                # now do two things based on determining the cutoff (or lack thereof)
+                # 1. relabel the cutoff bucket (the first we will return) to indicate the lower bound of latency
+                #       - if there is no cutoff, we add 0- to indicate it contains 0-<label>
+                #       - if there is a cutoff, we add <lower bucket>- to indicate  contains events
+                #           from that latency upward, i.e. 64ms-2048ms
+                # 2. trim off the cut labels from the front of bucklabels (the length of this drives the rest)
+
+                if ($cutoffbuck -eq 1) {
+                    # no cutoff, prepend 0- to first entry
+                    $bucklabels[0] = "0-" + $bucklabels[0]
+                } else {
+                    # cutoff, prepend lower neighbor
+                    $bucklabels[$cutoffbuck - 1] = $bucklabels[$cutoffbuck - 2] + "-" + $bucklabels[$cutoffbuck - 1]
+                    # trim labels to the cutoff bucket and upward
+                    $bucklabels = $bucklabels[($cutoffbuck - 1) .. ($bucklabels.Count - 1)]
+                }
+
+                # construct the xpath filter w/wo the time filter
+                # if the data element test is empty, it will not be built into the xpath query
+                if ($using:HoursOfEvents -ne -1) {
+                    $xpath = Get-FilterXpath -Event 505 -TimeBase $using:TimeBase -TimeDeltaMs ($using:HoursOfEvents * 60 * 60 * 1000) -DataOr $DataOr
+                } else {
+                    $xpath = Get-FilterXpath -Event 505 -DataOr $DataOr
+                }
+
+<#
+                # block for timing the queries
+                $t0 = Get-Date
+
+                $e = Get-WinEvent -Path $using:file -FilterXPath $xpath
+
+                $td = (Get-Date) - $t0
+                Write-Host -ForegroundColor Red ("Query $($using:file) took {0:N2} seconds" -f $td.TotalSeconds)
+
+                $e |% {
+#>
+                # now, with schema, process all events
+                Get-WinEvent -Path $using:file -FilterXPath $xpath |% {
+
+                    $xh = Get-EventDataHash $_
+
+                    # physical disk device id - string the curly to normalize later matching
+                    $dev = [string] $xh['ClassDeviceGuid']
+                    if ($dev -match '{(.*)}') {
+                        $dev = $matches[1]
+                    }
+
+                    # counting array for each bucket
+                    $buckvalues = @($null) * $bucklabels.length
+
+                    # place all data values into the counting array
+                    $xh.Keys |% {
+                        if ($_ -match $buckvalueschema) {
+
+                            # the schema parses the bucket number into match 2
+                            # number is 1-based, as is the cutoff
+                            # this converts it to a 0-base
+                            $thisbuck = [int] $matches[2]
+                            if ($thisbuck -ge $cutoffbuck) {
+                                $buckvalues[$thisbuck - $cutoffbuck] += [int] $xh[$_]
+                            }
+                        }
+                    }
+
+                    # the counting array should not contain null entries; all buckets should be represented in the event
+                    if ($buckvalues -contains $null) {
+                        throw "misparsed 505 event latency buckets: labels $($bucklabels.count) values $(($buckvalues | measure).count)"
+                    }
+
+                    # now place the counting array into the device hash; each nonzero bucket adds +1
+                    if (-not $buckhash.ContainsKey($dev)) {
+                        # new device
+                        $buckhash[$dev] = $buckvalues |% { if ($_) { 1 } else { 0 }}
+                    } else {
+                        # increment device bucket hit counts
+                        foreach ($i in 0..($buckvalues.count - 1)) {
+                            if ($buckvalues[$i]) { $buckhash[$dev][$i] += 1}
+                        }
+                    }
+
+                    # in the full report, show
+                    # 1. all events above a cutoff, if applied
+                    # 2. or events in the highest bucket
+                    if ($dofull -and ($buckvalues[-1] -ne 0 -or $cutoffbuck -ne 1)) {
+                        $evs += $(
+
+                            # events must be cracked into plain objects to survive deserialization through the session
+
+                            # base object with time/device
+                            $o = New-Object psobject -Property @{
+                                'Time' = $_.TimeCreated
+                                'Device' = [string] $_.Properties[4].Value
+                            }
+
+                            # add on the named latency buckets
+                            foreach ($i in 0..($bucklabels.count -1)) {
+                                $o | Add-Member -NotePropertyName $bucklabels[$i] -NotePropertyValue $buckvalues[$i]
+                            }
+
+                            # and emit
+                            $o
+                        )
+                    }
+                }
+
+                # return label schema, counting hash, and events
+                # labels must be en-listed to pass the pipeline as a list as opposed to individual values
+                ,$bucklabels
+                $buckhash
+                $evs
+            }
+        }
+    }
+
+    # acquire the physicaldisks datasource
+    $PhysicalDisks = Import-ClixmlIf (Join-Path $Path "GetPhysicalDisk.XML")
+
+    # hash by object id
+    # this is an example where a formal datasource class/api could be useful
+    $PhysicalDisksTable = @{}
+    $PhysicalDisks |% {
+        if ($_.ObjectId -match 'PD:{(.*)}') {
+            $PhysicalDisksTable[$matches[1]] = $_
+        }
+    }
+
+    # we will join the latency information with this set of physicaldisk attributes
+    $pdattr = 'FriendlyName','SerialNumber','MediaType','OperationalStatus','HealthStatus','Usage'
+
+    $pdattrs_tab = @{ Label = 'FriendlyName'; Expression = { $PhysicalDisksTable[$_.Device].FriendlyName }},
+                @{ Label = 'SerialNumber'; Expression = { $PhysicalDisksTable[$_.Device].SerialNumber }},
+                @{ Label = 'Firmware'; Expression = { $PhysicalDisksTable[$_.Device].FirmwareVersion }},
+                @{ Label = 'Media'; Expression = { $PhysicalDisksTable[$_.Device].MediaType }},
+                @{ Label = 'Usage'; Expression = { $PhysicalDisksTable[$_.Device].Usage }},
+                @{ Label = 'OpStat'; Expression = { $PhysicalDisksTable[$_.Device].OperationalStatus }},
+                @{ Label = 'HealthStat'; Expression = { $PhysicalDisksTable[$_.Device].HealthStatus }}
+
+    # joined physicaldisk attributes for the event view
+    # since status' are not known at the time of the event, omit for brevity/accuracy
+    $pdattrs_ev = @{ Label = 'FriendlyName'; Expression = { $PhysicalDisksTable[$_.Device].FriendlyName }},
+                @{ Label = 'SerialNumber'; Expression = { $PhysicalDisksTable[$_.Device].SerialNumber }},
+                @{ Label = 'Media'; Expression = { $PhysicalDisksTable[$_.Device].MediaType }},
+                @{ Label = 'Usage'; Expression = { $PhysicalDisksTable[$_.Device].Usage }}
+
+    # now wait for the event processing jobs and emit the per-node reports
+    $j | Wait-Job| sort name |% {
+
+        ($bucklabels, $buckhash, $evs) = receive-job $_
+        $node = $_.Name
+        remove-job $_
+
+        Write-Output ("-"*40),"Node: $node","`nSample Period Count Report"
+
+        if ($buckhash.Count -eq 0) {
+
+            #
+            # If there was nothing reported, that may indicate the storport channel was disabled. In any case
+            # we can't produce the report.
+            #
+
+            Write-Warning "Node $node is not reporting latency information. Please verify the following event channel is enabled on it: Microsoft-Windows-Storage-Storport/Operational"
+
+        } else {
+
+            # note: these reports are filtered to only show devices in the pd table
+            # this leaves boot device and others unreported until we have a datasource
+            # to inject them.
+
+            # output the table of device latency bucket counts
+            $buckhash.Keys |? { $PhysicalDisksTable.ContainsKey($_) } |% {
+
+                $dev = $_
+
+                # the bucket labels are in the hash in the same order as the values
+                # and use to make an object for table rendering
+                $vprop = @{}
+                $weight = 0
+                foreach ($i in 0..($bucklabels.count - 1)) {
+                    $v = $buckhash[$_][$i]
+                    if ($v) {
+                        $weight = $i
+                        $weightval = $v
+                        $vprop[$bucklabels[$i]] = $v
+                    }
+                }
+
+                $vprop['Device'] = $dev
+                $vprop['Weight'] = $weight
+                $vprop['WeightVal'] = $weightval
+
+                new-object psobject -Property $vprop
+
+            } | sort Weight,@{ Expression = {$PhysicalDisksTable[$_.Device].Usage}},WeightVal | ft -AutoSize (,'Device' + $pdattrs_tab  + $bucklabels)
+
+            # for the full report, output the high bucket events
+            # note: enumerations do not appear to be available in job sessions, otherwise it would clearly be more efficient
+            #  to avoid geneating the events in the first place.
+            if ($ReportLevel -eq [ReportLevelType]::Full) {
+
+                Write-Output "`nHigh Latency Events"
+
+                $n = 0
+                if ($null -ne $evs) {
+                    $evs |? { $PhysicalDisksTable.ContainsKey($_.Device) } |% { $n += 1; $_ } | sort Time -Descending | ft -AutoSize ('Time','Device' + $pdattrs_ev + $bucklabels)
+                }
+
+                if ($n -eq 0) {
+                    Write-Output "-> No Events"
+                }
+            }
+        }
+    }
+}
+
+function Get-StorageFirmwareReport
+{
+    # aliases usage in this module is idiomatic, only using defaults
+    [Diagnostics.CodeAnalysis.SuppressMessageAttribute("PSAvoidUsingCmdletAliases", "")]
+    param(
+        [parameter(Position=0, Mandatory=$true)]
+        [ValidateNotNullOrEmpty()]
+        [string]
+        $Path,
+
+        [parameter(Mandatory=$true)]
+        [ReportLevelType]
+        $ReportLevel
+    )
+
+    # acquire the physicaldisks datasource for non-retired disks
+    # retired disks may not show fw and in any case are not of interest for live operation
+    $PhysicalDisks = Import-ClixmlIf (Join-Path $Path "GetPhysicalDisk.XML") |? Usage -ne Retired
+
+    # basic report
+    Write-Output "Total Firmware Report"
+    $PhysicalDisks | group -Property Manufacturer,Model,FirmwareVersion | sort Name |
+        ft @{ Label = 'Number'; Expression = { $_.Count }},
+           @{ Label = 'Manufacturer'; Expression = { $_.Group[0].Manufacturer }},
+           @{ Label = 'Model'; Expression = { $_.Group[0].Model }},
+           @{ Label = 'Firmware'; Expression = { $_.Group[0].FirmwareVersion }},
+           @{ Label = 'Media'; Expression = { $_.Group[0].MediaType }},
+           @{ Label = 'Usage'; Expression = { $_.Group[0].Usage }}
+
+    # group by manu/model and for each, group by fw
+    # report out minority fw devices by serial number
+    Write-Output "Per Unit Firmware Report`n"
+
+    $good = @()
+    $PhysicalDisks | group -Property Manufacturer,Model | sort Name |% {
+
+        $fwg = $_.Group | group -Property FirmwareVersion | sort -Property Count
+
+        # if there is any variation, report
+        if (($fwg | measure).Count -ne 1) {
+            Write-Output "$($_.Group[0].Manufacturer) $($_.Group[0].Model): varying firmware found - $($fwg.Name -join ' ')"
+            Write-Output "Majority Devices: $($fwg[-1].Count) are at firmware version $($fwg[-1].Group[0].FirmwareVersion)"
+            Write-Output "Minority Devices:"
+
+            # skip group with the highest count; likely correct/not relevant to report
+            $fwg | select -SkipLast 1 |% {
+
+                Write-Output "Firmware Version $($_.Name) - Total $($_.Count)"
+
+                $_.Group |
+                    ft @{ Label = 'SerialNumber'; Expression = { if ($_.BusType -eq 'NVME') { $_.AdapterSerialNumber } else { $_.SerialNumber}}},
+                       @{ Label = "Media"; Expression = { $_.MediaType }},
+                       Usage
+
+            }
+
+
+        } else {
+
+            # good case
+            $good += "$($_.Group[0].Manufacturer) $($_.Group[0].Model): all devices are on firmware version $($_.Group[0].FirmwareVersion)"
+        }
+    }
+
+    Write-Output $good
+}
+
+function Get-LsiEventReport
+{
+    # aliases usage in this module is idiomatic, only using defaults
+    [Diagnostics.CodeAnalysis.SuppressMessageAttribute("PSAvoidUsingCmdletAliases", "")]
+    param(
+        [parameter(Position=0, Mandatory=$true)]
+        [ValidateNotNullOrEmpty()]
+        [string]
+        $Path,
+
+        [parameter(Mandatory=$true)]
+        [ReportLevelType]
+        $ReportLevel
+    )
+
+    # process the system event logs
+    # produce the time-series for full report, error code summary-only for lower levels
+
+    dir $Path\Node_*\System.EVTX | sort -Property FullName |% {
+
+        $node = "<unknown>"
+        if ($_.FullName -match "Node_([^\\]+)\\") {
+            $node = $matches[1]
+        }
+
+        Write-Output ("-"*40) "Node: $node"
+
+        # can we get an authoratative list of lsi providers? otherwise, this
+        # deep filter may serve well enough to make it performant
+        # note: we should put the provider test into the xpath query as well; extend Get-FilterXpath for this
+        #    when we have another test log to work against
+        $ev = Get-WinEvent -Path $_ -FilterXPath '*[System[(EventID=11)]]' -ErrorAction SilentlyContinue |? ProviderName -match "lsi" |% {
+
+            new-object psobject -Property @{
+                'Time' = $_.TimeCreated;
+                'Provider Name' = $_.ProviderName;
+                'LSI Error'= (($_.Properties[1].Value[19..16] |% { '{0:X2}' -f $_ }) -join '');
+            }
+        }
+
+        if (-not $ev) {
+            Write-Output "No LSI events present"
+        } else {
+            Write-Output "Summary of LSI Event 11 error codes"
+
+            $ev | group -Property 'LSI Error' -NoElement | sort -Property Name | ft -AutoSize Count,@{ Label = 'LSI Error'; Expression = { $_.Name }}
+
+            if ($ReportLevel -eq [ReportLevelType]::Full) {
+
+                Write-Output "LSI Event 11 errors by time"
+
+                $ev | ft Time,'LSI Error'
+            }
+        }
+    }
+}
+
+function Get-SmbConnectivityReport
+{
+    # aliases usage in this module is idiomatic, only using defaults
+    [Diagnostics.CodeAnalysis.SuppressMessageAttribute("PSAvoidUsingCmdletAliases", "")]
+    param(
+        [parameter(Position=0, Mandatory=$true)]
+        [ValidateNotNullOrEmpty()]
+        [string]
+        $Path,
+
+        [parameter(Mandatory=$true)]
+        [ReportLevelType]
+        $ReportLevel
+    )
+
+    $ReportTableBlock = {
+        param(
+            [string[]] $paths,
+            [int] $ev,
+            [datetime] $timebase,
+            [System.ConsoleColor] $warncol,
+            [string] $warn
+            )
+
+        $r = $paths |% {
+
+            $node = "<unknown>"
+            if ($_ -match "Node_([^\\]+)\\") {
+                $node = $matches[1]
+            }
+
+            # relative time deltas in milliseconds
+            $last5 = (1000*60*5)
+            $lasthour = (1000*60*60)
+            $lastday = (1000*60*60*24)
+
+            New-Object psobject -Property @{
+                'ComputerName' = $node
+                'RDMA Last5Min' = Count-EventLog -path $_ -xpath $(Get-FilterXpath -Event $ev -TimeBase $timebase -TimeDeltaMs $last5    -DataAnd @{'ConnectionType'='=2'})
+                'RDMA LastHour' = Count-EventLog -path $_ -xpath $(Get-FilterXpath -Event $ev -TimeBase $timebase -TimeDeltaMs $lasthour -DataAnd @{'ConnectionType'='=2'})
+                'RDMA LastDay' =  Count-EventLog -path $_ -xpath $(Get-FilterXpath -Event $ev -TimeBase $timebase -TimeDeltaMs $lastday  -DataAnd @{'ConnectionType'='=2'})
+
+                'TCP Last5Min' =  Count-EventLog -path $_ -xpath $(Get-FilterXpath -Event $ev -TimeBase $timebase -TimeDeltaMs $last5    -DataAnd @{'ConnectionType'='=1'})
+                'TCP LastHour' =  Count-EventLog -path $_ -xpath $(Get-FilterXpath -Event $ev -TimeBase $timebase -TimeDeltaMs $lasthour -DataAnd @{'ConnectionType'='=1'})
+                'TCP LastDay' =   Count-EventLog -path $_ -xpath $(Get-FilterXpath -Event $ev -TimeBase $timebase -TimeDeltaMs $lastday  -DataAnd @{'ConnectionType'='=1'})
+            }
+        }
+
+        $hdr = 'ComputerName','RDMA Last5Min','RDMA LastHour','RDMA LastDay','TCP Last5Min','TCP LastHour','TCP LastDay'
+        $rdmafail = ($r |% { $row = $_; $hdr |? {$_ -like 'RDMA*' } |% { $row.$_ }} | measure -sum).sum -ne 0
+
+        if ($rdmafail) {
+            Write-Host -ForegroundColor $warncol $warn
+        }
+
+        $r | sort -Property ComputerName | ft -Property $hdr
+    }
+
+    # get the timebase from the capture parameters
+    $Parameters = Import-ClixmlIf (Join-Path $Path "GetParameters.XML")
+    $CaptureDate = $Parameters.TodayDate
+
+    Write-Host "This report is relative to the time of data capture: $($CaptureDate)"
+
+    $eventlogs = (dir $Path\Node_*\Microsoft-Windows-SmbClient-Connectivity.EVTX).FullName
+
+    $j = @()
+
+    $w = @"
+WARNING: the SMB Client is receiving RDMA disconnects. This is an error whose root
+`t cause may be PFC/CoS misconfiguration (if RoCE) on hosts or switches, physical
+`t issues (ex: bad cable), switch or NIC firmware issues, and will lead to severely
+`t degraded performance. Please inspect especially if in the Last5 bucket. Note that
+`t cluster node reboots are a natural & expected source of disconnects.
+"@
+
+    $j += Start-Job -name 'SMB Connectivity Error Check - Disconnect Failures (Event 30804)' -InitializationScript $CommonFunc -ScriptBlock $ReportTableBlock -ArgumentList $eventlogs,30804,$CaptureDate,([ConsoleColor]'Red'),$w
+
+    $w = @"
+WARNING: the SMB Client is receiving RDMA connect errors. This is an error whose root
+`t cause may be actual lack of connectivity or fundamental problems with the RDMA
+`t network fabric. Please inspect especially if in the Last5 bucket.
+"@
+
+    $j += Start-Job -name 'SMB Connectivity Error Check - Connect Failures (Event 30803)' -InitializationScript $CommonFunc -ScriptBlock $ReportTableBlock -ArgumentList $eventlogs,30803,$CaptureDate,([ConsoleColor]'Yellow'),$w
+
+    $null = $j | Wait-Job
+    $j | sort Name |% {
+
+        Write-Host -ForegroundColor Cyan $_.Name
+        Receive-Job $_
+    }
+    $j | Remove-Job
+}
+
+function Get-SummaryReport
+{
+    # aliases usage in this module is idiomatic, only using defaults
+    [Diagnostics.CodeAnalysis.SuppressMessageAttribute("PSAvoidUsingCmdletAliases", "")]
+    param(
+        [parameter(Position=0, Mandatory=$true)]
+        [ValidateNotNullOrEmpty()]
+        [string]
+        $Path,
+
+        [parameter(Mandatory=$true)]
+        [ReportLevelType]
+        $ReportLevel
+    )
+
+    $Parameters = Import-ClixmlIf (Join-Path $Path "GetParameters.XML")
+    $TodayDate = $Parameters.TodayDate
+    $ExpectedNodes = $Parameters.ExpectedNodes
+    $ExpectedNetworks = $Parameters.ExpectedNetworks
+    $ExpectedVolumes = $Parameters.ExpectedVolumes
+    $ExpectedDedupVolumes = $Parameters.ExpectedDedupVolumes
+    $ExpectedPhysicalDisks = $Parameters.ExpectedPhysicalDisks
+    $ExpectedPools = $Parameters.ExpectedPools
+    $ExpectedEnclosures = $Parameters.ExpectedEnclosures
+    $HoursOfEvents = $Parameters.HoursOfEvents
+
+    Show-Update "Gathered with       : PrivateCloud.DiagnosticInfo v $($Parameters.Version)"
+    Show-Update "Report created with : PrivateCloud.DiagnosticInfo v $((Get-Module PrivateCloud.DiagnosticInfo).Version.ToString())"
+
+    #####
+    ##### Phase 1 Summary
+    #####
+
+    Show-Update "<<< Phase 1 - Health Overview >>>`n" -ForegroundColor Cyan
+
+    Write-Host ("Date of capture : " + $TodayDate)
+    $ClusterNodes = Import-ClixmlIf (Join-Path $Path "GetClusterNode.XML")
+
+    $Cluster = Import-ClixmlIf (Join-Path $Path "GetCluster.XML")
+
+    if ($Cluster) {
+
+        $ClusterName = $Cluster.Name + "." + $Cluster.Domain
+        $S2DEnabled = $Cluster.S2DEnabled
+        $ClusterDomain = $Cluster.Domain;
+
+        Write-Host "Cluster Name                  : $ClusterName"
+        Write-Host "S2D Enabled                   : $S2DEnabled"
+
+    } else {
+
+        Write-Host "Cluster Name                  : Cluster was unavailable"
+        Write-Host "S2D Enabled                   : Cluster was unavailable"
+    }
+
+    # Sddc Diagnostic Archive status
+    # re-emit the warnings as such so they are well-distinguished
+    $f = Join-Path $Path SddcDiagnosticArchiveJob.txt
+    if (gi -ErrorAction SilentlyContinue $f) {
+        Write-Host "$("-"*3)`nSddc Diagnostic Archive Status`n"
+        gc $f
+        $f = Join-Path $Path SddcDiagnosticArchiveJobWarn.txt
+        if ((gi $f).Length) {
+            gc $f |% { Show-Warning $_ }
+        }
+        Write-Host $("-"*3)
+    }
+
+    #
+    # Cluster status
+    #
+
+    if ($Cluster) {
+
+        $ClusterGroups = Import-ClixmlIf (Join-Path $Path "GetClusterGroup.XML")
+
+        $ScaleOutServers = $ClusterGroups |? GroupType -like "ScaleOut*"
+        if ($null -eq $ScaleOutServers) {
+            if ($S2DEnabled -ne $true) {
+                Show-Warning "No Scale-Out File Server cluster roles found"
+            }
+        } else {
+            $ScaleOutName = $ScaleOutServers[0].Name + "." + $ClusterDomain
+            Write-Host "Scale-Out File Server Name : $ScaleOutName"
+        }
+
+        # Cluster node health
+
+        $NodesTotal = NCount($ClusterNodes)
+        $NodesHealthy = NCount($ClusterNodes |? {$_.State -like "Paused" -or $_.State -like "Up"})
+        Write-Host "Cluster Nodes up              : $NodesHealthy / $NodesTotal"
+
+        if ($NodesTotal -lt $ExpectedNodes) { Show-Warning "Fewer nodes than the $ExpectedNodes expected" }
+        if ($NodesHealthy -lt $NodesTotal) { Show-Warning "Unhealthy nodes detected" }
+
+        # Cluster network health
+
+        $ClusterNetworks = Import-ClixmlIf (Join-Path $Path "GetClusterNetwork.XML")
+
+        $NetsTotal = NCount($ClusterNetworks)
+        $NetsHealthy = NCount($ClusterNetworks |? {$_.State -like "Up"})
+        Write-Host "Cluster Networks up           : $NetsHealthy / $NetsTotal"
+
+        if ($NetsTotal -lt $ExpectedNetworks) { Show-Warning "Fewer cluster networks than the $ExpectedNetworks expected" }
+        if ($NetsHealthy -lt $NetsTotal) { Show-Warning "Unhealthy cluster networks detected" }
+
+        # Cluster resource health
+
+        $ClusterResources = Import-ClixmlIf (Join-Path $Path "GetClusterResource.XML")
+        $ClusterResourceParameters = Import-ClixmlIf (Join-Path $Path "GetClusterResourceParameters.XML")
+
+        $ResTotal = NCount($ClusterResources)
+        $ResHealthy = NCount($ClusterResources |? State -like "Online")
+        Write-Host "Cluster Resources Online      : $ResHealthy / $ResTotal "
+        if ($ResHealthy -lt $ResTotal) { Show-Warning "Unhealthy cluster resources detected" }
+
+        if ($S2DEnabled) {
+            $HealthProviders = $ClusterResourceParameters |? { $_.ClusterObject -like 'Health' -and $_.Name -eq 'Providers' }
+            $HealthProviderCount = $HealthProviders.Value.Count
+            if ($HealthProviderCount) {
+                Write-Host "Health Resource               : $HealthProviderCount health providers registered"
+            } else {
+                Show-Warning "Health Resource providers not registered"
+            }
+        }
+
+    } else {
+
+        Show-Warning "Skipping Cluster status since it was unavailable"
+    }
+
+    # Storage subsystem health
+    $Subsystem = Import-ClixmlIf (Join-Path $Path "GetStorageSubsystem.XML")
+
+    $SubsystemUnhealthy = $false
+    if ($Subsystem -eq $null) {
+        Show-Warning "No clustered storage subsystem present"
+    } elseif ($Subsystem.HealthStatus -notlike "Healthy") {
+        $SubsystemUnhealthy = $true
+        Show-Warning "Clustered storage subsystem '$($Subsystem.FriendlyName)' is in health state $($Subsystem.HealthStatus)"
+    } else {
+        Write-Host "Clustered storage subsystem '$($Subsystem.FriendlyName)' is healthy"
+    }
+
+    # Verifier
+
+    $VerifiedNodes = @()
+    foreach ($node in $ClusterNodes.Name) {
+        $f = Join-Path (Get-NodePath $Path $node) "verifier-query.txt"
+        $o = @(gc $f)
+
+        # single line
+        if (-not ($o.Count -eq 1 -and $o[0] -eq 'No drivers are currently verified.')) {
+            $VerifiedNodes += $node
+        }
+    }
+
+    if ($VerifiedNodes.Count -ne 0) {
+        Show-Warning "The following $($VerifiedNodes.Count) node(s) have system verification (verifier.exe) active. This may carry significant performance cost.`nEnsure this is expected, for instance during Microsoft-directed triage."
+        $VerifiedNodes |% { Write-Host "`t$_" }
+    } else {
+        Write-Host "No nodes currently under the system verifier."
+    }
+
+    # Storage jobs
+    $StorageJobs = Import-ClixmlIf (Join-Path $Path "GetStorageJob.XML")
+
+    if ($StorageJobs -eq $null) {
+        Write-Host "No storage jobs were present at the time of the gather"
+    } else {
+        Show-Warning "The following storage jobs were present; this includes ones executing along with those recently completed"
+        $StorageJobs | ft -AutoSize
+    }
+
+    #
+    # Start the component/object count-out.
+    #
+
+    Write-Host "`nHealthy Components count: [SMBShare -> CSV -> VirtualDisk -> StoragePool -> PhysicalDisk -> StorageEnclosure]"
+
+    # Scale-out share health
+    $ShareStatus = Import-ClixmlIf (Join-Path $Path "ShareStatus.XML")
+
+    $ShTotal = NCount($ShareStatus)
+    $ShHealthy = NCount($ShareStatus |? Health -like "Accessible")
+    "SMB CA Shares Accessible      : $ShHealthy / $ShTotal"
+    if ($ShHealthy -lt $ShTotal) { Show-Warning "Inaccessible CA shares detected" }
+
+    # SMB Open Files
+
+    $SmbOpenFiles = Import-ClixmlIf (Join-Path $Path "GetSmbOpenFile.XML")
+
+    $FileTotal = NCount( $SmbOpenFiles | Group-Object ClientComputerName)
+    Write-Host "Users with Open Files         : $FileTotal"
+    if ($FileTotal -eq 0) { Show-Warning "No users with open files" }
+
+    # SMB witness
+
+    $SmbWitness = Import-ClixmlIf (Join-Path $Path "GetSmbWitness.XML")
+
+    $WitTotal = NCount($SmbWitness |? State -eq RequestedNotifications | Group-Object ClientName)
+    Write-Host "Users with a Witness          : $WitTotal"
+    if ($FileTotal -ne 0 -and $WitTotal -eq 0) { Show-Warning "No users with a Witness" }
+
+    # Cluster shared volume status
+
+    if ($Cluster) {
+
+        $CSV = Import-ClixmlIf (Join-Path $Path "GetClusterSharedVolume.XML")
+
+        $CSVTotal = NCount($CSV)
+        $CSVHealthy = NCount($CSV |? State -like "Online")
+        Write-Host "Cluster Shared Volumes Online : $CSVHealthy / $CSVTotal"
+        if ($CSVHealthy -lt $CSVTotal) { Show-Warning "Offline cluster shared volumes detected" }
+
+    } else {
+
+        Show-Warning "Skipping Cluster shared volume status since cluster was unavailable"
+    }
+
+    # Volume health
+
+    $Volumes = Import-ClixmlIf (Join-Path $Path "GetVolume.XML")
+
+    $VolsTotal = NCount($Volumes |? FileSystem -eq CSVFS )
+    $VolsHealthy = NCount($Volumes  |? FileSystem -eq CSVFS |? { ($_.HealthStatus -like "Healthy") -or ($_.HealthStatus -eq 0) })
+    Write-Host "Cluster Shared Volumes Healthy: $VolsHealthy / $VolsTotal "
+
+    #
+    # Deduplicated volume health - if the volume XML exists, it was present (may still be empty)
+    #
+
+    $DedupEnabled = $false
+
+    if (Test-Path (Join-Path $Path "GetDedupVolume.XML")) {
+        $DedupEnabled = $true
+
+        $DedupVolumes = Import-ClixmlIf (Join-Path $Path "GetDedupVolume.XML")
+        $DedupTotal = NCount($DedupVolumes)
+        $DedupHealthy = NCount($DedupVolumes |? LastOptimizationResult -eq 0)
+
+        if ($DedupTotal) {
+            Write-Host "Dedup Volumes Healthy         : $DedupHealthy / $DedupTotal "
+
+            if ($DedupHealthy -lt $DedupTotal) { Show-Warning "Unhealthy Dedup volumes detected" }
+
+        } else {
+
+            $DedupHealthy = 0
+        }
+
+        if ($DedupTotal -lt $ExpectedDedupVolumes) { Show-Warning "Fewer Dedup volumes than the $ExpectedDedupVolumes expected" }
+    }
+
+    # Virtual disk health
+
+    $VirtualDisks = Import-ClixmlIf (Join-Path $Path "GetVirtualDisk.XML")
+
+    $VDsTotal = NCount($VirtualDisks)
+    $VDsHealthy = NCount($VirtualDisks |? { ($_.HealthStatus -like "Healthy") -or ($_.HealthStatus -eq 0) } )
+    Write-Host "Virtual Disks Healthy         : $VDsHealthy / $VDsTotal"
+
+    if ($VDsHealthy -lt $VDsTotal) { Show-Warning "Unhealthy virtual disks detected" }
+
+    # Storage pool health
+
+    $StoragePools = @(Import-ClixmlIf (Join-Path $Path "GetStoragePool.XML"))
+
+    $PoolsTotal = NCount($StoragePools)
+    $PoolsHealthy = NCount($StoragePools |? { ($_.HealthStatus -like "Healthy") -or ($_.HealthStatus -eq 0) } )
+    Write-Host "Storage Pools Healthy         : $PoolsHealthy / $PoolsTotal "
+
+    if ($S2DEnabled -and $StoragePools.Count -ne 1) {
+        Show-Warning "S2D is enabled but the number of non-primordial pools $($StoragePools.Count) != 1"
+    }
+
+    if ($PoolsTotal -lt $ExpectedPools) { Show-Warning "Fewer storage pools than the $ExpectedPools expected" }
+    if ($PoolsHealthy -lt $PoolsTotal) { Show-Warning "Unhealthy storage pools detected" }
+
+    # Physical disk health
+
+    $PhysicalDisks = Import-ClixmlIf (Join-Path $Path "GetPhysicalDisk.XML")
+    $PhysicalDiskSNV = Import-ClixmlIf (Join-Path $Path "GetPhysicalDiskSNV.XML")
+
+    $PDsTotal = NCount($PhysicalDisks)
+    $PDsHealthy = NCount($PhysicalDisks |? { ($_.HealthStatus -like "Healthy") -or ($_.HealthStatus -eq 0) } )
+    Write-Host "Physical Disks Healthy        : $PDsHealthy / $PDsTotal"
+
+    if ($PDsTotal -lt $ExpectedPhysicalDisks) { Show-Warning "Fewer physical disks than the $ExpectedPhysicalDisks expected" }
+    if ($PDsHealthy -lt $PDsTotal) { Show-Warning "$($PDsTotal - $PDsHealthy) unhealthy physical disks detected" }
+
+    # Storage enclosure health
+
+    $StorageEnclosures = Import-ClixmlIf (Join-Path $Path "GetStorageEnclosure.XML")
+
+    $EncsTotal = NCount($StorageEnclosures)
+    $EncsHealthy = NCount($StorageEnclosures |? { ($_.HealthStatus -like "Healthy") -or ($_.HealthStatus -eq 0) } )
+    Write-Host "Storage Enclosures Healthy    : $EncsHealthy / $EncsTotal "
+
+    if ($EncsTotal -lt $ExpectedEnclosures) { Show-Warning "Fewer storage enclosures than the $ExpectedEnclosures expected" }
+    if ($EncsHealthy -lt $EncsTotal) { Show-Warning "Unhealthy storage enclosures detected" }
+
+    # Reliability counters
+    # Not currently evaluated in summary report, TBD
+
+    if (-not (Test-Path (Join-Path $Path "GetReliabilityCounter.XML"))) {
+        Write-Host "`nNOTE: storage device reliability counters not gathered for this capture.`nThis is default, avoiding a storage latency burst which`nmay occur at the device when returning these statistics.`nUse -IncludeReliabilityCounters to get this information, if required.`n"
+    }
+
+    #####
+    ##### Phase 2 Unhealthy Detail
+    #####
+
+    #
+    # Careful: export/import renders complex data type members into Deserialized.XXX objects which
+    # take a second layer of indirection ($_.foo.value) to render.
+    #
+
+    Show-Update "<<< Phase 2 - Unhealthy Component Detail >>>`n" -ForegroundColor Cyan
+
+    $Failed = $False
+
+    if ($Cluster) {
+
+        if ($NodesTotal -ne $NodesHealthy) {
+            $Failed = $true
+            Write-Host "Cluster Nodes:"
+            $ClusterNodes |? State -ne "Up" | Format-Table -AutoSize
+        }
+
+        if ($NetsTotal -ne $NetsHealthy) {
+            $Failed = $true
+            Write-Host "Cluster Networks:"
+            $ClusterNetworks |? State -ne "Up" | Format-Table -AutoSize
+        }
+
+        if ($ResTotal -ne $ResHealthy) {
+            $Failed = $true
+            Write-Host "Cluster Resources:"
+            $ClusterResources |? State -notlike "Online" |
+                Format-Table Name,
+                    @{ Label = 'State'; Expression = { $_.State.Value }},
+                    OwnerGroup,
+                    ResourceType
+        }
+
+    } else {
+
+        Show-Warning "Skipping cluster node, network and resource reporting since cluster was not available"
+    }
+
+    if ($SubsystemUnhealthy) {
+        Write-Host "Clustered storage subsystem '$($Subsystem.FriendlyName)' not healthy:"
+        Import-ClixmlIf (Join-Path $Path "DebugStorageSubsystem.XML") -MessageIf "Expected if cluster not available" | ft -AutoSize
+    }
+
+    if ($Cluster) {
+
+        if ($CSVTotal -ne $CSVHealthy) {
+            $Failed = $true
+            Write-Host "Cluster Shared Volumes not Online:"
+            $CSV |? State -ne "Online" | Format-Table -AutoSize
+        }
+    }
+
+    if ($VolsTotal -ne $VolsHealthy) {
+        $Failed = $true
+        Write-Host "Cluster Shared Volumes not Healthy:"
+        $Volumes |? { ($_.HealthStatus -notlike "Healthy") -and ($_.HealthStatus -ne 0) } |
+        Format-Table Path,HealthStatus -AutoSize
+    }
+
+    if ($DedupEnabled -and $DedupTotal -ne $DedupHealthy) {
+        $Failed = $true
+        Write-Host "Volumes:"
+        $DedupVolumes |? LastOptimizationResult -eq 0 |
+        Format-Table Volume,Capacity,SavingsRate,LastOptimizationResultMessage -AutoSize
+    }
+
+    if ($VDsTotal -ne $VDsHealthy) {
+        $Failed = $true
+        Write-Host "Virtual Disks:"
+        $VirtualDisks |? { ($_.HealthStatus -notlike "Healthy") -and ($_.HealthStatus -ne 0) } |
+        Format-Table FriendlyName,HealthStatus,OperationalStatus,ResiliencySettingName,IsManualAttach  -AutoSize
+    }
+
+    if ($PoolsTotal -ne $PoolsHealthy) {
+        $Failed = $true
+        Write-Host "Storage Pools:"
+        $StoragePools |? { ($_.HealthStatus -notlike "Healthy") -and ($_.HealthStatus -ne 0) } |
+        Format-Table FriendlyName,HealthStatus,OperationalStatus,IsReadOnly -AutoSize
+    }
+
+    if ($PDsTotal -ne $PDsHealthy) {
+        $Failed = $true
+        Write-Host "Physical Disks:"
+        $PhysicalDisks |? { ($_.HealthStatus -notlike "Healthy") -and ($_.HealthStatus -ne 0) } |
+        Format-Table FriendlyName,EnclosureNumber,SlotNumber,HealthStatus,OperationalStatus,Usage -AutoSize
+    }
+
+    if ($EncsTotal -ne $EncsHealthy) {
+        $Failed = $true;
+        Write-Host "Enclosures:"
+        $StorageEnclosures |? { ($_.HealthStatus -notlike "Healthy") -and ($_.HealthStatus -ne 0) } |
+        Format-Table FriendlyName,HealthStatus,ElementTypesInError -AutoSize
+    }
+
+    if ($ShTotal -ne $ShHealthy) {
+        $Failed = $true
+        Write-Host "CA Shares:"
+        $ShareStatus |? Health -notlike "Healthy" | Format-Table -AutoSize
+    }
+
+    if (-not $Failed) {
+        "No unhealthy components`n"
+    }
+
+    #####
+    ##### Phase 3 Devices/drivers information
+    #####
+
+    Show-Update "<<< Phase 3 - Firmware and drivers >>>`n" -ForegroundColor Cyan
+
+    foreach ($node in $ClusterNodes.Name) {
+        "`nCluster Node: $node"
+        Import-ClixmlIf (Join-Path (Get-NodePath $Path $node) "GetDrivers.XML") |? {
+            ($_.DeviceCLass -eq 'SCSIADAPTER') -or ($_.DeviceCLass -eq 'NET') } |
+            Group-Object DeviceName,DriverVersion |
+            Sort Name |
+            ft -AutoSize Count,
+                @{ Expression = { $_.Group[0].DeviceName }; Label = "DeviceName" },
+                @{ Expression = { $_.Group[0].DriverVersion }; Label = "DriverVersion" },
+                @{ Expression = { $_.Group[0].DriverDate }; Label = "DriverDate" }
+    }
+
+    Write-Host "`nPhysical disks by Media Type, Model and Firmware Version"
+    $PhysicalDisks | Group-Object MediaType,Model,FirmwareVersion |
+        ft -AutoSize Count,
+            @{ Expression = { $_.Group[0].Model }; Label="Model" },
+            @{ Expression = { $_.Group[0].FirmwareVersion }; Label="FirmwareVersion" },
+            @{ Expression = { $_.Group[0].MediaType }; Label="MediaType" }
+
+
+    Write-Host "Storage Enclosures by Model and Firmware Version"
+    $StorageEnclosures | Group-Object Model,FirmwareVersion |
+        ft -AutoSize Count,
+            @{ Expression = { $_.Group[0].Model }; Label="Model" },
+            @{ Expression = { $_.Group[0].FirmwareVersion }; Label="FirmwareVersion" }
+}
+
+<#
+.SYNOPSIS
+    Show extended reports based on storage latency information collected from Get-SddcDiagnosticInfo.
+
+.DESCRIPTION
+    Show extended reports based on storage latency information collected from Get-SddcDiagnosticInfo.
+
+.PARAMETER Path
+    Path to the the logs produced by Get-SddcDiagnosticInfo. This may be a ZIP or a directory
+    containing previously unzipped content. If ZIP, it will be unzipped to the same location
+    (minus .ZIP) and will remain after reporting.
+
+.PARAMETER ReportLevel
+    Controls the level of detail in the report. By default standard reports are shown. Full
+    detail may be extensive and/or more time consuming to generate.
+
+.PARAMETER Report
+    Specifies individual reports to produce. By default all reports will be shown.
+
+.EXAMPLE
+    Show-SddcDiagnosticStorageLatencyReport -Path C:\Test.ZIP -Report Summary
+
+    Display the summary health report from the capture located in the given ZIP. The content is
+    unzipped to a directory (minus the .ZIP extension) and remains after the summary health report
+    is shown.
+
+    In this example, C:\Test would be created from C:\Test.ZIP. If the .ZIP path is specified and
+    the unzipped directory is present, the directory will be reused without re-unzipping the
+    content.
+
+.EXAMPLE
+    Show-SddcDiagnosticStorageLatencyReport -Path C:\Test.ZIP
+
+    Show all available reports available from this version of PrivateCloud.DiagnosticInfo, at standard
+    report level.
+
+.EXAMPLE
+    Show-SddcDiagnosticStorageLatencyReport -Path C:\Test.ZIP -ReportLevel Full
+
+    Show all avaliable reports, at full report level.
+#>
+
+function Show-SddcDiagnosticStorageLatencyReport
+{
+    # aliases usage in this module is idiomatic, only using defaults
+    [Diagnostics.CodeAnalysis.SuppressMessageAttribute("PSAvoidUsingCmdletAliases", "")]
+
+    [CmdletBinding()]
+    param(
+        [parameter(Position=0, Mandatory=$true)]
+        [ValidateNotNullOrEmpty()]
+        [string]
+        $Path,
+
+        [parameter(Mandatory=$false)]
+        [ReportLevelType]
+        $ReportLevel = [ReportLevelType]::Standard,
+
+        [parameter(ParameterSetName="Days",Mandatory=$false)]
+        [ValidateRange(-1,365)]
+        [int]
+        $Days = 8,
+
+        [parameter(ParameterSetName="Hours",Mandatory=$true)]
+        [ValidateRange(-1,72)]
+        [int]
+        $Hours,
+
+        [ValidateRange(0,100000)]
+        [int]
+        $CutoffMs = 500
+    )
+
+    # Common header for path validation
+
+    $Path = (gi $Path).FullName
+
+    if (-not (Test-Path $Path)) {
+        Write-Error "Path is not accessible. Please check and try again: $Path"
+        return
+    }
+
+    # Extract ZIP if neccesary
+    $Path = Check-ExtractZip $Path
+
+    # get the timebase from the capture parameters
+    $Parameters = Import-ClixmlIf (Join-Path $Path "GetParameters.XML")
+    $CaptureDate = $Parameters.TodayDate
+
+    if ($Hours -eq -1 -or $Days -eq -1) {
+        $HoursOfEvents = -1
+    } elseif ($Hours) {
+        $HoursOfEvents = $Hours
+    } else {
+        $HoursOfEvents = $Days * 24
+    }
+
+    $t0 = Get-Date
+
+    Get-StorageLatencyReport -Path $Path -ReportLevel $ReportLevel -CutoffMs $CutoffMs -TimeBase $CaptureDate -HoursOfEvents $HoursOfEvents
+
+    $td = (Get-Date) - $t0
+    Write-Output ("Report took {0:N2} seconds" -f $td.TotalSeconds)
+}
+
+<#
+.SYNOPSIS
+    Show diagnostic reports based on information collected from Get-SddcDiagnosticInfo.
+
+.DESCRIPTION
+    Show diagnostic reports based on information collected from Get-SddcDiagnosticInfo.
+
+.PARAMETER Path
+    Path to the the logs produced by Get-SddcDiagnosticInfo. This may be a ZIP or a directory
+    containing previously unzipped content. If ZIP, it will be unzipped to the same location
+    (minus .ZIP) and will remain after reporting.
+
+.PARAMETER ReportLevel
+    Controls the level of detail in the report. By default standard reports are shown. Full
+    detail may be extensive and/or more time consuming to generate.
+
+.PARAMETER Report
+    Specifies individual reports to produce. By default all reports will be shown.
+
+.EXAMPLE
+    Show-SddcDiagnosticReport -Path C:\Test.ZIP -Report Summary
+
+    Display the summary health report from the capture located in the given ZIP. The content is
+    unzipped to a directory (minus the .ZIP extension) and remains after the summary health report
+    is shown.
+
+    In this example, C:\Test would be created from C:\Test.ZIP. If the .ZIP path is specified and
+    the unzipped directory is present, the directory will be reused without re-unzipping the
+    content.
+
+    EQUIVALENT: Get-SddcDiagnosticInfo -ReadFromPath <ZIP or Directory>
+
+    The file 0_CloudHealthSummary.log in the capture contains the summary report at the time the
+    capture was taken. Running the report again is a re-analysis of the content, which may reflect
+    new triage if PrivateCloud.DiagnosticInfo has been updated in the interim.
+
+.EXAMPLE
+    Show-SddcDiagnosticReport -Path C:\Test.ZIP
+
+    Show all available reports available from this version of PrivateCloud.DiagnosticInfo, at standard
+    report level.
+
+.EXAMPLE
+    Show-SddcDiagnosticReport -Path C:\Test.ZIP -ReportLevel Full
+
+    Show all avaliable reports, at full report level.
+
+.EXAMPLE
+    Show-SddcDiagnosticReport -Path C:\Test.ZIP -Report StorageBusCache -ReportLevel Full
+
+    Only show the StorageBusCache report, at full report level.
+#>
+
+function Show-SddcDiagnosticReport
+{
+    # aliases usage in this module is idiomatic, only using defaults
+    [Diagnostics.CodeAnalysis.SuppressMessageAttribute("PSAvoidUsingCmdletAliases", "")]
+
+    [CmdletBinding()]
+    param(
+        [parameter(Position=0, Mandatory=$true)]
+        [ValidateNotNullOrEmpty()]
+        [string]
+        $Path,
+
+        [parameter(Mandatory=$false)]
+        [ReportLevelType]
+        $ReportLevel = [ReportLevelType]::Standard,
+
+        [parameter(Mandatory=$false)]
+        [ReportType[]]
+        $Report = [ReportType]::All
+    )
+
+    $Path = (gi $Path).FullName
+
+    if (-not (Test-Path $Path)) {
+        Write-Error "Path is not accessible. Please check and try again: $Path"
+        return
+    }
+
+    # Extract ZIP if neccesary
+    $Path = Check-ExtractZip $Path
+
+    # Produce all reports?
+    if ($Report.Count -eq 1 -and $Report[0] -eq [ReportType]::All) {
+        $Report = [ReportType].GetEnumValues() |? { $_ -ne [ReportType]::All } | sort
+    }
+
+    foreach ($r in $Report) {
+
+        Write-Output ("*"*80)
+        Write-Output "Report: $r"
+
+        $t0 = Get-Date
+
+        switch ($r) {
+            { $_ -eq [ReportType]::Summary } {
+                Get-SummaryReport $Path -ReportLevel:$ReportLevel
+            }
+            { $_ -eq [ReportType]::SmbConnectivity } {
+                Get-SmbConnectivityReport $Path -ReportLevel:$ReportLevel
+            }
+            { $_ -eq [ReportType]::StorageBusCache } {
+                Get-StorageBusCacheReport $Path -ReportLevel:$ReportLevel
+            }
+            { $_ -eq [ReportType]::StorageBusConnectivity } {
+                Get-StorageBusConnectivityReport $Path -ReportLevel:$ReportLevel
+            }
+            { $_ -eq [ReportType]::StorageLatency } {
+                Get-StorageLatencyReport $Path -ReportLevel:$ReportLevel
+            }
+            { $_ -eq [ReportType]::StorageFirmware } {
+                Get-StorageFirmwareReport $Path -ReportLevel:$ReportLevel
+            }
+            { $_ -eq [ReportType]::LsiEvent } {
+                Get-LsiEventReport $Path -ReportLevel:$ReportLevel
+            }
+            default {
+                throw "Internal Error: unknown report type $r"
+            }
+        }
+
+        $td = (Get-Date) - $t0
+        Write-Output ("Report $r took {0:N2} seconds" -f $td.TotalSeconds)
+    }
+}
+
+# DEPRECATED New-Alias -Value Get-SddcDiagnosticInfo -Name Test-StorageHealth # So, Original name when Jose started (CPSv1)
+New-Alias -Value Get-SddcDiagnosticInfo -Name Get-PCStorageDiagnosticInfo # Name until 02/2018, changed for inclusiveness
+New-Alias -Value Get-SddcDiagnosticInfo -Name getpcsdi # Shorthand for Get-PCStorageDiagnosticInfo
+New-Alias -Value Get-SddcDiagnosticInfo -Name gsddcdi # New alias
+
+New-Alias -Value Show-SddcDiagnosticReport -Name Get-PCStorageReport
+
+Export-ModuleMember -Alias * -Function 'Get-SddcDiagnosticInfo',
+    'Show-SddcDiagnosticReport',
+    'Show-SddcDiagnosticStorageLatencyReport',
+    'Install-SddcDiagnosticModule',
+    'Confirm-SddcDiagnosticModule',
+    'Register-SddcDiagnosticArchiveJob',
+    'Unregister-SddcDiagnosticArchiveJob',
+    'Update-SddcDiagnosticArchive',
+    'Limit-SddcDiagnosticArchive',
+    'Show-SddcDiagnosticArchiveJob',
+    'Show-StorageCounters',
+    'Get-SpacesTimeline',
+    'Set-SddcDiagnosticArchiveJobParameters',
+    'Get-SddcDiagnosticArchiveJobParameters'